--- conflicted
+++ resolved
@@ -1066,14 +1066,10 @@
 	mnp->m_shift = mnp->m_val ? 64 - mnp->m_val : 0;
 }
 
-<<<<<<< HEAD
 void __init uv_init_hub_info(struct uv_hub_info_s *hub_info)
 {
 	struct mn mn = {0};	/* avoid unitialized warnings */
 	union uvh_node_id_u node_id;
-=======
-	map_low_mmrs();
->>>>>>> 08914f43
 
 	get_mn(&mn);
 	hub_info->m_val = mn.m_val;
@@ -1399,9 +1395,7 @@
 	}
 	pr_info("UV: Found %s hub\n", hub);
 
-	/* We now only need to map the MMRs on UV1 */
-	if (is_uv1_hub())
-		map_low_mmrs();
+	map_low_mmrs();
 
 	uv_bios_init();			/* get uv_systab for decoding */
 	decode_uv_systab();

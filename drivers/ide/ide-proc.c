/*
 *  Copyright (C) 1997-1998	Mark Lord
 *  Copyright (C) 2003		Red Hat
 *
 *  Some code was moved here from ide.c, see it for original copyrights.
 */

/*
 * This is the /proc/ide/ filesystem implementation.
 *
 * Drive/Driver settings can be retrieved by reading the drive's
 * "settings" files.  e.g.    "cat /proc/ide0/hda/settings"
 * To write a new value "val" into a specific setting "name", use:
 *   echo "name:val" >/proc/ide/ide0/hda/settings
 */

#include <linux/module.h>

#include <asm/uaccess.h>
#include <linux/errno.h>
#include <linux/proc_fs.h>
#include <linux/stat.h>
#include <linux/mm.h>
#include <linux/pci.h>
#include <linux/ctype.h>
#include <linux/ide.h>
#include <linux/seq_file.h>

#include <asm/io.h>

static struct proc_dir_entry *proc_ide_root;

static int proc_ide_read_imodel
	(char *page, char **start, off_t off, int count, int *eof, void *data)
{
	ide_hwif_t	*hwif = (ide_hwif_t *) data;
	int		len;
	const char	*name;

	switch (hwif->chipset) {
	case ide_generic:	name = "generic";	break;
	case ide_pci:		name = "pci";		break;
	case ide_cmd640:	name = "cmd640";	break;
	case ide_dtc2278:	name = "dtc2278";	break;
	case ide_ali14xx:	name = "ali14xx";	break;
	case ide_qd65xx:	name = "qd65xx";	break;
	case ide_umc8672:	name = "umc8672";	break;
	case ide_ht6560b:	name = "ht6560b";	break;
	case ide_4drives:	name = "4drives";	break;
	case ide_pmac:		name = "mac-io";	break;
	case ide_au1xxx:	name = "au1xxx";	break;
	case ide_palm3710:      name = "palm3710";      break;
	case ide_acorn:		name = "acorn";		break;
	default:		name = "(unknown)";	break;
	}
	len = sprintf(page, "%s\n", name);
	PROC_IDE_READ_RETURN(page, start, off, count, eof, len);
}

static int proc_ide_read_mate
	(char *page, char **start, off_t off, int count, int *eof, void *data)
{
	ide_hwif_t	*hwif = (ide_hwif_t *) data;
	int		len;

	if (hwif && hwif->mate)
		len = sprintf(page, "%s\n", hwif->mate->name);
	else
		len = sprintf(page, "(none)\n");
	PROC_IDE_READ_RETURN(page, start, off, count, eof, len);
}

static int proc_ide_read_channel
	(char *page, char **start, off_t off, int count, int *eof, void *data)
{
	ide_hwif_t	*hwif = (ide_hwif_t *) data;
	int		len;

	page[0] = hwif->channel ? '1' : '0';
	page[1] = '\n';
	len = 2;
	PROC_IDE_READ_RETURN(page, start, off, count, eof, len);
}

static int proc_ide_read_identify
	(char *page, char **start, off_t off, int count, int *eof, void *data)
{
	ide_drive_t	*drive = (ide_drive_t *)data;
	int		len = 0, i = 0;
	int		err = 0;

	len = sprintf(page, "\n");

	if (drive) {
		__le16 *val = (__le16 *)page;

		err = taskfile_lib_get_identify(drive, page);
		if (!err) {
			char *out = (char *)page + SECTOR_SIZE;

			page = out;
			do {
				out += sprintf(out, "%04x%c",
					le16_to_cpup(val), (++i & 7) ? ' ' : '\n');
				val += 1;
			} while (i < SECTOR_SIZE / 2);
			len = out - page;
		}
	}
	PROC_IDE_READ_RETURN(page, start, off, count, eof, len);
}

/**
 *	ide_find_setting	-	find a specific setting
 *	@st: setting table pointer
 *	@name: setting name
 *
 *	Scan's the setting table for a matching entry and returns
 *	this or NULL if no entry is found. The caller must hold the
 *	setting semaphore
 */

static
const struct ide_proc_devset *ide_find_setting(const struct ide_proc_devset *st,
					       char *name)
{
	while (st->name) {
		if (strcmp(st->name, name) == 0)
			break;
		st++;
	}
	return st->name ? st : NULL;
}

/**
 *	ide_read_setting	-	read an IDE setting
 *	@drive: drive to read from
 *	@setting: drive setting
 *
 *	Read a drive setting and return the value. The caller
 *	must hold the ide_setting_mtx when making this call.
 *
 *	BUGS: the data return and error are the same return value
 *	so an error -EINVAL and true return of the same value cannot
 *	be told apart
 */

static int ide_read_setting(ide_drive_t *drive,
			    const struct ide_proc_devset *setting)
{
	const struct ide_devset *ds = setting->setting;
	int val = -EINVAL;

	if (ds->get)
		val = ds->get(drive);

	return val;
}

/**
 *	ide_write_setting	-	read an IDE setting
 *	@drive: drive to read from
 *	@setting: drive setting
 *	@val: value
 *
 *	Write a drive setting if it is possible. The caller
 *	must hold the ide_setting_mtx when making this call.
 *
 *	BUGS: the data return and error are the same return value
 *	so an error -EINVAL and true return of the same value cannot
 *	be told apart
 *
 *	FIXME:  This should be changed to enqueue a special request
 *	to the driver to change settings, and then wait on a sema for completion.
 *	The current scheme of polling is kludgy, though safe enough.
 */

static int ide_write_setting(ide_drive_t *drive,
			     const struct ide_proc_devset *setting, int val)
{
	const struct ide_devset *ds = setting->setting;

	if (!capable(CAP_SYS_ADMIN))
		return -EACCES;
	if (!ds->set)
		return -EPERM;
	if ((ds->flags & DS_SYNC)
	    && (val < setting->min || val > setting->max))
		return -EINVAL;
	return ide_devset_execute(drive, ds, val);
}

ide_devset_get(xfer_rate, current_speed);

static int set_xfer_rate (ide_drive_t *drive, int arg)
{
	struct ide_cmd cmd;
	int err;

	if (arg < XFER_PIO_0 || arg > XFER_UDMA_6)
		return -EINVAL;

	memset(&cmd, 0, sizeof(cmd));
	cmd.tf.command = ATA_CMD_SET_FEATURES;
	cmd.tf.feature = SETFEATURES_XFER;
	cmd.tf.nsect   = (u8)arg;
<<<<<<< HEAD
	cmd.tf_flags   = IDE_TFLAG_OUT_FEATURE | IDE_TFLAG_OUT_NSECT |
			 IDE_TFLAG_IN_NSECT;
=======
	cmd.valid.out.tf = IDE_VALID_FEATURE | IDE_VALID_NSECT;
	cmd.valid.in.tf  = IDE_VALID_NSECT;
>>>>>>> 6574612f

	err = ide_no_data_taskfile(drive, &cmd);

	if (!err) {
		ide_set_xfer_rate(drive, (u8) arg);
		ide_driveid_update(drive);
	}
	return err;
}

ide_devset_rw(current_speed, xfer_rate);
ide_devset_rw_field(init_speed, init_speed);
ide_devset_rw_flag(nice1, IDE_DFLAG_NICE1);
ide_devset_rw_field(number, dn);

static const struct ide_proc_devset ide_generic_settings[] = {
	IDE_PROC_DEVSET(current_speed, 0, 70),
	IDE_PROC_DEVSET(init_speed, 0, 70),
	IDE_PROC_DEVSET(io_32bit,  0, 1 + (SUPPORT_VLB_SYNC << 1)),
	IDE_PROC_DEVSET(keepsettings, 0, 1),
	IDE_PROC_DEVSET(nice1, 0, 1),
	IDE_PROC_DEVSET(number, 0, 3),
	IDE_PROC_DEVSET(pio_mode, 0, 255),
	IDE_PROC_DEVSET(unmaskirq, 0, 1),
	IDE_PROC_DEVSET(using_dma, 0, 1),
	{ NULL },
};

static void proc_ide_settings_warn(void)
{
	static int warned;

	if (warned)
		return;

	printk(KERN_WARNING "Warning: /proc/ide/hd?/settings interface is "
			    "obsolete, and will be removed soon!\n");
	warned = 1;
}

static int proc_ide_read_settings
	(char *page, char **start, off_t off, int count, int *eof, void *data)
{
	const struct ide_proc_devset *setting, *g, *d;
	const struct ide_devset *ds;
	ide_drive_t	*drive = (ide_drive_t *) data;
	char		*out = page;
	int		len, rc, mul_factor, div_factor;

	proc_ide_settings_warn();

	mutex_lock(&ide_setting_mtx);
	g = ide_generic_settings;
	d = drive->settings;
	out += sprintf(out, "name\t\t\tvalue\t\tmin\t\tmax\t\tmode\n");
	out += sprintf(out, "----\t\t\t-----\t\t---\t\t---\t\t----\n");
	while (g->name || (d && d->name)) {
		/* read settings in the alphabetical order */
		if (g->name && d && d->name) {
			if (strcmp(d->name, g->name) < 0)
				setting = d++;
			else
				setting = g++;
		} else if (d && d->name) {
			setting = d++;
		} else
			setting = g++;
		mul_factor = setting->mulf ? setting->mulf(drive) : 1;
		div_factor = setting->divf ? setting->divf(drive) : 1;
		out += sprintf(out, "%-24s", setting->name);
		rc = ide_read_setting(drive, setting);
		if (rc >= 0)
			out += sprintf(out, "%-16d", rc * mul_factor / div_factor);
		else
			out += sprintf(out, "%-16s", "write-only");
		out += sprintf(out, "%-16d%-16d", (setting->min * mul_factor + div_factor - 1) / div_factor, setting->max * mul_factor / div_factor);
		ds = setting->setting;
		if (ds->get)
			out += sprintf(out, "r");
		if (ds->set)
			out += sprintf(out, "w");
		out += sprintf(out, "\n");
	}
	len = out - page;
	mutex_unlock(&ide_setting_mtx);
	PROC_IDE_READ_RETURN(page, start, off, count, eof, len);
}

#define MAX_LEN	30

static int proc_ide_write_settings(struct file *file, const char __user *buffer,
				   unsigned long count, void *data)
{
	ide_drive_t	*drive = (ide_drive_t *) data;
	char		name[MAX_LEN + 1];
	int		for_real = 0, mul_factor, div_factor;
	unsigned long	n;

	const struct ide_proc_devset *setting;
	char *buf, *s;

	if (!capable(CAP_SYS_ADMIN))
		return -EACCES;

	proc_ide_settings_warn();

	if (count >= PAGE_SIZE)
		return -EINVAL;

	s = buf = (char *)__get_free_page(GFP_USER);
	if (!buf)
		return -ENOMEM;

	if (copy_from_user(buf, buffer, count)) {
		free_page((unsigned long)buf);
		return -EFAULT;
	}

	buf[count] = '\0';

	/*
	 * Skip over leading whitespace
	 */
	while (count && isspace(*s)) {
		--count;
		++s;
	}
	/*
	 * Do one full pass to verify all parameters,
	 * then do another to actually write the new settings.
	 */
	do {
		char *p = s;
		n = count;
		while (n > 0) {
			unsigned val;
			char *q = p;

			while (n > 0 && *p != ':') {
				--n;
				p++;
			}
			if (*p != ':')
				goto parse_error;
			if (p - q > MAX_LEN)
				goto parse_error;
			memcpy(name, q, p - q);
			name[p - q] = 0;

			if (n > 0) {
				--n;
				p++;
			} else
				goto parse_error;

			val = simple_strtoul(p, &q, 10);
			n -= q - p;
			p = q;
			if (n > 0 && !isspace(*p))
				goto parse_error;
			while (n > 0 && isspace(*p)) {
				--n;
				++p;
			}

			mutex_lock(&ide_setting_mtx);
			/* generic settings first, then driver specific ones */
			setting = ide_find_setting(ide_generic_settings, name);
			if (!setting) {
				if (drive->settings)
					setting = ide_find_setting(drive->settings, name);
				if (!setting) {
					mutex_unlock(&ide_setting_mtx);
					goto parse_error;
				}
			}
			if (for_real) {
				mul_factor = setting->mulf ? setting->mulf(drive) : 1;
				div_factor = setting->divf ? setting->divf(drive) : 1;
				ide_write_setting(drive, setting, val * div_factor / mul_factor);
			}
			mutex_unlock(&ide_setting_mtx);
		}
	} while (!for_real++);
	free_page((unsigned long)buf);
	return count;
parse_error:
	free_page((unsigned long)buf);
	printk("proc_ide_write_settings(): parse error\n");
	return -EINVAL;
}

int proc_ide_read_capacity
	(char *page, char **start, off_t off, int count, int *eof, void *data)
{
	int len = sprintf(page, "%llu\n", (long long)0x7fffffff);
	PROC_IDE_READ_RETURN(page, start, off, count, eof, len);
}

EXPORT_SYMBOL_GPL(proc_ide_read_capacity);

int proc_ide_read_geometry
	(char *page, char **start, off_t off, int count, int *eof, void *data)
{
	ide_drive_t	*drive = (ide_drive_t *) data;
	char		*out = page;
	int		len;

	out += sprintf(out, "physical     %d/%d/%d\n",
			drive->cyl, drive->head, drive->sect);
	out += sprintf(out, "logical      %d/%d/%d\n",
			drive->bios_cyl, drive->bios_head, drive->bios_sect);

	len = out - page;
	PROC_IDE_READ_RETURN(page, start, off, count, eof, len);
}

EXPORT_SYMBOL(proc_ide_read_geometry);

static int proc_ide_read_dmodel
	(char *page, char **start, off_t off, int count, int *eof, void *data)
{
	ide_drive_t	*drive = (ide_drive_t *) data;
	char		*m = (char *)&drive->id[ATA_ID_PROD];
	int		len;

	len = sprintf(page, "%.40s\n", m[0] ? m : "(none)");
	PROC_IDE_READ_RETURN(page, start, off, count, eof, len);
}

static int proc_ide_read_driver
	(char *page, char **start, off_t off, int count, int *eof, void *data)
{
	ide_drive_t		*drive = (ide_drive_t *)data;
	struct device		*dev = &drive->gendev;
	struct ide_driver	*ide_drv;
	int			len;

	if (dev->driver) {
		ide_drv = to_ide_driver(dev->driver);
		len = sprintf(page, "%s version %s\n",
				dev->driver->name, ide_drv->version);
	} else
		len = sprintf(page, "ide-default version 0.9.newide\n");
	PROC_IDE_READ_RETURN(page, start, off, count, eof, len);
}

static int ide_replace_subdriver(ide_drive_t *drive, const char *driver)
{
	struct device *dev = &drive->gendev;
	int ret = 1;
	int err;

	device_release_driver(dev);
	/* FIXME: device can still be in use by previous driver */
	strlcpy(drive->driver_req, driver, sizeof(drive->driver_req));
	err = device_attach(dev);
	if (err < 0)
		printk(KERN_WARNING "IDE: %s: device_attach error: %d\n",
			__func__, err);
	drive->driver_req[0] = 0;
	if (dev->driver == NULL) {
		err = device_attach(dev);
		if (err < 0)
			printk(KERN_WARNING
				"IDE: %s: device_attach(2) error: %d\n",
				__func__, err);
	}
	if (dev->driver && !strcmp(dev->driver->name, driver))
		ret = 0;

	return ret;
}

static int proc_ide_write_driver
	(struct file *file, const char __user *buffer, unsigned long count, void *data)
{
	ide_drive_t	*drive = (ide_drive_t *) data;
	char name[32];

	if (!capable(CAP_SYS_ADMIN))
		return -EACCES;
	if (count > 31)
		count = 31;
	if (copy_from_user(name, buffer, count))
		return -EFAULT;
	name[count] = '\0';
	if (ide_replace_subdriver(drive, name))
		return -EINVAL;
	return count;
}

static int proc_ide_read_media
	(char *page, char **start, off_t off, int count, int *eof, void *data)
{
	ide_drive_t	*drive = (ide_drive_t *) data;
	const char	*media;
	int		len;

	switch (drive->media) {
	case ide_disk:		media = "disk\n";	break;
	case ide_cdrom:		media = "cdrom\n";	break;
	case ide_tape:		media = "tape\n";	break;
	case ide_floppy:	media = "floppy\n";	break;
	case ide_optical:	media = "optical\n";	break;
	default:		media = "UNKNOWN\n";	break;
	}
	strcpy(page, media);
	len = strlen(media);
	PROC_IDE_READ_RETURN(page, start, off, count, eof, len);
}

static ide_proc_entry_t generic_drive_entries[] = {
	{ "driver",	S_IFREG|S_IRUGO,	 proc_ide_read_driver,
						 proc_ide_write_driver },
	{ "identify",	S_IFREG|S_IRUSR,	 proc_ide_read_identify, NULL },
	{ "media",	S_IFREG|S_IRUGO,	 proc_ide_read_media,    NULL },
	{ "model",	S_IFREG|S_IRUGO,	 proc_ide_read_dmodel,   NULL },
	{ "settings",	S_IFREG|S_IRUSR|S_IWUSR, proc_ide_read_settings,
						 proc_ide_write_settings },
	{ NULL,	0, NULL, NULL }
};

static void ide_add_proc_entries(struct proc_dir_entry *dir, ide_proc_entry_t *p, void *data)
{
	struct proc_dir_entry *ent;

	if (!dir || !p)
		return;
	while (p->name != NULL) {
		ent = create_proc_entry(p->name, p->mode, dir);
		if (!ent) return;
		ent->data = data;
		ent->read_proc = p->read_proc;
		ent->write_proc = p->write_proc;
		p++;
	}
}

static void ide_remove_proc_entries(struct proc_dir_entry *dir, ide_proc_entry_t *p)
{
	if (!dir || !p)
		return;
	while (p->name != NULL) {
		remove_proc_entry(p->name, dir);
		p++;
	}
}

void ide_proc_register_driver(ide_drive_t *drive, struct ide_driver *driver)
{
	mutex_lock(&ide_setting_mtx);
	drive->settings = driver->proc_devsets(drive);
	mutex_unlock(&ide_setting_mtx);

	ide_add_proc_entries(drive->proc, driver->proc_entries(drive), drive);
}

EXPORT_SYMBOL(ide_proc_register_driver);

/**
 *	ide_proc_unregister_driver	-	remove driver specific data
 *	@drive: drive
 *	@driver: driver
 *
 *	Clean up the driver specific /proc files and IDE settings
 *	for a given drive.
 *
 *	Takes ide_setting_mtx.
 */

void ide_proc_unregister_driver(ide_drive_t *drive, struct ide_driver *driver)
{
	ide_remove_proc_entries(drive->proc, driver->proc_entries(drive));

	mutex_lock(&ide_setting_mtx);
	/*
	 * ide_setting_mtx protects both the settings list and the use
	 * of settings (we cannot take a setting out that is being used).
	 */
	drive->settings = NULL;
	mutex_unlock(&ide_setting_mtx);
}
EXPORT_SYMBOL(ide_proc_unregister_driver);

void ide_proc_port_register_devices(ide_hwif_t *hwif)
{
	struct proc_dir_entry *ent;
	struct proc_dir_entry *parent = hwif->proc;
	ide_drive_t *drive;
	char name[64];
	int i;

	ide_port_for_each_dev(i, drive, hwif) {
		if ((drive->dev_flags & IDE_DFLAG_PRESENT) == 0)
			continue;

		drive->proc = proc_mkdir(drive->name, parent);
		if (drive->proc)
			ide_add_proc_entries(drive->proc, generic_drive_entries, drive);
		sprintf(name, "ide%d/%s", (drive->name[2]-'a')/2, drive->name);
		ent = proc_symlink(drive->name, proc_ide_root, name);
		if (!ent) return;
	}
}

void ide_proc_unregister_device(ide_drive_t *drive)
{
	if (drive->proc) {
		ide_remove_proc_entries(drive->proc, generic_drive_entries);
		remove_proc_entry(drive->name, proc_ide_root);
		remove_proc_entry(drive->name, drive->hwif->proc);
		drive->proc = NULL;
	}
}

static ide_proc_entry_t hwif_entries[] = {
	{ "channel",	S_IFREG|S_IRUGO,	proc_ide_read_channel,	NULL },
	{ "mate",	S_IFREG|S_IRUGO,	proc_ide_read_mate,	NULL },
	{ "model",	S_IFREG|S_IRUGO,	proc_ide_read_imodel,	NULL },
	{ NULL,	0, NULL, NULL }
};

void ide_proc_register_port(ide_hwif_t *hwif)
{
	if (!hwif->proc) {
		hwif->proc = proc_mkdir(hwif->name, proc_ide_root);

		if (!hwif->proc)
			return;

		ide_add_proc_entries(hwif->proc, hwif_entries, hwif);
	}
}

void ide_proc_unregister_port(ide_hwif_t *hwif)
{
	if (hwif->proc) {
		ide_remove_proc_entries(hwif->proc, hwif_entries);
		remove_proc_entry(hwif->name, proc_ide_root);
		hwif->proc = NULL;
	}
}

static int proc_print_driver(struct device_driver *drv, void *data)
{
	struct ide_driver *ide_drv = to_ide_driver(drv);
	struct seq_file *s = data;

	seq_printf(s, "%s version %s\n", drv->name, ide_drv->version);

	return 0;
}

static int ide_drivers_show(struct seq_file *s, void *p)
{
	int err;

	err = bus_for_each_drv(&ide_bus_type, NULL, s, proc_print_driver);
	if (err < 0)
		printk(KERN_WARNING "IDE: %s: bus_for_each_drv error: %d\n",
			__func__, err);
	return 0;
}

static int ide_drivers_open(struct inode *inode, struct file *file)
{
	return single_open(file, &ide_drivers_show, NULL);
}

static const struct file_operations ide_drivers_operations = {
	.owner		= THIS_MODULE,
	.open		= ide_drivers_open,
	.read		= seq_read,
	.llseek		= seq_lseek,
	.release	= single_release,
};

void proc_ide_create(void)
{
	proc_ide_root = proc_mkdir("ide", NULL);

	if (!proc_ide_root)
		return;

	proc_create("drivers", 0, proc_ide_root, &ide_drivers_operations);
}

void proc_ide_destroy(void)
{
	remove_proc_entry("drivers", proc_ide_root);
	remove_proc_entry("ide", NULL);
}<|MERGE_RESOLUTION|>--- conflicted
+++ resolved
@@ -204,13 +204,8 @@
 	cmd.tf.command = ATA_CMD_SET_FEATURES;
 	cmd.tf.feature = SETFEATURES_XFER;
 	cmd.tf.nsect   = (u8)arg;
-<<<<<<< HEAD
-	cmd.tf_flags   = IDE_TFLAG_OUT_FEATURE | IDE_TFLAG_OUT_NSECT |
-			 IDE_TFLAG_IN_NSECT;
-=======
 	cmd.valid.out.tf = IDE_VALID_FEATURE | IDE_VALID_NSECT;
 	cmd.valid.in.tf  = IDE_VALID_NSECT;
->>>>>>> 6574612f
 
 	err = ide_no_data_taskfile(drive, &cmd);
 

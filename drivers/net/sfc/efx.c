--- conflicted
+++ resolved
@@ -448,9 +448,6 @@
 
 		WARN_ON(channel->rx_pkt != NULL);
 		efx_rx_strategy(channel);
-
-		netif_napi_add(channel->napi_dev, &channel->napi_str,
-			       efx_poll, napi_weight);
 	}
 }
 
@@ -1321,11 +1318,8 @@
 
 	efx_for_each_channel(channel, efx) {
 		channel->napi_dev = efx->net_dev;
-<<<<<<< HEAD
-=======
 		netif_napi_add(channel->napi_dev, &channel->napi_str,
 			       efx_poll, napi_weight);
->>>>>>> 6574612f
 	}
 	return 0;
 }
@@ -1335,11 +1329,8 @@
 	struct efx_channel *channel;
 
 	efx_for_each_channel(channel, efx) {
-<<<<<<< HEAD
-=======
 		if (channel->napi_dev)
 			netif_napi_del(&channel->napi_str);
->>>>>>> 6574612f
 		channel->napi_dev = NULL;
 	}
 }

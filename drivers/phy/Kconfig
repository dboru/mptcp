#
# PHY
#

menu "PHY Subsystem"

config GENERIC_PHY
	bool "PHY Core"
	help
	  Generic PHY support.

	  This framework is designed to provide a generic interface for PHY
	  devices present in the kernel. This layer will have the generic
	  API by which phy drivers can create PHY using the phy framework and
	  phy users can obtain reference to the PHY. All the users of this
	  framework should select this config.

config PHY_LPC18XX_USB_OTG
	tristate "NXP LPC18xx/43xx SoC USB OTG PHY driver"
	depends on OF && (ARCH_LPC18XX || COMPILE_TEST)
	depends on MFD_SYSCON
	select GENERIC_PHY
	help
	  Enable this to support NXP LPC18xx/43xx internal USB OTG PHY.

	  This driver is need for USB0 support on LPC18xx/43xx and takes
	  care of enabling and clock setup.

<<<<<<< HEAD
config PHY_MT65XX_USB3
	tristate "Mediatek USB3.0 PHY Driver"
	depends on ARCH_MEDIATEK && OF
	select GENERIC_PHY
	help
	  Say 'Y' here to add support for Mediatek USB3.0 PHY driver,
	  it supports multiple usb2.0 and usb3.0 ports.

=======
>>>>>>> bb176f67
config PHY_PISTACHIO_USB
	tristate "IMG Pistachio USB2.0 PHY driver"
	depends on MACH_PISTACHIO
	select GENERIC_PHY
	help
	  Enable this to support the USB2.0 PHY on the IMG Pistachio SoC.

config PHY_XGENE
	tristate "APM X-Gene 15Gbps PHY support"
	depends on HAS_IOMEM && OF && (ARM64 || COMPILE_TEST)
	select GENERIC_PHY
	help
	  This option enables support for APM X-Gene SoC multi-purpose PHY.

source "drivers/phy/allwinner/Kconfig"
source "drivers/phy/amlogic/Kconfig"
source "drivers/phy/broadcom/Kconfig"
source "drivers/phy/hisilicon/Kconfig"
<<<<<<< HEAD
source "drivers/phy/marvell/Kconfig"
source "drivers/phy/motorola/Kconfig"
source "drivers/phy/qualcomm/Kconfig"
=======
source "drivers/phy/lantiq/Kconfig"
source "drivers/phy/marvell/Kconfig"
source "drivers/phy/mediatek/Kconfig"
source "drivers/phy/motorola/Kconfig"
source "drivers/phy/qualcomm/Kconfig"
source "drivers/phy/ralink/Kconfig"
>>>>>>> bb176f67
source "drivers/phy/renesas/Kconfig"
source "drivers/phy/rockchip/Kconfig"
source "drivers/phy/samsung/Kconfig"
source "drivers/phy/st/Kconfig"
source "drivers/phy/tegra/Kconfig"
source "drivers/phy/ti/Kconfig"

endmenu<|MERGE_RESOLUTION|>--- conflicted
+++ resolved
@@ -26,17 +26,6 @@
 	  This driver is need for USB0 support on LPC18xx/43xx and takes
 	  care of enabling and clock setup.
 
-<<<<<<< HEAD
-config PHY_MT65XX_USB3
-	tristate "Mediatek USB3.0 PHY Driver"
-	depends on ARCH_MEDIATEK && OF
-	select GENERIC_PHY
-	help
-	  Say 'Y' here to add support for Mediatek USB3.0 PHY driver,
-	  it supports multiple usb2.0 and usb3.0 ports.
-
-=======
->>>>>>> bb176f67
 config PHY_PISTACHIO_USB
 	tristate "IMG Pistachio USB2.0 PHY driver"
 	depends on MACH_PISTACHIO
@@ -55,18 +44,12 @@
 source "drivers/phy/amlogic/Kconfig"
 source "drivers/phy/broadcom/Kconfig"
 source "drivers/phy/hisilicon/Kconfig"
-<<<<<<< HEAD
-source "drivers/phy/marvell/Kconfig"
-source "drivers/phy/motorola/Kconfig"
-source "drivers/phy/qualcomm/Kconfig"
-=======
 source "drivers/phy/lantiq/Kconfig"
 source "drivers/phy/marvell/Kconfig"
 source "drivers/phy/mediatek/Kconfig"
 source "drivers/phy/motorola/Kconfig"
 source "drivers/phy/qualcomm/Kconfig"
 source "drivers/phy/ralink/Kconfig"
->>>>>>> bb176f67
 source "drivers/phy/renesas/Kconfig"
 source "drivers/phy/rockchip/Kconfig"
 source "drivers/phy/samsung/Kconfig"

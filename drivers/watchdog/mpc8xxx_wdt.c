/*
 * mpc8xxx_wdt.c - MPC8xx/MPC83xx/MPC86xx watchdog userspace interface
 *
 * Authors: Dave Updegraff <dave@cray.org>
 *	    Kumar Gala <galak@kernel.crashing.org>
 *		Attribution: from 83xx_wst: Florian Schirmer <jolt@tuxbox.org>
 *				..and from sc520_wdt
 * Copyright (c) 2008  MontaVista Software, Inc.
 *                     Anton Vorontsov <avorontsov@ru.mvista.com>
 *
 * Note: it appears that you can only actually ENABLE or DISABLE the thing
 * once after POR. Once enabled, you cannot disable, and vice versa.
 *
 * This program is free software; you can redistribute  it and/or modify it
 * under  the terms of  the GNU General  Public License as published by the
 * Free Software Foundation;  either version 2 of the  License, or (at your
 * option) any later version.
 */

#define pr_fmt(fmt) KBUILD_MODNAME ": " fmt

#include <linux/fs.h>
#include <linux/init.h>
#include <linux/kernel.h>
#include <linux/of_address.h>
#include <linux/of_platform.h>
#include <linux/module.h>
#include <linux/watchdog.h>
#include <linux/io.h>
#include <linux/uaccess.h>
#include <sysdev/fsl_soc.h>

#define WATCHDOG_TIMEOUT 10

struct mpc8xxx_wdt {
	__be32 res0;
	__be32 swcrr; /* System watchdog control register */
#define SWCRR_SWTC 0xFFFF0000 /* Software Watchdog Time Count. */
#define SWCRR_SWF  0x00000008 /* Software Watchdog Freeze (mpc8xx). */
#define SWCRR_SWEN 0x00000004 /* Watchdog Enable bit. */
#define SWCRR_SWRI 0x00000002 /* Software Watchdog Reset/Interrupt Select bit.*/
#define SWCRR_SWPR 0x00000001 /* Software Watchdog Counter Prescale bit. */
	__be32 swcnr; /* System watchdog count register */
	u8 res1[2];
	__be16 swsrr; /* System watchdog service register */
	u8 res2[0xF0];
};

struct mpc8xxx_wdt_type {
	int prescaler;
	bool hw_enabled;
};

struct mpc8xxx_wdt_ddata {
	struct mpc8xxx_wdt __iomem *base;
	struct watchdog_device wdd;
	spinlock_t lock;
	u16 swtc;
};

static u16 timeout;
module_param(timeout, ushort, 0);
MODULE_PARM_DESC(timeout,
	"Watchdog timeout in seconds. (1<timeout<65535, default="
	__MODULE_STRING(WATCHDOG_TIMEOUT) ")");

static bool reset = 1;
module_param(reset, bool, 0);
MODULE_PARM_DESC(reset,
	"Watchdog Interrupt/Reset Mode. 0 = interrupt, 1 = reset");

static bool nowayout = WATCHDOG_NOWAYOUT;
module_param(nowayout, bool, 0);
MODULE_PARM_DESC(nowayout, "Watchdog cannot be stopped once started "
		 "(default=" __MODULE_STRING(WATCHDOG_NOWAYOUT) ")");

static void mpc8xxx_wdt_keepalive(struct mpc8xxx_wdt_ddata *ddata)
{
	/* Ping the WDT */
	spin_lock(&ddata->lock);
	out_be16(&ddata->base->swsrr, 0x556c);
	out_be16(&ddata->base->swsrr, 0xaa39);
	spin_unlock(&ddata->lock);
}

<<<<<<< HEAD
static void mpc8xxx_wdt_timer_ping(struct timer_list *t)
{
	struct mpc8xxx_wdt_ddata *ddata = from_timer(ddata, t, timer);

	mpc8xxx_wdt_keepalive(ddata);
	/* We're pinging it twice faster than needed, just to be sure. */
	mod_timer(&ddata->timer, jiffies + HZ * ddata->wdd.timeout / 2);
}

=======
>>>>>>> 661e50bc
static int mpc8xxx_wdt_start(struct watchdog_device *w)
{
	struct mpc8xxx_wdt_ddata *ddata =
		container_of(w, struct mpc8xxx_wdt_ddata, wdd);
	u32 tmp = in_be32(&ddata->base->swcrr);

	/* Good, fire up the show */
	tmp &= ~(SWCRR_SWTC | SWCRR_SWF | SWCRR_SWEN | SWCRR_SWRI | SWCRR_SWPR);
	tmp |= SWCRR_SWEN | SWCRR_SWPR | (ddata->swtc << 16);

	if (reset)
		tmp |= SWCRR_SWRI;

	out_be32(&ddata->base->swcrr, tmp);

	tmp = in_be32(&ddata->base->swcrr);
	if (!(tmp & SWCRR_SWEN))
		return -EOPNOTSUPP;

	ddata->swtc = tmp >> 16;
	set_bit(WDOG_HW_RUNNING, &ddata->wdd.status);

	return 0;
}

static int mpc8xxx_wdt_ping(struct watchdog_device *w)
{
	struct mpc8xxx_wdt_ddata *ddata =
		container_of(w, struct mpc8xxx_wdt_ddata, wdd);

	mpc8xxx_wdt_keepalive(ddata);
	return 0;
}

static struct watchdog_info mpc8xxx_wdt_info = {
	.options = WDIOF_KEEPALIVEPING | WDIOF_MAGICCLOSE | WDIOF_SETTIMEOUT,
	.firmware_version = 1,
	.identity = "MPC8xxx",
};

static struct watchdog_ops mpc8xxx_wdt_ops = {
	.owner = THIS_MODULE,
	.start = mpc8xxx_wdt_start,
	.ping = mpc8xxx_wdt_ping,
};

static int mpc8xxx_wdt_probe(struct platform_device *ofdev)
{
	int ret;
	struct resource *res;
	const struct mpc8xxx_wdt_type *wdt_type;
	struct mpc8xxx_wdt_ddata *ddata;
	u32 freq = fsl_get_sys_freq();
	bool enabled;

	wdt_type = of_device_get_match_data(&ofdev->dev);
	if (!wdt_type)
		return -EINVAL;

	if (!freq || freq == -1)
		return -EINVAL;

	ddata = devm_kzalloc(&ofdev->dev, sizeof(*ddata), GFP_KERNEL);
	if (!ddata)
		return -ENOMEM;

	res = platform_get_resource(ofdev, IORESOURCE_MEM, 0);
	ddata->base = devm_ioremap_resource(&ofdev->dev, res);
	if (IS_ERR(ddata->base))
		return PTR_ERR(ddata->base);

	enabled = in_be32(&ddata->base->swcrr) & SWCRR_SWEN;
	if (!enabled && wdt_type->hw_enabled) {
		pr_info("could not be enabled in software\n");
		return -ENODEV;
	}

	spin_lock_init(&ddata->lock);
<<<<<<< HEAD
	timer_setup(&ddata->timer, mpc8xxx_wdt_timer_ping, 0);
=======
>>>>>>> 661e50bc

	ddata->wdd.info = &mpc8xxx_wdt_info,
	ddata->wdd.ops = &mpc8xxx_wdt_ops,

	ddata->wdd.timeout = WATCHDOG_TIMEOUT;
	watchdog_init_timeout(&ddata->wdd, timeout, &ofdev->dev);

	watchdog_set_nowayout(&ddata->wdd, nowayout);

	ddata->swtc = min(ddata->wdd.timeout * freq / wdt_type->prescaler,
			  0xffffU);

	/*
	 * If the watchdog was previously enabled or we're running on
	 * MPC8xxx, we should ping the wdt from the kernel until the
	 * userspace handles it.
	 */
	if (enabled)
		mpc8xxx_wdt_start(&ddata->wdd);

	ddata->wdd.max_hw_heartbeat_ms = (ddata->swtc * wdt_type->prescaler) /
					 (freq / 1000);
	ddata->wdd.min_timeout = ddata->wdd.max_hw_heartbeat_ms / 1000;
	if (ddata->wdd.timeout < ddata->wdd.min_timeout)
		ddata->wdd.timeout = ddata->wdd.min_timeout;

	ret = watchdog_register_device(&ddata->wdd);
	if (ret) {
		pr_err("cannot register watchdog device (err=%d)\n", ret);
		return ret;
	}

	pr_info("WDT driver for MPC8xxx initialized. mode:%s timeout=%d sec\n",
		reset ? "reset" : "interrupt", ddata->wdd.timeout);

	platform_set_drvdata(ofdev, ddata);
	return 0;
}

static int mpc8xxx_wdt_remove(struct platform_device *ofdev)
{
	struct mpc8xxx_wdt_ddata *ddata = platform_get_drvdata(ofdev);

	pr_crit("Watchdog removed, expect the %s soon!\n",
		reset ? "reset" : "machine check exception");
	watchdog_unregister_device(&ddata->wdd);

	return 0;
}

static const struct of_device_id mpc8xxx_wdt_match[] = {
	{
		.compatible = "mpc83xx_wdt",
		.data = &(struct mpc8xxx_wdt_type) {
			.prescaler = 0x10000,
		},
	},
	{
		.compatible = "fsl,mpc8610-wdt",
		.data = &(struct mpc8xxx_wdt_type) {
			.prescaler = 0x10000,
			.hw_enabled = true,
		},
	},
	{
		.compatible = "fsl,mpc823-wdt",
		.data = &(struct mpc8xxx_wdt_type) {
			.prescaler = 0x800,
			.hw_enabled = true,
		},
	},
	{},
};
MODULE_DEVICE_TABLE(of, mpc8xxx_wdt_match);

static struct platform_driver mpc8xxx_wdt_driver = {
	.probe		= mpc8xxx_wdt_probe,
	.remove		= mpc8xxx_wdt_remove,
	.driver = {
		.name = "mpc8xxx_wdt",
		.of_match_table = mpc8xxx_wdt_match,
	},
};

static int __init mpc8xxx_wdt_init(void)
{
	return platform_driver_register(&mpc8xxx_wdt_driver);
}
arch_initcall(mpc8xxx_wdt_init);

static void __exit mpc8xxx_wdt_exit(void)
{
	platform_driver_unregister(&mpc8xxx_wdt_driver);
}
module_exit(mpc8xxx_wdt_exit);

MODULE_AUTHOR("Dave Updegraff, Kumar Gala");
MODULE_DESCRIPTION("Driver for watchdog timer in MPC8xx/MPC83xx/MPC86xx "
		   "uProcessors");
MODULE_LICENSE("GPL");<|MERGE_RESOLUTION|>--- conflicted
+++ resolved
@@ -83,18 +83,6 @@
 	spin_unlock(&ddata->lock);
 }
 
-<<<<<<< HEAD
-static void mpc8xxx_wdt_timer_ping(struct timer_list *t)
-{
-	struct mpc8xxx_wdt_ddata *ddata = from_timer(ddata, t, timer);
-
-	mpc8xxx_wdt_keepalive(ddata);
-	/* We're pinging it twice faster than needed, just to be sure. */
-	mod_timer(&ddata->timer, jiffies + HZ * ddata->wdd.timeout / 2);
-}
-
-=======
->>>>>>> 661e50bc
 static int mpc8xxx_wdt_start(struct watchdog_device *w)
 {
 	struct mpc8xxx_wdt_ddata *ddata =
@@ -173,10 +161,6 @@
 	}
 
 	spin_lock_init(&ddata->lock);
-<<<<<<< HEAD
-	timer_setup(&ddata->timer, mpc8xxx_wdt_timer_ping, 0);
-=======
->>>>>>> 661e50bc
 
 	ddata->wdd.info = &mpc8xxx_wdt_info,
 	ddata->wdd.ops = &mpc8xxx_wdt_ops,

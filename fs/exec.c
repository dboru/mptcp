/*
 *  linux/fs/exec.c
 *
 *  Copyright (C) 1991, 1992  Linus Torvalds
 */

/*
 * #!-checking implemented by tytso.
 */
/*
 * Demand-loading implemented 01.12.91 - no need to read anything but
 * the header into memory. The inode of the executable is put into
 * "current->executable", and page faults do the actual loading. Clean.
 *
 * Once more I can proudly say that linux stood up to being changed: it
 * was less than 2 hours work to get demand-loading completely implemented.
 *
 * Demand loading changed July 1993 by Eric Youngdale.   Use mmap instead,
 * current->executable is only used by the procfs.  This allows a dispatch
 * table to check for several different types  of binary formats.  We keep
 * trying until we recognize the file or we run out of supported binary
 * formats. 
 */

#include <linux/slab.h>
#include <linux/file.h>
#include <linux/fdtable.h>
#include <linux/mm.h>
#include <linux/stat.h>
#include <linux/fcntl.h>
#include <linux/smp_lock.h>
#include <linux/swap.h>
#include <linux/string.h>
#include <linux/init.h>
#include <linux/pagemap.h>
#include <linux/highmem.h>
#include <linux/spinlock.h>
#include <linux/key.h>
#include <linux/personality.h>
#include <linux/binfmts.h>
#include <linux/utsname.h>
#include <linux/pid_namespace.h>
#include <linux/module.h>
#include <linux/namei.h>
#include <linux/proc_fs.h>
#include <linux/mount.h>
#include <linux/security.h>
#include <linux/ima.h>
#include <linux/syscalls.h>
#include <linux/tsacct_kern.h>
#include <linux/cn_proc.h>
#include <linux/audit.h>
#include <linux/tracehook.h>
#include <linux/kmod.h>
#include <linux/fsnotify.h>
#include <linux/fs_struct.h>

#include <asm/uaccess.h>
#include <asm/mmu_context.h>
#include <asm/tlb.h>
#include "internal.h"

int core_uses_pid;
char core_pattern[CORENAME_MAX_SIZE] = "core";
int suid_dumpable = 0;

/* The maximal length of core_pattern is also specified in sysctl.c */

static LIST_HEAD(formats);
static DEFINE_RWLOCK(binfmt_lock);

int register_binfmt(struct linux_binfmt * fmt)
{
	if (!fmt)
		return -EINVAL;
	write_lock(&binfmt_lock);
	list_add(&fmt->lh, &formats);
	write_unlock(&binfmt_lock);
	return 0;	
}

EXPORT_SYMBOL(register_binfmt);

void unregister_binfmt(struct linux_binfmt * fmt)
{
	write_lock(&binfmt_lock);
	list_del(&fmt->lh);
	write_unlock(&binfmt_lock);
}

EXPORT_SYMBOL(unregister_binfmt);

static inline void put_binfmt(struct linux_binfmt * fmt)
{
	module_put(fmt->module);
}

/*
 * Note that a shared library must be both readable and executable due to
 * security reasons.
 *
 * Also note that we take the address to load from from the file itself.
 */
SYSCALL_DEFINE1(uselib, const char __user *, library)
{
	struct file *file;
	struct nameidata nd;
	char *tmp = getname(library);
	int error = PTR_ERR(tmp);

	if (!IS_ERR(tmp)) {
		error = path_lookup_open(AT_FDCWD, tmp,
					 LOOKUP_FOLLOW, &nd,
					 FMODE_READ|FMODE_EXEC);
		putname(tmp);
	}
	if (error)
		goto out;

	error = -EINVAL;
	if (!S_ISREG(nd.path.dentry->d_inode->i_mode))
		goto exit;

	error = -EACCES;
	if (nd.path.mnt->mnt_flags & MNT_NOEXEC)
		goto exit;

	error = inode_permission(nd.path.dentry->d_inode,
				 MAY_READ | MAY_EXEC | MAY_OPEN);
	if (error)
		goto exit;
	error = ima_path_check(&nd.path, MAY_READ | MAY_EXEC | MAY_OPEN);
	if (error)
		goto exit;

	file = nameidata_to_filp(&nd, O_RDONLY|O_LARGEFILE);
	error = PTR_ERR(file);
	if (IS_ERR(file))
		goto out;

	fsnotify_open(file->f_path.dentry);

	error = -ENOEXEC;
	if(file->f_op) {
		struct linux_binfmt * fmt;

		read_lock(&binfmt_lock);
		list_for_each_entry(fmt, &formats, lh) {
			if (!fmt->load_shlib)
				continue;
			if (!try_module_get(fmt->module))
				continue;
			read_unlock(&binfmt_lock);
			error = fmt->load_shlib(file);
			read_lock(&binfmt_lock);
			put_binfmt(fmt);
			if (error != -ENOEXEC)
				break;
		}
		read_unlock(&binfmt_lock);
	}
	fput(file);
out:
  	return error;
exit:
	release_open_intent(&nd);
	path_put(&nd.path);
	goto out;
}

#ifdef CONFIG_MMU

static struct page *get_arg_page(struct linux_binprm *bprm, unsigned long pos,
		int write)
{
	struct page *page;
	int ret;

#ifdef CONFIG_STACK_GROWSUP
	if (write) {
		ret = expand_stack_downwards(bprm->vma, pos);
		if (ret < 0)
			return NULL;
	}
#endif
	ret = get_user_pages(current, bprm->mm, pos,
			1, write, 1, &page, NULL);
	if (ret <= 0)
		return NULL;

	if (write) {
		unsigned long size = bprm->vma->vm_end - bprm->vma->vm_start;
		struct rlimit *rlim;

		/*
		 * We've historically supported up to 32 pages (ARG_MAX)
		 * of argument strings even with small stacks
		 */
		if (size <= ARG_MAX)
			return page;

		/*
		 * Limit to 1/4-th the stack size for the argv+env strings.
		 * This ensures that:
		 *  - the remaining binfmt code will not run out of stack space,
		 *  - the program will have a reasonable amount of stack left
		 *    to work from.
		 */
		rlim = current->signal->rlim;
		if (size > rlim[RLIMIT_STACK].rlim_cur / 4) {
			put_page(page);
			return NULL;
		}
	}

	return page;
}

static void put_arg_page(struct page *page)
{
	put_page(page);
}

static void free_arg_page(struct linux_binprm *bprm, int i)
{
}

static void free_arg_pages(struct linux_binprm *bprm)
{
}

static void flush_arg_page(struct linux_binprm *bprm, unsigned long pos,
		struct page *page)
{
	flush_cache_page(bprm->vma, pos, page_to_pfn(page));
}

static int __bprm_mm_init(struct linux_binprm *bprm)
{
	int err;
	struct vm_area_struct *vma = NULL;
	struct mm_struct *mm = bprm->mm;

	bprm->vma = vma = kmem_cache_zalloc(vm_area_cachep, GFP_KERNEL);
	if (!vma)
		return -ENOMEM;

	down_write(&mm->mmap_sem);
	vma->vm_mm = mm;

	/*
	 * Place the stack at the largest stack address the architecture
	 * supports. Later, we'll move this to an appropriate place. We don't
	 * use STACK_TOP because that can depend on attributes which aren't
	 * configured yet.
	 */
	vma->vm_end = STACK_TOP_MAX;
	vma->vm_start = vma->vm_end - PAGE_SIZE;
	vma->vm_flags = VM_STACK_FLAGS;
	vma->vm_page_prot = vm_get_page_prot(vma->vm_flags);
	err = insert_vm_struct(mm, vma);
	if (err)
		goto err;

	mm->stack_vm = mm->total_vm = 1;
	up_write(&mm->mmap_sem);
	bprm->p = vma->vm_end - sizeof(void *);
	return 0;
err:
	up_write(&mm->mmap_sem);
	bprm->vma = NULL;
	kmem_cache_free(vm_area_cachep, vma);
	return err;
}

static bool valid_arg_len(struct linux_binprm *bprm, long len)
{
	return len <= MAX_ARG_STRLEN;
}

#else

static struct page *get_arg_page(struct linux_binprm *bprm, unsigned long pos,
		int write)
{
	struct page *page;

	page = bprm->page[pos / PAGE_SIZE];
	if (!page && write) {
		page = alloc_page(GFP_HIGHUSER|__GFP_ZERO);
		if (!page)
			return NULL;
		bprm->page[pos / PAGE_SIZE] = page;
	}

	return page;
}

static void put_arg_page(struct page *page)
{
}

static void free_arg_page(struct linux_binprm *bprm, int i)
{
	if (bprm->page[i]) {
		__free_page(bprm->page[i]);
		bprm->page[i] = NULL;
	}
}

static void free_arg_pages(struct linux_binprm *bprm)
{
	int i;

	for (i = 0; i < MAX_ARG_PAGES; i++)
		free_arg_page(bprm, i);
}

static void flush_arg_page(struct linux_binprm *bprm, unsigned long pos,
		struct page *page)
{
}

static int __bprm_mm_init(struct linux_binprm *bprm)
{
	bprm->p = PAGE_SIZE * MAX_ARG_PAGES - sizeof(void *);
	return 0;
}

static bool valid_arg_len(struct linux_binprm *bprm, long len)
{
	return len <= bprm->p;
}

#endif /* CONFIG_MMU */

/*
 * Create a new mm_struct and populate it with a temporary stack
 * vm_area_struct.  We don't have enough context at this point to set the stack
 * flags, permissions, and offset, so we use temporary values.  We'll update
 * them later in setup_arg_pages().
 */
int bprm_mm_init(struct linux_binprm *bprm)
{
	int err;
	struct mm_struct *mm = NULL;

	bprm->mm = mm = mm_alloc();
	err = -ENOMEM;
	if (!mm)
		goto err;

	err = init_new_context(current, mm);
	if (err)
		goto err;

	err = __bprm_mm_init(bprm);
	if (err)
		goto err;

	return 0;

err:
	if (mm) {
		bprm->mm = NULL;
		mmdrop(mm);
	}

	return err;
}

/*
 * count() counts the number of strings in array ARGV.
 */
static int count(char __user * __user * argv, int max)
{
	int i = 0;

	if (argv != NULL) {
		for (;;) {
			char __user * p;

			if (get_user(p, argv))
				return -EFAULT;
			if (!p)
				break;
			argv++;
			if (i++ >= max)
				return -E2BIG;
			cond_resched();
		}
	}
	return i;
}

/*
 * 'copy_strings()' copies argument/environment strings from the old
 * processes's memory to the new process's stack.  The call to get_user_pages()
 * ensures the destination page is created and not swapped out.
 */
static int copy_strings(int argc, char __user * __user * argv,
			struct linux_binprm *bprm)
{
	struct page *kmapped_page = NULL;
	char *kaddr = NULL;
	unsigned long kpos = 0;
	int ret;

	while (argc-- > 0) {
		char __user *str;
		int len;
		unsigned long pos;

		if (get_user(str, argv+argc) ||
				!(len = strnlen_user(str, MAX_ARG_STRLEN))) {
			ret = -EFAULT;
			goto out;
		}

		if (!valid_arg_len(bprm, len)) {
			ret = -E2BIG;
			goto out;
		}

		/* We're going to work our way backwords. */
		pos = bprm->p;
		str += len;
		bprm->p -= len;

		while (len > 0) {
			int offset, bytes_to_copy;

			offset = pos % PAGE_SIZE;
			if (offset == 0)
				offset = PAGE_SIZE;

			bytes_to_copy = offset;
			if (bytes_to_copy > len)
				bytes_to_copy = len;

			offset -= bytes_to_copy;
			pos -= bytes_to_copy;
			str -= bytes_to_copy;
			len -= bytes_to_copy;

			if (!kmapped_page || kpos != (pos & PAGE_MASK)) {
				struct page *page;

				page = get_arg_page(bprm, pos, 1);
				if (!page) {
					ret = -E2BIG;
					goto out;
				}

				if (kmapped_page) {
					flush_kernel_dcache_page(kmapped_page);
					kunmap(kmapped_page);
					put_arg_page(kmapped_page);
				}
				kmapped_page = page;
				kaddr = kmap(kmapped_page);
				kpos = pos & PAGE_MASK;
				flush_arg_page(bprm, kpos, kmapped_page);
			}
			if (copy_from_user(kaddr+offset, str, bytes_to_copy)) {
				ret = -EFAULT;
				goto out;
			}
		}
	}
	ret = 0;
out:
	if (kmapped_page) {
		flush_kernel_dcache_page(kmapped_page);
		kunmap(kmapped_page);
		put_arg_page(kmapped_page);
	}
	return ret;
}

/*
 * Like copy_strings, but get argv and its values from kernel memory.
 */
int copy_strings_kernel(int argc,char ** argv, struct linux_binprm *bprm)
{
	int r;
	mm_segment_t oldfs = get_fs();
	set_fs(KERNEL_DS);
	r = copy_strings(argc, (char __user * __user *)argv, bprm);
	set_fs(oldfs);
	return r;
}
EXPORT_SYMBOL(copy_strings_kernel);

#ifdef CONFIG_MMU

/*
 * During bprm_mm_init(), we create a temporary stack at STACK_TOP_MAX.  Once
 * the binfmt code determines where the new stack should reside, we shift it to
 * its final location.  The process proceeds as follows:
 *
 * 1) Use shift to calculate the new vma endpoints.
 * 2) Extend vma to cover both the old and new ranges.  This ensures the
 *    arguments passed to subsequent functions are consistent.
 * 3) Move vma's page tables to the new range.
 * 4) Free up any cleared pgd range.
 * 5) Shrink the vma to cover only the new range.
 */
static int shift_arg_pages(struct vm_area_struct *vma, unsigned long shift)
{
	struct mm_struct *mm = vma->vm_mm;
	unsigned long old_start = vma->vm_start;
	unsigned long old_end = vma->vm_end;
	unsigned long length = old_end - old_start;
	unsigned long new_start = old_start - shift;
	unsigned long new_end = old_end - shift;
	struct mmu_gather *tlb;

	BUG_ON(new_start > new_end);

	/*
	 * ensure there are no vmas between where we want to go
	 * and where we are
	 */
	if (vma != find_vma(mm, new_start))
		return -EFAULT;

	/*
	 * cover the whole range: [new_start, old_end)
	 */
	vma_adjust(vma, new_start, old_end, vma->vm_pgoff, NULL);

	/*
	 * move the page tables downwards, on failure we rely on
	 * process cleanup to remove whatever mess we made.
	 */
	if (length != move_page_tables(vma, old_start,
				       vma, new_start, length))
		return -ENOMEM;

	lru_add_drain();
	tlb = tlb_gather_mmu(mm, 0);
	if (new_end > old_start) {
		/*
		 * when the old and new regions overlap clear from new_end.
		 */
		free_pgd_range(tlb, new_end, old_end, new_end,
			vma->vm_next ? vma->vm_next->vm_start : 0);
	} else {
		/*
		 * otherwise, clean from old_start; this is done to not touch
		 * the address space in [new_end, old_start) some architectures
		 * have constraints on va-space that make this illegal (IA64) -
		 * for the others its just a little faster.
		 */
		free_pgd_range(tlb, old_start, old_end, new_end,
			vma->vm_next ? vma->vm_next->vm_start : 0);
	}
	tlb_finish_mmu(tlb, new_end, old_end);

	/*
	 * shrink the vma to just the new range.
	 */
	vma_adjust(vma, new_start, new_end, vma->vm_pgoff, NULL);

	return 0;
}

#define EXTRA_STACK_VM_PAGES	20	/* random */

/*
 * Finalizes the stack vm_area_struct. The flags and permissions are updated,
 * the stack is optionally relocated, and some extra space is added.
 */
int setup_arg_pages(struct linux_binprm *bprm,
		    unsigned long stack_top,
		    int executable_stack)
{
	unsigned long ret;
	unsigned long stack_shift;
	struct mm_struct *mm = current->mm;
	struct vm_area_struct *vma = bprm->vma;
	struct vm_area_struct *prev = NULL;
	unsigned long vm_flags;
	unsigned long stack_base;

#ifdef CONFIG_STACK_GROWSUP
	/* Limit stack size to 1GB */
	stack_base = current->signal->rlim[RLIMIT_STACK].rlim_max;
	if (stack_base > (1 << 30))
		stack_base = 1 << 30;

	/* Make sure we didn't let the argument array grow too large. */
	if (vma->vm_end - vma->vm_start > stack_base)
		return -ENOMEM;

	stack_base = PAGE_ALIGN(stack_top - stack_base);

	stack_shift = vma->vm_start - stack_base;
	mm->arg_start = bprm->p - stack_shift;
	bprm->p = vma->vm_end - stack_shift;
#else
	stack_top = arch_align_stack(stack_top);
	stack_top = PAGE_ALIGN(stack_top);
	stack_shift = vma->vm_end - stack_top;

	bprm->p -= stack_shift;
	mm->arg_start = bprm->p;
#endif

	if (bprm->loader)
		bprm->loader -= stack_shift;
	bprm->exec -= stack_shift;

	down_write(&mm->mmap_sem);
	vm_flags = VM_STACK_FLAGS;

	/*
	 * Adjust stack execute permissions; explicitly enable for
	 * EXSTACK_ENABLE_X, disable for EXSTACK_DISABLE_X and leave alone
	 * (arch default) otherwise.
	 */
	if (unlikely(executable_stack == EXSTACK_ENABLE_X))
		vm_flags |= VM_EXEC;
	else if (executable_stack == EXSTACK_DISABLE_X)
		vm_flags &= ~VM_EXEC;
	vm_flags |= mm->def_flags;

	ret = mprotect_fixup(vma, &prev, vma->vm_start, vma->vm_end,
			vm_flags);
	if (ret)
		goto out_unlock;
	BUG_ON(prev != vma);

	/* Move stack pages down in memory. */
	if (stack_shift) {
		ret = shift_arg_pages(vma, stack_shift);
		if (ret) {
			up_write(&mm->mmap_sem);
			return ret;
		}
	}

#ifdef CONFIG_STACK_GROWSUP
	stack_base = vma->vm_end + EXTRA_STACK_VM_PAGES * PAGE_SIZE;
#else
	stack_base = vma->vm_start - EXTRA_STACK_VM_PAGES * PAGE_SIZE;
#endif
	ret = expand_stack(vma, stack_base);
	if (ret)
		ret = -EFAULT;

out_unlock:
	up_write(&mm->mmap_sem);
	return 0;
}
EXPORT_SYMBOL(setup_arg_pages);

#endif /* CONFIG_MMU */

struct file *open_exec(const char *name)
{
	struct nameidata nd;
	struct file *file;
	int err;

	err = path_lookup_open(AT_FDCWD, name, LOOKUP_FOLLOW, &nd,
				FMODE_READ|FMODE_EXEC);
	if (err)
		goto out;

	err = -EACCES;
	if (!S_ISREG(nd.path.dentry->d_inode->i_mode))
		goto out_path_put;

	if (nd.path.mnt->mnt_flags & MNT_NOEXEC)
		goto out_path_put;

	err = inode_permission(nd.path.dentry->d_inode, MAY_EXEC | MAY_OPEN);
	if (err)
		goto out_path_put;
	err = ima_path_check(&nd.path, MAY_EXEC | MAY_OPEN);
	if (err)
		goto out_path_put;

	file = nameidata_to_filp(&nd, O_RDONLY|O_LARGEFILE);
	if (IS_ERR(file))
		return file;

	fsnotify_open(file->f_path.dentry);

	err = deny_write_access(file);
	if (err) {
		fput(file);
		goto out;
	}

	return file;

 out_path_put:
	release_open_intent(&nd);
	path_put(&nd.path);
 out:
	return ERR_PTR(err);
}
EXPORT_SYMBOL(open_exec);

int kernel_read(struct file *file, unsigned long offset,
	char *addr, unsigned long count)
{
	mm_segment_t old_fs;
	loff_t pos = offset;
	int result;

	old_fs = get_fs();
	set_fs(get_ds());
	/* The cast to a user pointer is valid due to the set_fs() */
	result = vfs_read(file, (void __user *)addr, count, &pos);
	set_fs(old_fs);
	return result;
}

EXPORT_SYMBOL(kernel_read);

static int exec_mmap(struct mm_struct *mm)
{
	struct task_struct *tsk;
	struct mm_struct * old_mm, *active_mm;

	/* Notify parent that we're no longer interested in the old VM */
	tsk = current;
	old_mm = current->mm;
	mm_release(tsk, old_mm);

	if (old_mm) {
		/*
		 * Make sure that if there is a core dump in progress
		 * for the old mm, we get out and die instead of going
		 * through with the exec.  We must hold mmap_sem around
		 * checking core_state and changing tsk->mm.
		 */
		down_read(&old_mm->mmap_sem);
		if (unlikely(old_mm->core_state)) {
			up_read(&old_mm->mmap_sem);
			return -EINTR;
		}
	}
	task_lock(tsk);
	active_mm = tsk->active_mm;
	tsk->mm = mm;
	tsk->active_mm = mm;
	activate_mm(active_mm, mm);
	task_unlock(tsk);
	arch_pick_mmap_layout(mm);
	if (old_mm) {
		up_read(&old_mm->mmap_sem);
		BUG_ON(active_mm != old_mm);
		mm_update_next_owner(old_mm);
		mmput(old_mm);
		return 0;
	}
	mmdrop(active_mm);
	return 0;
}

/*
 * This function makes sure the current process has its own signal table,
 * so that flush_signal_handlers can later reset the handlers without
 * disturbing other processes.  (Other processes might share the signal
 * table via the CLONE_SIGHAND option to clone().)
 */
static int de_thread(struct task_struct *tsk)
{
	struct signal_struct *sig = tsk->signal;
	struct sighand_struct *oldsighand = tsk->sighand;
	spinlock_t *lock = &oldsighand->siglock;
	int count;

	if (thread_group_empty(tsk))
		goto no_thread_group;

	/*
	 * Kill all other threads in the thread group.
	 */
	spin_lock_irq(lock);
	if (signal_group_exit(sig)) {
		/*
		 * Another group action in progress, just
		 * return so that the signal is processed.
		 */
		spin_unlock_irq(lock);
		return -EAGAIN;
	}
	sig->group_exit_task = tsk;
	zap_other_threads(tsk);

	/* Account for the thread group leader hanging around: */
	count = thread_group_leader(tsk) ? 1 : 2;
	sig->notify_count = count;
	while (atomic_read(&sig->count) > count) {
		__set_current_state(TASK_UNINTERRUPTIBLE);
		spin_unlock_irq(lock);
		schedule();
		spin_lock_irq(lock);
	}
	spin_unlock_irq(lock);

	/*
	 * At this point all other threads have exited, all we have to
	 * do is to wait for the thread group leader to become inactive,
	 * and to assume its PID:
	 */
	if (!thread_group_leader(tsk)) {
		struct task_struct *leader = tsk->group_leader;

		sig->notify_count = -1;	/* for exit_notify() */
		for (;;) {
			write_lock_irq(&tasklist_lock);
			if (likely(leader->exit_state))
				break;
			__set_current_state(TASK_UNINTERRUPTIBLE);
			write_unlock_irq(&tasklist_lock);
			schedule();
		}

		/*
		 * The only record we have of the real-time age of a
		 * process, regardless of execs it's done, is start_time.
		 * All the past CPU time is accumulated in signal_struct
		 * from sister threads now dead.  But in this non-leader
		 * exec, nothing survives from the original leader thread,
		 * whose birth marks the true age of this process now.
		 * When we take on its identity by switching to its PID, we
		 * also take its birthdate (always earlier than our own).
		 */
		tsk->start_time = leader->start_time;

		BUG_ON(!same_thread_group(leader, tsk));
		BUG_ON(has_group_leader_pid(tsk));
		/*
		 * An exec() starts a new thread group with the
		 * TGID of the previous thread group. Rehash the
		 * two threads with a switched PID, and release
		 * the former thread group leader:
		 */

		/* Become a process group leader with the old leader's pid.
		 * The old leader becomes a thread of the this thread group.
		 * Note: The old leader also uses this pid until release_task
		 *       is called.  Odd but simple and correct.
		 */
		detach_pid(tsk, PIDTYPE_PID);
		tsk->pid = leader->pid;
		attach_pid(tsk, PIDTYPE_PID,  task_pid(leader));
		transfer_pid(leader, tsk, PIDTYPE_PGID);
		transfer_pid(leader, tsk, PIDTYPE_SID);
		list_replace_rcu(&leader->tasks, &tsk->tasks);

		tsk->group_leader = tsk;
		leader->group_leader = tsk;

		tsk->exit_signal = SIGCHLD;

		BUG_ON(leader->exit_state != EXIT_ZOMBIE);
		leader->exit_state = EXIT_DEAD;
		write_unlock_irq(&tasklist_lock);

		release_task(leader);
	}

	sig->group_exit_task = NULL;
	sig->notify_count = 0;

no_thread_group:
	exit_itimers(sig);
	flush_itimer_signals();

	if (atomic_read(&oldsighand->count) != 1) {
		struct sighand_struct *newsighand;
		/*
		 * This ->sighand is shared with the CLONE_SIGHAND
		 * but not CLONE_THREAD task, switch to the new one.
		 */
		newsighand = kmem_cache_alloc(sighand_cachep, GFP_KERNEL);
		if (!newsighand)
			return -ENOMEM;

		atomic_set(&newsighand->count, 1);
		memcpy(newsighand->action, oldsighand->action,
		       sizeof(newsighand->action));

		write_lock_irq(&tasklist_lock);
		spin_lock(&oldsighand->siglock);
		rcu_assign_pointer(tsk->sighand, newsighand);
		spin_unlock(&oldsighand->siglock);
		write_unlock_irq(&tasklist_lock);

		__cleanup_sighand(oldsighand);
	}

	BUG_ON(!thread_group_leader(tsk));
	return 0;
}

/*
 * These functions flushes out all traces of the currently running executable
 * so that a new one can be started
 */
static void flush_old_files(struct files_struct * files)
{
	long j = -1;
	struct fdtable *fdt;

	spin_lock(&files->file_lock);
	for (;;) {
		unsigned long set, i;

		j++;
		i = j * __NFDBITS;
		fdt = files_fdtable(files);
		if (i >= fdt->max_fds)
			break;
		set = fdt->close_on_exec->fds_bits[j];
		if (!set)
			continue;
		fdt->close_on_exec->fds_bits[j] = 0;
		spin_unlock(&files->file_lock);
		for ( ; set ; i++,set >>= 1) {
			if (set & 1) {
				sys_close(i);
			}
		}
		spin_lock(&files->file_lock);

	}
	spin_unlock(&files->file_lock);
}

char *get_task_comm(char *buf, struct task_struct *tsk)
{
	/* buf must be at least sizeof(tsk->comm) in size */
	task_lock(tsk);
	strncpy(buf, tsk->comm, sizeof(tsk->comm));
	task_unlock(tsk);
	return buf;
}

void set_task_comm(struct task_struct *tsk, char *buf)
{
	task_lock(tsk);
	strlcpy(tsk->comm, buf, sizeof(tsk->comm));
	task_unlock(tsk);
}

int flush_old_exec(struct linux_binprm * bprm)
{
	char * name;
	int i, ch, retval;
	char tcomm[sizeof(current->comm)];

	/*
	 * Make sure we have a private signal table and that
	 * we are unassociated from the previous thread group.
	 */
	retval = de_thread(current);
	if (retval)
		goto out;

	set_mm_exe_file(bprm->mm, bprm->file);

	/*
	 * Release all of the old mmap stuff
	 */
	retval = exec_mmap(bprm->mm);
	if (retval)
		goto out;

	bprm->mm = NULL;		/* We're using it now */

	/* This is the point of no return */
	current->sas_ss_sp = current->sas_ss_size = 0;

	if (current_euid() == current_uid() && current_egid() == current_gid())
		set_dumpable(current->mm, 1);
	else
		set_dumpable(current->mm, suid_dumpable);

	name = bprm->filename;

	/* Copies the binary name from after last slash */
	for (i=0; (ch = *(name++)) != '\0';) {
		if (ch == '/')
			i = 0; /* overwrite what we wrote */
		else
			if (i < (sizeof(tcomm) - 1))
				tcomm[i++] = ch;
	}
	tcomm[i] = '\0';
	set_task_comm(current, tcomm);

	current->flags &= ~PF_RANDOMIZE;
	flush_thread();

	/* Set the new mm task size. We have to do that late because it may
	 * depend on TIF_32BIT which is only updated in flush_thread() on
	 * some architectures like powerpc
	 */
	current->mm->task_size = TASK_SIZE;

	/* install the new credentials */
	if (bprm->cred->uid != current_euid() ||
	    bprm->cred->gid != current_egid()) {
		current->pdeath_signal = 0;
	} else if (file_permission(bprm->file, MAY_READ) ||
		   bprm->interp_flags & BINPRM_FLAGS_ENFORCE_NONDUMP) {
		set_dumpable(current->mm, suid_dumpable);
	}

	current->personality &= ~bprm->per_clear;

	/* An exec changes our domain. We are no longer part of the thread
	   group */

	current->self_exec_id++;
			
	flush_signal_handlers(current, 0);
	flush_old_files(current->files);

	return 0;

out:
	return retval;
}

EXPORT_SYMBOL(flush_old_exec);

/*
 * install the new credentials for this executable
 */
void install_exec_creds(struct linux_binprm *bprm)
{
	security_bprm_committing_creds(bprm);

	commit_creds(bprm->cred);
	bprm->cred = NULL;

	/* cred_exec_mutex must be held at least to this point to prevent
	 * ptrace_attach() from altering our determination of the task's
	 * credentials; any time after this it may be unlocked */

	security_bprm_committed_creds(bprm);
}
EXPORT_SYMBOL(install_exec_creds);

/*
 * determine how safe it is to execute the proposed program
 * - the caller must hold current->cred_exec_mutex to protect against
 *   PTRACE_ATTACH
 */
int check_unsafe_exec(struct linux_binprm *bprm)
{
	struct task_struct *p = current, *t;
<<<<<<< HEAD
	unsigned long flags;
=======
>>>>>>> 6574612f
	unsigned n_fs;
	int res = 0;

	bprm->unsafe = tracehook_unsafe_exec(p);

	n_fs = 1;
	write_lock(&p->fs->lock);
<<<<<<< HEAD
	lock_task_sighand(p, &flags);
=======
	rcu_read_lock();
>>>>>>> 6574612f
	for (t = next_thread(p); t != p; t = next_thread(t)) {
		if (t->fs == p->fs)
			n_fs++;
	}
<<<<<<< HEAD
=======
	rcu_read_unlock();
>>>>>>> 6574612f

	if (p->fs->users > n_fs) {
		bprm->unsafe |= LSM_UNSAFE_SHARE;
	} else {
<<<<<<< HEAD
		if (p->fs->in_exec)
			res = -EAGAIN;
		p->fs->in_exec = 1;
	}

	unlock_task_sighand(p, &flags);
=======
		res = -EAGAIN;
		if (!p->fs->in_exec) {
			p->fs->in_exec = 1;
			res = 1;
		}
	}
>>>>>>> 6574612f
	write_unlock(&p->fs->lock);

	return res;
}

/* 
 * Fill the binprm structure from the inode. 
 * Check permissions, then read the first 128 (BINPRM_BUF_SIZE) bytes
 *
 * This may be called multiple times for binary chains (scripts for example).
 */
int prepare_binprm(struct linux_binprm *bprm)
{
	umode_t mode;
	struct inode * inode = bprm->file->f_path.dentry->d_inode;
	int retval;

	mode = inode->i_mode;
	if (bprm->file->f_op == NULL)
		return -EACCES;

	/* clear any previous set[ug]id data from a previous binary */
	bprm->cred->euid = current_euid();
	bprm->cred->egid = current_egid();

	if (!(bprm->file->f_path.mnt->mnt_flags & MNT_NOSUID)) {
		/* Set-uid? */
		if (mode & S_ISUID) {
			bprm->per_clear |= PER_CLEAR_ON_SETID;
			bprm->cred->euid = inode->i_uid;
		}

		/* Set-gid? */
		/*
		 * If setgid is set but no group execute bit then this
		 * is a candidate for mandatory locking, not a setgid
		 * executable.
		 */
		if ((mode & (S_ISGID | S_IXGRP)) == (S_ISGID | S_IXGRP)) {
			bprm->per_clear |= PER_CLEAR_ON_SETID;
			bprm->cred->egid = inode->i_gid;
		}
	}

	/* fill in binprm security blob */
	retval = security_bprm_set_creds(bprm);
	if (retval)
		return retval;
	bprm->cred_prepared = 1;

	memset(bprm->buf, 0, BINPRM_BUF_SIZE);
	return kernel_read(bprm->file, 0, bprm->buf, BINPRM_BUF_SIZE);
}

EXPORT_SYMBOL(prepare_binprm);

/*
 * Arguments are '\0' separated strings found at the location bprm->p
 * points to; chop off the first by relocating brpm->p to right after
 * the first '\0' encountered.
 */
int remove_arg_zero(struct linux_binprm *bprm)
{
	int ret = 0;
	unsigned long offset;
	char *kaddr;
	struct page *page;

	if (!bprm->argc)
		return 0;

	do {
		offset = bprm->p & ~PAGE_MASK;
		page = get_arg_page(bprm, bprm->p, 0);
		if (!page) {
			ret = -EFAULT;
			goto out;
		}
		kaddr = kmap_atomic(page, KM_USER0);

		for (; offset < PAGE_SIZE && kaddr[offset];
				offset++, bprm->p++)
			;

		kunmap_atomic(kaddr, KM_USER0);
		put_arg_page(page);

		if (offset == PAGE_SIZE)
			free_arg_page(bprm, (bprm->p >> PAGE_SHIFT) - 1);
	} while (offset == PAGE_SIZE);

	bprm->p++;
	bprm->argc--;
	ret = 0;

out:
	return ret;
}
EXPORT_SYMBOL(remove_arg_zero);

/*
 * cycle the list of binary formats handler, until one recognizes the image
 */
int search_binary_handler(struct linux_binprm *bprm,struct pt_regs *regs)
{
	unsigned int depth = bprm->recursion_depth;
	int try,retval;
	struct linux_binfmt *fmt;

	retval = security_bprm_check(bprm);
	if (retval)
		return retval;
	retval = ima_bprm_check(bprm);
	if (retval)
		return retval;

	/* kernel module loader fixup */
	/* so we don't try to load run modprobe in kernel space. */
	set_fs(USER_DS);

	retval = audit_bprm(bprm);
	if (retval)
		return retval;

	retval = -ENOENT;
	for (try=0; try<2; try++) {
		read_lock(&binfmt_lock);
		list_for_each_entry(fmt, &formats, lh) {
			int (*fn)(struct linux_binprm *, struct pt_regs *) = fmt->load_binary;
			if (!fn)
				continue;
			if (!try_module_get(fmt->module))
				continue;
			read_unlock(&binfmt_lock);
			retval = fn(bprm, regs);
			/*
			 * Restore the depth counter to its starting value
			 * in this call, so we don't have to rely on every
			 * load_binary function to restore it on return.
			 */
			bprm->recursion_depth = depth;
			if (retval >= 0) {
				if (depth == 0)
					tracehook_report_exec(fmt, bprm, regs);
				put_binfmt(fmt);
				allow_write_access(bprm->file);
				if (bprm->file)
					fput(bprm->file);
				bprm->file = NULL;
				current->did_exec = 1;
				proc_exec_connector(current);
				return retval;
			}
			read_lock(&binfmt_lock);
			put_binfmt(fmt);
			if (retval != -ENOEXEC || bprm->mm == NULL)
				break;
			if (!bprm->file) {
				read_unlock(&binfmt_lock);
				return retval;
			}
		}
		read_unlock(&binfmt_lock);
		if (retval != -ENOEXEC || bprm->mm == NULL) {
			break;
#ifdef CONFIG_MODULES
		} else {
#define printable(c) (((c)=='\t') || ((c)=='\n') || (0x20<=(c) && (c)<=0x7e))
			if (printable(bprm->buf[0]) &&
			    printable(bprm->buf[1]) &&
			    printable(bprm->buf[2]) &&
			    printable(bprm->buf[3]))
				break; /* -ENOEXEC */
			request_module("binfmt-%04x", *(unsigned short *)(&bprm->buf[2]));
#endif
		}
	}
	return retval;
}

EXPORT_SYMBOL(search_binary_handler);

void free_bprm(struct linux_binprm *bprm)
{
	free_arg_pages(bprm);
	if (bprm->cred)
		abort_creds(bprm->cred);
	kfree(bprm);
}

/*
 * sys_execve() executes a new program.
 */
int do_execve(char * filename,
	char __user *__user *argv,
	char __user *__user *envp,
	struct pt_regs * regs)
{
	struct linux_binprm *bprm;
	struct file *file;
	struct files_struct *displaced;
	bool clear_in_exec;
	int retval;

	retval = unshare_files(&displaced);
	if (retval)
		goto out_ret;

	retval = -ENOMEM;
	bprm = kzalloc(sizeof(*bprm), GFP_KERNEL);
	if (!bprm)
		goto out_files;

	retval = mutex_lock_interruptible(&current->cred_exec_mutex);
	if (retval < 0)
		goto out_free;
	current->in_execve = 1;

	retval = -ENOMEM;
	bprm->cred = prepare_exec_creds();
	if (!bprm->cred)
		goto out_unlock;

	retval = check_unsafe_exec(bprm);
<<<<<<< HEAD
	if (retval)
		goto out_unlock;
=======
	if (retval < 0)
		goto out_unlock;
	clear_in_exec = retval;
>>>>>>> 6574612f

	file = open_exec(filename);
	retval = PTR_ERR(file);
	if (IS_ERR(file))
		goto out_unmark;

	sched_exec();

	bprm->file = file;
	bprm->filename = filename;
	bprm->interp = filename;

	retval = bprm_mm_init(bprm);
	if (retval)
		goto out_file;

	bprm->argc = count(argv, MAX_ARG_STRINGS);
	if ((retval = bprm->argc) < 0)
		goto out;

	bprm->envc = count(envp, MAX_ARG_STRINGS);
	if ((retval = bprm->envc) < 0)
		goto out;

	retval = prepare_binprm(bprm);
	if (retval < 0)
		goto out;

	retval = copy_strings_kernel(1, &bprm->filename, bprm);
	if (retval < 0)
		goto out;

	bprm->exec = bprm->p;
	retval = copy_strings(bprm->envc, envp, bprm);
	if (retval < 0)
		goto out;

	retval = copy_strings(bprm->argc, argv, bprm);
	if (retval < 0)
		goto out;

	current->flags &= ~PF_KTHREAD;
	retval = search_binary_handler(bprm,regs);
	if (retval < 0)
		goto out;

	/* execve succeeded */
<<<<<<< HEAD
	write_lock(&current->fs->lock);
	current->fs->in_exec = 0;
	write_unlock(&current->fs->lock);
=======
	current->fs->in_exec = 0;
>>>>>>> 6574612f
	current->in_execve = 0;
	mutex_unlock(&current->cred_exec_mutex);
	acct_update_integrals(current);
	free_bprm(bprm);
	if (displaced)
		put_files_struct(displaced);
	return retval;

out:
	if (bprm->mm)
		mmput (bprm->mm);

out_file:
	if (bprm->file) {
		allow_write_access(bprm->file);
		fput(bprm->file);
	}

out_unmark:
<<<<<<< HEAD
	write_lock(&current->fs->lock);
	current->fs->in_exec = 0;
	write_unlock(&current->fs->lock);
=======
	if (clear_in_exec)
		current->fs->in_exec = 0;
>>>>>>> 6574612f

out_unlock:
	current->in_execve = 0;
	mutex_unlock(&current->cred_exec_mutex);

out_free:
	free_bprm(bprm);

out_files:
	if (displaced)
		reset_files_struct(displaced);
out_ret:
	return retval;
}

int set_binfmt(struct linux_binfmt *new)
{
	struct linux_binfmt *old = current->binfmt;

	if (new) {
		if (!try_module_get(new->module))
			return -1;
	}
	current->binfmt = new;
	if (old)
		module_put(old->module);
	return 0;
}

EXPORT_SYMBOL(set_binfmt);

/* format_corename will inspect the pattern parameter, and output a
 * name into corename, which must have space for at least
 * CORENAME_MAX_SIZE bytes plus one byte for the zero terminator.
 */
static int format_corename(char *corename, long signr)
{
	const struct cred *cred = current_cred();
	const char *pat_ptr = core_pattern;
	int ispipe = (*pat_ptr == '|');
	char *out_ptr = corename;
	char *const out_end = corename + CORENAME_MAX_SIZE;
	int rc;
	int pid_in_pattern = 0;

	/* Repeat as long as we have more pattern to process and more output
	   space */
	while (*pat_ptr) {
		if (*pat_ptr != '%') {
			if (out_ptr == out_end)
				goto out;
			*out_ptr++ = *pat_ptr++;
		} else {
			switch (*++pat_ptr) {
			case 0:
				goto out;
			/* Double percent, output one percent */
			case '%':
				if (out_ptr == out_end)
					goto out;
				*out_ptr++ = '%';
				break;
			/* pid */
			case 'p':
				pid_in_pattern = 1;
				rc = snprintf(out_ptr, out_end - out_ptr,
					      "%d", task_tgid_vnr(current));
				if (rc > out_end - out_ptr)
					goto out;
				out_ptr += rc;
				break;
			/* uid */
			case 'u':
				rc = snprintf(out_ptr, out_end - out_ptr,
					      "%d", cred->uid);
				if (rc > out_end - out_ptr)
					goto out;
				out_ptr += rc;
				break;
			/* gid */
			case 'g':
				rc = snprintf(out_ptr, out_end - out_ptr,
					      "%d", cred->gid);
				if (rc > out_end - out_ptr)
					goto out;
				out_ptr += rc;
				break;
			/* signal that caused the coredump */
			case 's':
				rc = snprintf(out_ptr, out_end - out_ptr,
					      "%ld", signr);
				if (rc > out_end - out_ptr)
					goto out;
				out_ptr += rc;
				break;
			/* UNIX time of coredump */
			case 't': {
				struct timeval tv;
				do_gettimeofday(&tv);
				rc = snprintf(out_ptr, out_end - out_ptr,
					      "%lu", tv.tv_sec);
				if (rc > out_end - out_ptr)
					goto out;
				out_ptr += rc;
				break;
			}
			/* hostname */
			case 'h':
				down_read(&uts_sem);
				rc = snprintf(out_ptr, out_end - out_ptr,
					      "%s", utsname()->nodename);
				up_read(&uts_sem);
				if (rc > out_end - out_ptr)
					goto out;
				out_ptr += rc;
				break;
			/* executable */
			case 'e':
				rc = snprintf(out_ptr, out_end - out_ptr,
					      "%s", current->comm);
				if (rc > out_end - out_ptr)
					goto out;
				out_ptr += rc;
				break;
			/* core limit size */
			case 'c':
				rc = snprintf(out_ptr, out_end - out_ptr,
					      "%lu", current->signal->rlim[RLIMIT_CORE].rlim_cur);
				if (rc > out_end - out_ptr)
					goto out;
				out_ptr += rc;
				break;
			default:
				break;
			}
			++pat_ptr;
		}
	}
	/* Backward compatibility with core_uses_pid:
	 *
	 * If core_pattern does not include a %p (as is the default)
	 * and core_uses_pid is set, then .%pid will be appended to
	 * the filename. Do not do this for piped commands. */
	if (!ispipe && !pid_in_pattern && core_uses_pid) {
		rc = snprintf(out_ptr, out_end - out_ptr,
			      ".%d", task_tgid_vnr(current));
		if (rc > out_end - out_ptr)
			goto out;
		out_ptr += rc;
	}
out:
	*out_ptr = 0;
	return ispipe;
}

static int zap_process(struct task_struct *start)
{
	struct task_struct *t;
	int nr = 0;

	start->signal->flags = SIGNAL_GROUP_EXIT;
	start->signal->group_stop_count = 0;

	t = start;
	do {
		if (t != current && t->mm) {
			sigaddset(&t->pending.signal, SIGKILL);
			signal_wake_up(t, 1);
			nr++;
		}
	} while_each_thread(start, t);

	return nr;
}

static inline int zap_threads(struct task_struct *tsk, struct mm_struct *mm,
				struct core_state *core_state, int exit_code)
{
	struct task_struct *g, *p;
	unsigned long flags;
	int nr = -EAGAIN;

	spin_lock_irq(&tsk->sighand->siglock);
	if (!signal_group_exit(tsk->signal)) {
		mm->core_state = core_state;
		tsk->signal->group_exit_code = exit_code;
		nr = zap_process(tsk);
	}
	spin_unlock_irq(&tsk->sighand->siglock);
	if (unlikely(nr < 0))
		return nr;

	if (atomic_read(&mm->mm_users) == nr + 1)
		goto done;
	/*
	 * We should find and kill all tasks which use this mm, and we should
	 * count them correctly into ->nr_threads. We don't take tasklist
	 * lock, but this is safe wrt:
	 *
	 * fork:
	 *	None of sub-threads can fork after zap_process(leader). All
	 *	processes which were created before this point should be
	 *	visible to zap_threads() because copy_process() adds the new
	 *	process to the tail of init_task.tasks list, and lock/unlock
	 *	of ->siglock provides a memory barrier.
	 *
	 * do_exit:
	 *	The caller holds mm->mmap_sem. This means that the task which
	 *	uses this mm can't pass exit_mm(), so it can't exit or clear
	 *	its ->mm.
	 *
	 * de_thread:
	 *	It does list_replace_rcu(&leader->tasks, &current->tasks),
	 *	we must see either old or new leader, this does not matter.
	 *	However, it can change p->sighand, so lock_task_sighand(p)
	 *	must be used. Since p->mm != NULL and we hold ->mmap_sem
	 *	it can't fail.
	 *
	 *	Note also that "g" can be the old leader with ->mm == NULL
	 *	and already unhashed and thus removed from ->thread_group.
	 *	This is OK, __unhash_process()->list_del_rcu() does not
	 *	clear the ->next pointer, we will find the new leader via
	 *	next_thread().
	 */
	rcu_read_lock();
	for_each_process(g) {
		if (g == tsk->group_leader)
			continue;
		if (g->flags & PF_KTHREAD)
			continue;
		p = g;
		do {
			if (p->mm) {
				if (unlikely(p->mm == mm)) {
					lock_task_sighand(p, &flags);
					nr += zap_process(p);
					unlock_task_sighand(p, &flags);
				}
				break;
			}
		} while_each_thread(g, p);
	}
	rcu_read_unlock();
done:
	atomic_set(&core_state->nr_threads, nr);
	return nr;
}

static int coredump_wait(int exit_code, struct core_state *core_state)
{
	struct task_struct *tsk = current;
	struct mm_struct *mm = tsk->mm;
	struct completion *vfork_done;
	int core_waiters;

	init_completion(&core_state->startup);
	core_state->dumper.task = tsk;
	core_state->dumper.next = NULL;
	core_waiters = zap_threads(tsk, mm, core_state, exit_code);
	up_write(&mm->mmap_sem);

	if (unlikely(core_waiters < 0))
		goto fail;

	/*
	 * Make sure nobody is waiting for us to release the VM,
	 * otherwise we can deadlock when we wait on each other
	 */
	vfork_done = tsk->vfork_done;
	if (vfork_done) {
		tsk->vfork_done = NULL;
		complete(vfork_done);
	}

	if (core_waiters)
		wait_for_completion(&core_state->startup);
fail:
	return core_waiters;
}

static void coredump_finish(struct mm_struct *mm)
{
	struct core_thread *curr, *next;
	struct task_struct *task;

	next = mm->core_state->dumper.next;
	while ((curr = next) != NULL) {
		next = curr->next;
		task = curr->task;
		/*
		 * see exit_mm(), curr->task must not see
		 * ->task == NULL before we read ->next.
		 */
		smp_mb();
		curr->task = NULL;
		wake_up_process(task);
	}

	mm->core_state = NULL;
}

/*
 * set_dumpable converts traditional three-value dumpable to two flags and
 * stores them into mm->flags.  It modifies lower two bits of mm->flags, but
 * these bits are not changed atomically.  So get_dumpable can observe the
 * intermediate state.  To avoid doing unexpected behavior, get get_dumpable
 * return either old dumpable or new one by paying attention to the order of
 * modifying the bits.
 *
 * dumpable |   mm->flags (binary)
 * old  new | initial interim  final
 * ---------+-----------------------
 *  0    1  |   00      01      01
 *  0    2  |   00      10(*)   11
 *  1    0  |   01      00      00
 *  1    2  |   01      11      11
 *  2    0  |   11      10(*)   00
 *  2    1  |   11      11      01
 *
 * (*) get_dumpable regards interim value of 10 as 11.
 */
void set_dumpable(struct mm_struct *mm, int value)
{
	switch (value) {
	case 0:
		clear_bit(MMF_DUMPABLE, &mm->flags);
		smp_wmb();
		clear_bit(MMF_DUMP_SECURELY, &mm->flags);
		break;
	case 1:
		set_bit(MMF_DUMPABLE, &mm->flags);
		smp_wmb();
		clear_bit(MMF_DUMP_SECURELY, &mm->flags);
		break;
	case 2:
		set_bit(MMF_DUMP_SECURELY, &mm->flags);
		smp_wmb();
		set_bit(MMF_DUMPABLE, &mm->flags);
		break;
	}
}

int get_dumpable(struct mm_struct *mm)
{
	int ret;

	ret = mm->flags & 0x3;
	return (ret >= 2) ? 2 : ret;
}

void do_coredump(long signr, int exit_code, struct pt_regs *regs)
{
	struct core_state core_state;
	char corename[CORENAME_MAX_SIZE + 1];
	struct mm_struct *mm = current->mm;
	struct linux_binfmt * binfmt;
	struct inode * inode;
	struct file * file;
	const struct cred *old_cred;
	struct cred *cred;
	int retval = 0;
	int flag = 0;
	int ispipe = 0;
	unsigned long core_limit = current->signal->rlim[RLIMIT_CORE].rlim_cur;
	char **helper_argv = NULL;
	int helper_argc = 0;
	char *delimit;

	audit_core_dumps(signr);

	binfmt = current->binfmt;
	if (!binfmt || !binfmt->core_dump)
		goto fail;

	cred = prepare_creds();
	if (!cred) {
		retval = -ENOMEM;
		goto fail;
	}

	down_write(&mm->mmap_sem);
	/*
	 * If another thread got here first, or we are not dumpable, bail out.
	 */
	if (mm->core_state || !get_dumpable(mm)) {
		up_write(&mm->mmap_sem);
		put_cred(cred);
		goto fail;
	}

	/*
	 *	We cannot trust fsuid as being the "true" uid of the
	 *	process nor do we know its entire history. We only know it
	 *	was tainted so we dump it as root in mode 2.
	 */
	if (get_dumpable(mm) == 2) {	/* Setuid core dump mode */
		flag = O_EXCL;		/* Stop rewrite attacks */
		cred->fsuid = 0;	/* Dump root private */
	}

	retval = coredump_wait(exit_code, &core_state);
	if (retval < 0) {
		put_cred(cred);
		goto fail;
	}

	old_cred = override_creds(cred);

	/*
	 * Clear any false indication of pending signals that might
	 * be seen by the filesystem code called to write the core file.
	 */
	clear_thread_flag(TIF_SIGPENDING);

	/*
	 * lock_kernel() because format_corename() is controlled by sysctl, which
	 * uses lock_kernel()
	 */
 	lock_kernel();
	ispipe = format_corename(corename, signr);
	unlock_kernel();
	/*
	 * Don't bother to check the RLIMIT_CORE value if core_pattern points
	 * to a pipe.  Since we're not writing directly to the filesystem
	 * RLIMIT_CORE doesn't really apply, as no actual core file will be
	 * created unless the pipe reader choses to write out the core file
	 * at which point file size limits and permissions will be imposed
	 * as it does with any other process
	 */
	if ((!ispipe) && (core_limit < binfmt->min_coredump))
		goto fail_unlock;

 	if (ispipe) {
		helper_argv = argv_split(GFP_KERNEL, corename+1, &helper_argc);
		if (!helper_argv) {
			printk(KERN_WARNING "%s failed to allocate memory\n",
			       __func__);
			goto fail_unlock;
		}
		/* Terminate the string before the first option */
		delimit = strchr(corename, ' ');
		if (delimit)
			*delimit = '\0';
		delimit = strrchr(helper_argv[0], '/');
		if (delimit)
			delimit++;
		else
			delimit = helper_argv[0];
		if (!strcmp(delimit, current->comm)) {
			printk(KERN_NOTICE "Recursive core dump detected, "
					"aborting\n");
			goto fail_unlock;
		}

		core_limit = RLIM_INFINITY;

		/* SIGPIPE can happen, but it's just never processed */
 		if (call_usermodehelper_pipe(corename+1, helper_argv, NULL,
				&file)) {
 			printk(KERN_INFO "Core dump to %s pipe failed\n",
			       corename);
 			goto fail_unlock;
 		}
 	} else
 		file = filp_open(corename,
				 O_CREAT | 2 | O_NOFOLLOW | O_LARGEFILE | flag,
				 0600);
	if (IS_ERR(file))
		goto fail_unlock;
	inode = file->f_path.dentry->d_inode;
	if (inode->i_nlink > 1)
		goto close_fail;	/* multiple links - don't dump */
	if (!ispipe && d_unhashed(file->f_path.dentry))
		goto close_fail;

	/* AK: actually i see no reason to not allow this for named pipes etc.,
	   but keep the previous behaviour for now. */
	if (!ispipe && !S_ISREG(inode->i_mode))
		goto close_fail;
	/*
	 * Dont allow local users get cute and trick others to coredump
	 * into their pre-created files:
	 */
	if (inode->i_uid != current_fsuid())
		goto close_fail;
	if (!file->f_op)
		goto close_fail;
	if (!file->f_op->write)
		goto close_fail;
	if (!ispipe && do_truncate(file->f_path.dentry, 0, 0, file) != 0)
		goto close_fail;

	retval = binfmt->core_dump(signr, regs, file, core_limit);

	if (retval)
		current->signal->group_exit_code |= 0x80;
close_fail:
	filp_close(file, NULL);
fail_unlock:
	if (helper_argv)
		argv_free(helper_argv);

	revert_creds(old_cred);
	put_cred(cred);
	coredump_finish(mm);
fail:
	return;
}<|MERGE_RESOLUTION|>--- conflicted
+++ resolved
@@ -1060,10 +1060,6 @@
 int check_unsafe_exec(struct linux_binprm *bprm)
 {
 	struct task_struct *p = current, *t;
-<<<<<<< HEAD
-	unsigned long flags;
-=======
->>>>>>> 6574612f
 	unsigned n_fs;
 	int res = 0;
 
@@ -1071,38 +1067,22 @@
 
 	n_fs = 1;
 	write_lock(&p->fs->lock);
-<<<<<<< HEAD
-	lock_task_sighand(p, &flags);
-=======
 	rcu_read_lock();
->>>>>>> 6574612f
 	for (t = next_thread(p); t != p; t = next_thread(t)) {
 		if (t->fs == p->fs)
 			n_fs++;
 	}
-<<<<<<< HEAD
-=======
 	rcu_read_unlock();
->>>>>>> 6574612f
 
 	if (p->fs->users > n_fs) {
 		bprm->unsafe |= LSM_UNSAFE_SHARE;
 	} else {
-<<<<<<< HEAD
-		if (p->fs->in_exec)
-			res = -EAGAIN;
-		p->fs->in_exec = 1;
-	}
-
-	unlock_task_sighand(p, &flags);
-=======
 		res = -EAGAIN;
 		if (!p->fs->in_exec) {
 			p->fs->in_exec = 1;
 			res = 1;
 		}
 	}
->>>>>>> 6574612f
 	write_unlock(&p->fs->lock);
 
 	return res;
@@ -1327,14 +1307,9 @@
 		goto out_unlock;
 
 	retval = check_unsafe_exec(bprm);
-<<<<<<< HEAD
-	if (retval)
-		goto out_unlock;
-=======
 	if (retval < 0)
 		goto out_unlock;
 	clear_in_exec = retval;
->>>>>>> 6574612f
 
 	file = open_exec(filename);
 	retval = PTR_ERR(file);
@@ -1382,13 +1357,7 @@
 		goto out;
 
 	/* execve succeeded */
-<<<<<<< HEAD
-	write_lock(&current->fs->lock);
 	current->fs->in_exec = 0;
-	write_unlock(&current->fs->lock);
-=======
-	current->fs->in_exec = 0;
->>>>>>> 6574612f
 	current->in_execve = 0;
 	mutex_unlock(&current->cred_exec_mutex);
 	acct_update_integrals(current);
@@ -1408,14 +1377,8 @@
 	}
 
 out_unmark:
-<<<<<<< HEAD
-	write_lock(&current->fs->lock);
-	current->fs->in_exec = 0;
-	write_unlock(&current->fs->lock);
-=======
 	if (clear_in_exec)
 		current->fs->in_exec = 0;
->>>>>>> 6574612f
 
 out_unlock:
 	current->in_execve = 0;

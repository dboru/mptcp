// SPDX-License-Identifier: GPL-2.0
/*
 * fs/f2fs/gc.c
 *
 * Copyright (c) 2012 Samsung Electronics Co., Ltd.
 *             http://www.samsung.com/
 */
#include <linux/fs.h>
#include <linux/module.h>
#include <linux/backing-dev.h>
#include <linux/init.h>
#include <linux/f2fs_fs.h>
#include <linux/kthread.h>
#include <linux/delay.h>
#include <linux/freezer.h>

#include "f2fs.h"
#include "node.h"
#include "segment.h"
#include "gc.h"
#include <trace/events/f2fs.h>

static int gc_thread_func(void *data)
{
	struct f2fs_sb_info *sbi = data;
	struct f2fs_gc_kthread *gc_th = sbi->gc_thread;
	wait_queue_head_t *wq = &sbi->gc_thread->gc_wait_queue_head;
	unsigned int wait_ms;

	wait_ms = gc_th->min_sleep_time;

	set_freezable();
	do {
		wait_event_interruptible_timeout(*wq,
				kthread_should_stop() || freezing(current) ||
				gc_th->gc_wake,
				msecs_to_jiffies(wait_ms));

		/* give it a try one time */
		if (gc_th->gc_wake)
			gc_th->gc_wake = 0;

		if (try_to_freeze()) {
			stat_other_skip_bggc_count(sbi);
			continue;
		}
		if (kthread_should_stop())
			break;

		if (sbi->sb->s_writers.frozen >= SB_FREEZE_WRITE) {
			increase_sleep_time(gc_th, &wait_ms);
			stat_other_skip_bggc_count(sbi);
			continue;
		}

		if (time_to_inject(sbi, FAULT_CHECKPOINT)) {
			f2fs_show_injection_info(FAULT_CHECKPOINT);
			f2fs_stop_checkpoint(sbi, false);
		}

		if (!sb_start_write_trylock(sbi->sb)) {
			stat_other_skip_bggc_count(sbi);
			continue;
		}

		/*
		 * [GC triggering condition]
		 * 0. GC is not conducted currently.
		 * 1. There are enough dirty segments.
		 * 2. IO subsystem is idle by checking the # of writeback pages.
		 * 3. IO subsystem is idle by checking the # of requests in
		 *    bdev's request list.
		 *
		 * Note) We have to avoid triggering GCs frequently.
		 * Because it is possible that some segments can be
		 * invalidated soon after by user update or deletion.
		 * So, I'd like to wait some time to collect dirty segments.
		 */
		if (sbi->gc_mode == GC_URGENT) {
			wait_ms = gc_th->urgent_sleep_time;
			mutex_lock(&sbi->gc_mutex);
			goto do_gc;
		}

		if (!mutex_trylock(&sbi->gc_mutex)) {
			stat_other_skip_bggc_count(sbi);
			goto next;
		}

		if (!is_idle(sbi, GC_TIME)) {
			increase_sleep_time(gc_th, &wait_ms);
			mutex_unlock(&sbi->gc_mutex);
			stat_io_skip_bggc_count(sbi);
			goto next;
		}

		if (has_enough_invalid_blocks(sbi))
			decrease_sleep_time(gc_th, &wait_ms);
		else
			increase_sleep_time(gc_th, &wait_ms);
do_gc:
		stat_inc_bggc_count(sbi);

		/* if return value is not zero, no victim was selected */
		if (f2fs_gc(sbi, test_opt(sbi, FORCE_FG_GC), true, NULL_SEGNO))
			wait_ms = gc_th->no_gc_sleep_time;

		trace_f2fs_background_gc(sbi->sb, wait_ms,
				prefree_segments(sbi), free_segments(sbi));

		/* balancing f2fs's metadata periodically */
		f2fs_balance_fs_bg(sbi);
next:
		sb_end_write(sbi->sb);

	} while (!kthread_should_stop());
	return 0;
}

int f2fs_start_gc_thread(struct f2fs_sb_info *sbi)
{
	struct f2fs_gc_kthread *gc_th;
	dev_t dev = sbi->sb->s_bdev->bd_dev;
	int err = 0;

	gc_th = f2fs_kmalloc(sbi, sizeof(struct f2fs_gc_kthread), GFP_KERNEL);
	if (!gc_th) {
		err = -ENOMEM;
		goto out;
	}

	gc_th->urgent_sleep_time = DEF_GC_THREAD_URGENT_SLEEP_TIME;
	gc_th->min_sleep_time = DEF_GC_THREAD_MIN_SLEEP_TIME;
	gc_th->max_sleep_time = DEF_GC_THREAD_MAX_SLEEP_TIME;
	gc_th->no_gc_sleep_time = DEF_GC_THREAD_NOGC_SLEEP_TIME;

	gc_th->gc_wake= 0;

	sbi->gc_thread = gc_th;
	init_waitqueue_head(&sbi->gc_thread->gc_wait_queue_head);
	sbi->gc_thread->f2fs_gc_task = kthread_run(gc_thread_func, sbi,
			"f2fs_gc-%u:%u", MAJOR(dev), MINOR(dev));
	if (IS_ERR(gc_th->f2fs_gc_task)) {
		err = PTR_ERR(gc_th->f2fs_gc_task);
		kvfree(gc_th);
		sbi->gc_thread = NULL;
	}
out:
	return err;
}

void f2fs_stop_gc_thread(struct f2fs_sb_info *sbi)
{
	struct f2fs_gc_kthread *gc_th = sbi->gc_thread;
	if (!gc_th)
		return;
	kthread_stop(gc_th->f2fs_gc_task);
	kvfree(gc_th);
	sbi->gc_thread = NULL;
}

static int select_gc_type(struct f2fs_sb_info *sbi, int gc_type)
{
	int gc_mode = (gc_type == BG_GC) ? GC_CB : GC_GREEDY;

	switch (sbi->gc_mode) {
	case GC_IDLE_CB:
		gc_mode = GC_CB;
		break;
	case GC_IDLE_GREEDY:
	case GC_URGENT:
		gc_mode = GC_GREEDY;
		break;
	}
	return gc_mode;
}

static void select_policy(struct f2fs_sb_info *sbi, int gc_type,
			int type, struct victim_sel_policy *p)
{
	struct dirty_seglist_info *dirty_i = DIRTY_I(sbi);

	if (p->alloc_mode == SSR) {
		p->gc_mode = GC_GREEDY;
		p->dirty_segmap = dirty_i->dirty_segmap[type];
		p->max_search = dirty_i->nr_dirty[type];
		p->ofs_unit = 1;
	} else {
		p->gc_mode = select_gc_type(sbi, gc_type);
		p->dirty_segmap = dirty_i->dirty_segmap[DIRTY];
		p->max_search = dirty_i->nr_dirty[DIRTY];
		p->ofs_unit = sbi->segs_per_sec;
	}

	/* we need to check every dirty segments in the FG_GC case */
	if (gc_type != FG_GC &&
			(sbi->gc_mode != GC_URGENT) &&
			p->max_search > sbi->max_victim_search)
		p->max_search = sbi->max_victim_search;

	/* let's select beginning hot/small space first in no_heap mode*/
	if (test_opt(sbi, NOHEAP) &&
		(type == CURSEG_HOT_DATA || IS_NODESEG(type)))
		p->offset = 0;
	else
		p->offset = SIT_I(sbi)->last_victim[p->gc_mode];
}

static unsigned int get_max_cost(struct f2fs_sb_info *sbi,
				struct victim_sel_policy *p)
{
	/* SSR allocates in a segment unit */
	if (p->alloc_mode == SSR)
		return sbi->blocks_per_seg;
	if (p->gc_mode == GC_GREEDY)
		return 2 * sbi->blocks_per_seg * p->ofs_unit;
	else if (p->gc_mode == GC_CB)
		return UINT_MAX;
	else /* No other gc_mode */
		return 0;
}

static unsigned int check_bg_victims(struct f2fs_sb_info *sbi)
{
	struct dirty_seglist_info *dirty_i = DIRTY_I(sbi);
	unsigned int secno;

	/*
	 * If the gc_type is FG_GC, we can select victim segments
	 * selected by background GC before.
	 * Those segments guarantee they have small valid blocks.
	 */
	for_each_set_bit(secno, dirty_i->victim_secmap, MAIN_SECS(sbi)) {
		if (sec_usage_check(sbi, secno))
			continue;
		clear_bit(secno, dirty_i->victim_secmap);
		return GET_SEG_FROM_SEC(sbi, secno);
	}
	return NULL_SEGNO;
}

static unsigned int get_cb_cost(struct f2fs_sb_info *sbi, unsigned int segno)
{
	struct sit_info *sit_i = SIT_I(sbi);
	unsigned int secno = GET_SEC_FROM_SEG(sbi, segno);
	unsigned int start = GET_SEG_FROM_SEC(sbi, secno);
	unsigned long long mtime = 0;
	unsigned int vblocks;
	unsigned char age = 0;
	unsigned char u;
	unsigned int i;

	for (i = 0; i < sbi->segs_per_sec; i++)
		mtime += get_seg_entry(sbi, start + i)->mtime;
	vblocks = get_valid_blocks(sbi, segno, true);

	mtime = div_u64(mtime, sbi->segs_per_sec);
	vblocks = div_u64(vblocks, sbi->segs_per_sec);

	u = (vblocks * 100) >> sbi->log_blocks_per_seg;

	/* Handle if the system time has changed by the user */
	if (mtime < sit_i->min_mtime)
		sit_i->min_mtime = mtime;
	if (mtime > sit_i->max_mtime)
		sit_i->max_mtime = mtime;
	if (sit_i->max_mtime != sit_i->min_mtime)
		age = 100 - div64_u64(100 * (mtime - sit_i->min_mtime),
				sit_i->max_mtime - sit_i->min_mtime);

	return UINT_MAX - ((100 * (100 - u) * age) / (100 + u));
}

static inline unsigned int get_gc_cost(struct f2fs_sb_info *sbi,
			unsigned int segno, struct victim_sel_policy *p)
{
	if (p->alloc_mode == SSR)
		return get_seg_entry(sbi, segno)->ckpt_valid_blocks;

	/* alloc_mode == LFS */
	if (p->gc_mode == GC_GREEDY)
		return get_valid_blocks(sbi, segno, true);
	else
		return get_cb_cost(sbi, segno);
}

static unsigned int count_bits(const unsigned long *addr,
				unsigned int offset, unsigned int len)
{
	unsigned int end = offset + len, sum = 0;

	while (offset < end) {
		if (test_bit(offset++, addr))
			++sum;
	}
	return sum;
}

/*
 * This function is called from two paths.
 * One is garbage collection and the other is SSR segment selection.
 * When it is called during GC, it just gets a victim segment
 * and it does not remove it from dirty seglist.
 * When it is called from SSR segment selection, it finds a segment
 * which has minimum valid blocks and removes it from dirty seglist.
 */
static int get_victim_by_default(struct f2fs_sb_info *sbi,
		unsigned int *result, int gc_type, int type, char alloc_mode)
{
	struct dirty_seglist_info *dirty_i = DIRTY_I(sbi);
	struct sit_info *sm = SIT_I(sbi);
	struct victim_sel_policy p;
	unsigned int secno, last_victim;
	unsigned int last_segment = MAIN_SEGS(sbi);
	unsigned int nsearched = 0;

	mutex_lock(&dirty_i->seglist_lock);

	p.alloc_mode = alloc_mode;
	select_policy(sbi, gc_type, type, &p);

	p.min_segno = NULL_SEGNO;
	p.min_cost = get_max_cost(sbi, &p);

	if (*result != NULL_SEGNO) {
		if (get_valid_blocks(sbi, *result, false) &&
			!sec_usage_check(sbi, GET_SEC_FROM_SEG(sbi, *result)))
			p.min_segno = *result;
		goto out;
	}

	if (p.max_search == 0)
		goto out;

	if (__is_large_section(sbi) && p.alloc_mode == LFS) {
		if (sbi->next_victim_seg[BG_GC] != NULL_SEGNO) {
			p.min_segno = sbi->next_victim_seg[BG_GC];
			*result = p.min_segno;
			sbi->next_victim_seg[BG_GC] = NULL_SEGNO;
			goto got_result;
		}
		if (gc_type == FG_GC &&
				sbi->next_victim_seg[FG_GC] != NULL_SEGNO) {
			p.min_segno = sbi->next_victim_seg[FG_GC];
			*result = p.min_segno;
			sbi->next_victim_seg[FG_GC] = NULL_SEGNO;
			goto got_result;
		}
	}

	last_victim = sm->last_victim[p.gc_mode];
	if (p.alloc_mode == LFS && gc_type == FG_GC) {
		p.min_segno = check_bg_victims(sbi);
		if (p.min_segno != NULL_SEGNO)
			goto got_it;
	}

	while (1) {
		unsigned long cost;
		unsigned int segno;

		segno = find_next_bit(p.dirty_segmap, last_segment, p.offset);
		if (segno >= last_segment) {
			if (sm->last_victim[p.gc_mode]) {
				last_segment =
					sm->last_victim[p.gc_mode];
				sm->last_victim[p.gc_mode] = 0;
				p.offset = 0;
				continue;
			}
			break;
		}

		p.offset = segno + p.ofs_unit;
		if (p.ofs_unit > 1) {
			p.offset -= segno % p.ofs_unit;
			nsearched += count_bits(p.dirty_segmap,
						p.offset - p.ofs_unit,
						p.ofs_unit);
		} else {
			nsearched++;
		}

		secno = GET_SEC_FROM_SEG(sbi, segno);

		if (sec_usage_check(sbi, secno))
			goto next;
		/* Don't touch checkpointed data */
		if (unlikely(is_sbi_flag_set(sbi, SBI_CP_DISABLED) &&
					get_ckpt_valid_blocks(sbi, segno)))
			goto next;
		if (gc_type == BG_GC && test_bit(secno, dirty_i->victim_secmap))
			goto next;

		cost = get_gc_cost(sbi, segno, &p);

		if (p.min_cost > cost) {
			p.min_segno = segno;
			p.min_cost = cost;
		}
next:
		if (nsearched >= p.max_search) {
			if (!sm->last_victim[p.gc_mode] && segno <= last_victim)
				sm->last_victim[p.gc_mode] = last_victim + 1;
			else
				sm->last_victim[p.gc_mode] = segno + 1;
			sm->last_victim[p.gc_mode] %= MAIN_SEGS(sbi);
			break;
		}
	}
	if (p.min_segno != NULL_SEGNO) {
got_it:
		*result = (p.min_segno / p.ofs_unit) * p.ofs_unit;
got_result:
		if (p.alloc_mode == LFS) {
			secno = GET_SEC_FROM_SEG(sbi, p.min_segno);
			if (gc_type == FG_GC)
				sbi->cur_victim_sec = secno;
			else
				set_bit(secno, dirty_i->victim_secmap);
		}

	}
out:
	if (p.min_segno != NULL_SEGNO)
		trace_f2fs_get_victim(sbi->sb, type, gc_type, &p,
				sbi->cur_victim_sec,
				prefree_segments(sbi), free_segments(sbi));
	mutex_unlock(&dirty_i->seglist_lock);

	return (p.min_segno == NULL_SEGNO) ? 0 : 1;
}

static const struct victim_selection default_v_ops = {
	.get_victim = get_victim_by_default,
};

static struct inode *find_gc_inode(struct gc_inode_list *gc_list, nid_t ino)
{
	struct inode_entry *ie;

	ie = radix_tree_lookup(&gc_list->iroot, ino);
	if (ie)
		return ie->inode;
	return NULL;
}

static void add_gc_inode(struct gc_inode_list *gc_list, struct inode *inode)
{
	struct inode_entry *new_ie;

	if (inode == find_gc_inode(gc_list, inode->i_ino)) {
		iput(inode);
		return;
	}
	new_ie = f2fs_kmem_cache_alloc(f2fs_inode_entry_slab, GFP_NOFS);
	new_ie->inode = inode;

	f2fs_radix_tree_insert(&gc_list->iroot, inode->i_ino, new_ie);
	list_add_tail(&new_ie->list, &gc_list->ilist);
}

static void put_gc_inode(struct gc_inode_list *gc_list)
{
	struct inode_entry *ie, *next_ie;
	list_for_each_entry_safe(ie, next_ie, &gc_list->ilist, list) {
		radix_tree_delete(&gc_list->iroot, ie->inode->i_ino);
		iput(ie->inode);
		list_del(&ie->list);
		kmem_cache_free(f2fs_inode_entry_slab, ie);
	}
}

static int check_valid_map(struct f2fs_sb_info *sbi,
				unsigned int segno, int offset)
{
	struct sit_info *sit_i = SIT_I(sbi);
	struct seg_entry *sentry;
	int ret;

	down_read(&sit_i->sentry_lock);
	sentry = get_seg_entry(sbi, segno);
	ret = f2fs_test_bit(offset, sentry->cur_valid_map);
	up_read(&sit_i->sentry_lock);
	return ret;
}

/*
 * This function compares node address got in summary with that in NAT.
 * On validity, copy that node with cold status, otherwise (invalid node)
 * ignore that.
 */
static int gc_node_segment(struct f2fs_sb_info *sbi,
		struct f2fs_summary *sum, unsigned int segno, int gc_type)
{
	struct f2fs_summary *entry;
	block_t start_addr;
	int off;
	int phase = 0;
	bool fggc = (gc_type == FG_GC);
	int submitted = 0;

	start_addr = START_BLOCK(sbi, segno);

next_step:
	entry = sum;

	if (fggc && phase == 2)
		atomic_inc(&sbi->wb_sync_req[NODE]);

	for (off = 0; off < sbi->blocks_per_seg; off++, entry++) {
		nid_t nid = le32_to_cpu(entry->nid);
		struct page *node_page;
		struct node_info ni;
		int err;

		/* stop BG_GC if there is not enough free sections. */
		if (gc_type == BG_GC && has_not_enough_free_secs(sbi, 0, 0))
			return submitted;

		if (check_valid_map(sbi, segno, off) == 0)
			continue;

		if (phase == 0) {
			f2fs_ra_meta_pages(sbi, NAT_BLOCK_OFFSET(nid), 1,
							META_NAT, true);
			continue;
		}

		if (phase == 1) {
			f2fs_ra_node_page(sbi, nid);
			continue;
		}

		/* phase == 2 */
		node_page = f2fs_get_node_page(sbi, nid);
		if (IS_ERR(node_page))
			continue;

		/* block may become invalid during f2fs_get_node_page */
		if (check_valid_map(sbi, segno, off) == 0) {
			f2fs_put_page(node_page, 1);
			continue;
		}

		if (f2fs_get_node_info(sbi, nid, &ni)) {
			f2fs_put_page(node_page, 1);
			continue;
		}

		if (ni.blk_addr != start_addr + off) {
			f2fs_put_page(node_page, 1);
			continue;
		}

		err = f2fs_move_node_page(node_page, gc_type);
		if (!err && gc_type == FG_GC)
			submitted++;
		stat_inc_node_blk_count(sbi, 1, gc_type);
	}

	if (++phase < 3)
		goto next_step;

	if (fggc)
		atomic_dec(&sbi->wb_sync_req[NODE]);
	return submitted;
}

/*
 * Calculate start block index indicating the given node offset.
 * Be careful, caller should give this node offset only indicating direct node
 * blocks. If any node offsets, which point the other types of node blocks such
 * as indirect or double indirect node blocks, are given, it must be a caller's
 * bug.
 */
block_t f2fs_start_bidx_of_node(unsigned int node_ofs, struct inode *inode)
{
	unsigned int indirect_blks = 2 * NIDS_PER_BLOCK + 4;
	unsigned int bidx;

	if (node_ofs == 0)
		return 0;

	if (node_ofs <= 2) {
		bidx = node_ofs - 1;
	} else if (node_ofs <= indirect_blks) {
		int dec = (node_ofs - 4) / (NIDS_PER_BLOCK + 1);
		bidx = node_ofs - 2 - dec;
	} else {
		int dec = (node_ofs - indirect_blks - 3) / (NIDS_PER_BLOCK + 1);
		bidx = node_ofs - 5 - dec;
	}
	return bidx * ADDRS_PER_BLOCK(inode) + ADDRS_PER_INODE(inode);
}

static bool is_alive(struct f2fs_sb_info *sbi, struct f2fs_summary *sum,
		struct node_info *dni, block_t blkaddr, unsigned int *nofs)
{
	struct page *node_page;
	nid_t nid;
	unsigned int ofs_in_node;
	block_t source_blkaddr;

	nid = le32_to_cpu(sum->nid);
	ofs_in_node = le16_to_cpu(sum->ofs_in_node);

	node_page = f2fs_get_node_page(sbi, nid);
	if (IS_ERR(node_page))
		return false;

	if (f2fs_get_node_info(sbi, nid, dni)) {
		f2fs_put_page(node_page, 1);
		return false;
	}

	if (sum->version != dni->version) {
		f2fs_msg(sbi->sb, KERN_WARNING,
				"%s: valid data with mismatched node version.",
				__func__);
		set_sbi_flag(sbi, SBI_NEED_FSCK);
	}

	*nofs = ofs_of_node(node_page);
	source_blkaddr = datablock_addr(NULL, node_page, ofs_in_node);
	f2fs_put_page(node_page, 1);

	if (source_blkaddr != blkaddr)
		return false;
	return true;
}

static int ra_data_block(struct inode *inode, pgoff_t index)
{
	struct f2fs_sb_info *sbi = F2FS_I_SB(inode);
	struct address_space *mapping = inode->i_mapping;
	struct dnode_of_data dn;
	struct page *page;
	struct extent_info ei = {0, 0, 0};
	struct f2fs_io_info fio = {
		.sbi = sbi,
		.ino = inode->i_ino,
		.type = DATA,
		.temp = COLD,
		.op = REQ_OP_READ,
		.op_flags = 0,
		.encrypted_page = NULL,
		.in_list = false,
		.retry = false,
	};
	int err;

	page = f2fs_grab_cache_page(mapping, index, true);
	if (!page)
		return -ENOMEM;

	if (f2fs_lookup_extent_cache(inode, index, &ei)) {
		dn.data_blkaddr = ei.blk + index - ei.fofs;
		if (unlikely(!f2fs_is_valid_blkaddr(sbi, dn.data_blkaddr,
						DATA_GENERIC_ENHANCE_READ))) {
			err = -EFAULT;
			goto put_page;
		}
		goto got_it;
	}

	set_new_dnode(&dn, inode, NULL, NULL, 0);
	err = f2fs_get_dnode_of_data(&dn, index, LOOKUP_NODE);
	if (err)
		goto put_page;
	f2fs_put_dnode(&dn);

	if (!__is_valid_data_blkaddr(dn.data_blkaddr)) {
		err = -ENOENT;
		goto put_page;
	}
	if (unlikely(!f2fs_is_valid_blkaddr(sbi, dn.data_blkaddr,
						DATA_GENERIC_ENHANCE))) {
		err = -EFAULT;
		goto put_page;
	}
got_it:
	/* read page */
	fio.page = page;
	fio.new_blkaddr = fio.old_blkaddr = dn.data_blkaddr;

	/*
	 * don't cache encrypted data into meta inode until previous dirty
	 * data were writebacked to avoid racing between GC and flush.
	 */
	f2fs_wait_on_page_writeback(page, DATA, true, true);

	f2fs_wait_on_block_writeback(inode, dn.data_blkaddr);

	fio.encrypted_page = f2fs_pagecache_get_page(META_MAPPING(sbi),
					dn.data_blkaddr,
					FGP_LOCK | FGP_CREAT, GFP_NOFS);
	if (!fio.encrypted_page) {
		err = -ENOMEM;
		goto put_page;
	}

	err = f2fs_submit_page_bio(&fio);
	if (err)
		goto put_encrypted_page;
	f2fs_put_page(fio.encrypted_page, 0);
	f2fs_put_page(page, 1);
	return 0;
put_encrypted_page:
	f2fs_put_page(fio.encrypted_page, 1);
put_page:
	f2fs_put_page(page, 1);
	return err;
}

/*
 * Move data block via META_MAPPING while keeping locked data page.
 * This can be used to move blocks, aka LBAs, directly on disk.
 */
static int move_data_block(struct inode *inode, block_t bidx,
				int gc_type, unsigned int segno, int off)
{
	struct f2fs_io_info fio = {
		.sbi = F2FS_I_SB(inode),
		.ino = inode->i_ino,
		.type = DATA,
		.temp = COLD,
		.op = REQ_OP_READ,
		.op_flags = 0,
		.encrypted_page = NULL,
		.in_list = false,
		.retry = false,
	};
	struct dnode_of_data dn;
	struct f2fs_summary sum;
	struct node_info ni;
	struct page *page, *mpage;
	block_t newaddr;
	int err = 0;
	bool lfs_mode = test_opt(fio.sbi, LFS);

	/* do not read out */
	page = f2fs_grab_cache_page(inode->i_mapping, bidx, false);
	if (!page)
		return -ENOMEM;

	if (!check_valid_map(F2FS_I_SB(inode), segno, off)) {
		err = -ENOENT;
		goto out;
	}

	if (f2fs_is_atomic_file(inode)) {
		F2FS_I(inode)->i_gc_failures[GC_FAILURE_ATOMIC]++;
		F2FS_I_SB(inode)->skipped_atomic_files[gc_type]++;
		err = -EAGAIN;
		goto out;
	}

	if (f2fs_is_pinned_file(inode)) {
		f2fs_pin_file_control(inode, true);
		err = -EAGAIN;
		goto out;
	}

	set_new_dnode(&dn, inode, NULL, NULL, 0);
	err = f2fs_get_dnode_of_data(&dn, bidx, LOOKUP_NODE);
	if (err)
		goto out;

	if (unlikely(dn.data_blkaddr == NULL_ADDR)) {
		ClearPageUptodate(page);
		err = -ENOENT;
		goto put_out;
	}

	/*
	 * don't cache encrypted data into meta inode until previous dirty
	 * data were writebacked to avoid racing between GC and flush.
	 */
	f2fs_wait_on_page_writeback(page, DATA, true, true);

	f2fs_wait_on_block_writeback(inode, dn.data_blkaddr);

	err = f2fs_get_node_info(fio.sbi, dn.nid, &ni);
	if (err)
		goto put_out;

	set_summary(&sum, dn.nid, dn.ofs_in_node, ni.version);

	/* read page */
	fio.page = page;
	fio.new_blkaddr = fio.old_blkaddr = dn.data_blkaddr;

	if (lfs_mode)
		down_write(&fio.sbi->io_order_lock);

	f2fs_allocate_data_block(fio.sbi, NULL, fio.old_blkaddr, &newaddr,
					&sum, CURSEG_COLD_DATA, NULL, false);

	fio.encrypted_page = f2fs_pagecache_get_page(META_MAPPING(fio.sbi),
				newaddr, FGP_LOCK | FGP_CREAT, GFP_NOFS);
	if (!fio.encrypted_page) {
		err = -ENOMEM;
		goto recover_block;
	}

	mpage = f2fs_pagecache_get_page(META_MAPPING(fio.sbi),
					fio.old_blkaddr, FGP_LOCK, GFP_NOFS);
	if (mpage) {
		bool updated = false;

		if (PageUptodate(mpage)) {
			memcpy(page_address(fio.encrypted_page),
					page_address(mpage), PAGE_SIZE);
			updated = true;
		}
		f2fs_put_page(mpage, 1);
		invalidate_mapping_pages(META_MAPPING(fio.sbi),
					fio.old_blkaddr, fio.old_blkaddr);
		if (updated)
			goto write_page;
	}

	err = f2fs_submit_page_bio(&fio);
	if (err)
		goto put_page_out;

	/* write page */
	lock_page(fio.encrypted_page);

	if (unlikely(fio.encrypted_page->mapping != META_MAPPING(fio.sbi))) {
		err = -EIO;
		goto put_page_out;
	}
	if (unlikely(!PageUptodate(fio.encrypted_page))) {
		err = -EIO;
		goto put_page_out;
	}

write_page:
	f2fs_wait_on_page_writeback(fio.encrypted_page, DATA, true, true);
	set_page_dirty(fio.encrypted_page);
	if (clear_page_dirty_for_io(fio.encrypted_page))
		dec_page_count(fio.sbi, F2FS_DIRTY_META);

	set_page_writeback(fio.encrypted_page);
	ClearPageError(page);

	/* allocate block address */
	f2fs_wait_on_page_writeback(dn.node_page, NODE, true, true);

	fio.op = REQ_OP_WRITE;
	fio.op_flags = REQ_SYNC;
	fio.new_blkaddr = newaddr;
	f2fs_submit_page_write(&fio);
	if (fio.retry) {
		err = -EAGAIN;
		if (PageWriteback(fio.encrypted_page))
			end_page_writeback(fio.encrypted_page);
		goto put_page_out;
	}

	f2fs_update_iostat(fio.sbi, FS_GC_DATA_IO, F2FS_BLKSIZE);

	f2fs_update_data_blkaddr(&dn, newaddr);
	set_inode_flag(inode, FI_APPEND_WRITE);
	if (page->index == 0)
		set_inode_flag(inode, FI_FIRST_BLOCK_WRITTEN);
put_page_out:
	f2fs_put_page(fio.encrypted_page, 1);
recover_block:
	if (lfs_mode)
		up_write(&fio.sbi->io_order_lock);
	if (err)
		f2fs_do_replace_block(fio.sbi, &sum, newaddr, fio.old_blkaddr,
								true, true);
put_out:
	f2fs_put_dnode(&dn);
out:
	f2fs_put_page(page, 1);
	return err;
}

static int move_data_page(struct inode *inode, block_t bidx, int gc_type,
							unsigned int segno, int off)
{
	struct page *page;
	int err = 0;

	page = f2fs_get_lock_data_page(inode, bidx, true);
	if (IS_ERR(page))
		return PTR_ERR(page);

	if (!check_valid_map(F2FS_I_SB(inode), segno, off)) {
		err = -ENOENT;
		goto out;
	}

	if (f2fs_is_atomic_file(inode)) {
		F2FS_I(inode)->i_gc_failures[GC_FAILURE_ATOMIC]++;
		F2FS_I_SB(inode)->skipped_atomic_files[gc_type]++;
		err = -EAGAIN;
		goto out;
	}
	if (f2fs_is_pinned_file(inode)) {
		if (gc_type == FG_GC)
			f2fs_pin_file_control(inode, true);
		err = -EAGAIN;
		goto out;
	}

	if (gc_type == BG_GC) {
		if (PageWriteback(page)) {
			err = -EAGAIN;
			goto out;
		}
		set_page_dirty(page);
		set_cold_data(page);
	} else {
		struct f2fs_io_info fio = {
			.sbi = F2FS_I_SB(inode),
			.ino = inode->i_ino,
			.type = DATA,
			.temp = COLD,
			.op = REQ_OP_WRITE,
			.op_flags = REQ_SYNC,
			.old_blkaddr = NULL_ADDR,
			.page = page,
			.encrypted_page = NULL,
			.need_lock = LOCK_REQ,
			.io_type = FS_GC_DATA_IO,
		};
		bool is_dirty = PageDirty(page);

retry:
		f2fs_wait_on_page_writeback(page, DATA, true, true);

		set_page_dirty(page);
		if (clear_page_dirty_for_io(page)) {
			inode_dec_dirty_pages(inode);
			f2fs_remove_dirty_inode(inode);
		}

		set_cold_data(page);

		err = f2fs_do_write_data_page(&fio);
		if (err) {
			clear_cold_data(page);
			if (err == -ENOMEM) {
				congestion_wait(BLK_RW_ASYNC, HZ/50);
				goto retry;
			}
			if (is_dirty)
				set_page_dirty(page);
		}
	}
out:
	f2fs_put_page(page, 1);
	return err;
}

/*
 * This function tries to get parent node of victim data block, and identifies
 * data block validity. If the block is valid, copy that with cold status and
 * modify parent node.
 * If the parent node is not valid or the data block address is different,
 * the victim data block is ignored.
 */
static int gc_data_segment(struct f2fs_sb_info *sbi, struct f2fs_summary *sum,
		struct gc_inode_list *gc_list, unsigned int segno, int gc_type)
{
	struct super_block *sb = sbi->sb;
	struct f2fs_summary *entry;
	block_t start_addr;
	int off;
	int phase = 0;
	int submitted = 0;

	start_addr = START_BLOCK(sbi, segno);

next_step:
	entry = sum;

	for (off = 0; off < sbi->blocks_per_seg; off++, entry++) {
		struct page *data_page;
		struct inode *inode;
		struct node_info dni; /* dnode info for the data */
		unsigned int ofs_in_node, nofs;
		block_t start_bidx;
		nid_t nid = le32_to_cpu(entry->nid);

		/* stop BG_GC if there is not enough free sections. */
		if (gc_type == BG_GC && has_not_enough_free_secs(sbi, 0, 0))
			return submitted;

		if (check_valid_map(sbi, segno, off) == 0)
			continue;

		if (phase == 0) {
			f2fs_ra_meta_pages(sbi, NAT_BLOCK_OFFSET(nid), 1,
							META_NAT, true);
			continue;
		}

		if (phase == 1) {
			f2fs_ra_node_page(sbi, nid);
			continue;
		}

		/* Get an inode by ino with checking validity */
		if (!is_alive(sbi, entry, &dni, start_addr + off, &nofs))
			continue;

		if (phase == 2) {
			f2fs_ra_node_page(sbi, dni.ino);
			continue;
		}

		ofs_in_node = le16_to_cpu(entry->ofs_in_node);

		if (phase == 3) {
			inode = f2fs_iget(sb, dni.ino);
			if (IS_ERR(inode) || is_bad_inode(inode))
				continue;

			if (!down_write_trylock(
				&F2FS_I(inode)->i_gc_rwsem[WRITE])) {
				iput(inode);
				sbi->skipped_gc_rwsem++;
				continue;
			}

			start_bidx = f2fs_start_bidx_of_node(nofs, inode) +
								ofs_in_node;

			if (f2fs_post_read_required(inode)) {
				int err = ra_data_block(inode, start_bidx);

				up_write(&F2FS_I(inode)->i_gc_rwsem[WRITE]);
				if (err) {
					iput(inode);
					continue;
				}
				add_gc_inode(gc_list, inode);
				continue;
			}

			data_page = f2fs_get_read_data_page(inode,
						start_bidx, REQ_RAHEAD, true);
			up_write(&F2FS_I(inode)->i_gc_rwsem[WRITE]);
			if (IS_ERR(data_page)) {
				iput(inode);
				continue;
			}

			f2fs_put_page(data_page, 0);
			add_gc_inode(gc_list, inode);
			continue;
		}

		/* phase 4 */
		inode = find_gc_inode(gc_list, dni.ino);
		if (inode) {
			struct f2fs_inode_info *fi = F2FS_I(inode);
			bool locked = false;
			int err;

			if (S_ISREG(inode->i_mode)) {
				if (!down_write_trylock(&fi->i_gc_rwsem[READ]))
					continue;
				if (!down_write_trylock(
						&fi->i_gc_rwsem[WRITE])) {
					sbi->skipped_gc_rwsem++;
					up_write(&fi->i_gc_rwsem[READ]);
					continue;
				}
				locked = true;

				/* wait for all inflight aio data */
				inode_dio_wait(inode);
			}

			start_bidx = f2fs_start_bidx_of_node(nofs, inode)
								+ ofs_in_node;
			if (f2fs_post_read_required(inode))
				err = move_data_block(inode, start_bidx,
							gc_type, segno, off);
			else
				err = move_data_page(inode, start_bidx, gc_type,
								segno, off);

			if (!err && (gc_type == FG_GC ||
					f2fs_post_read_required(inode)))
				submitted++;

			if (locked) {
				up_write(&fi->i_gc_rwsem[WRITE]);
				up_write(&fi->i_gc_rwsem[READ]);
			}

			stat_inc_data_blk_count(sbi, 1, gc_type);
		}
	}

	if (++phase < 5)
		goto next_step;

	return submitted;
}

static int __get_victim(struct f2fs_sb_info *sbi, unsigned int *victim,
			int gc_type)
{
	struct sit_info *sit_i = SIT_I(sbi);
	int ret;

	down_write(&sit_i->sentry_lock);
	ret = DIRTY_I(sbi)->v_ops->get_victim(sbi, victim, gc_type,
					      NO_CHECK_TYPE, LFS);
	up_write(&sit_i->sentry_lock);
	return ret;
}

static int do_garbage_collect(struct f2fs_sb_info *sbi,
				unsigned int start_segno,
				struct gc_inode_list *gc_list, int gc_type)
{
	struct page *sum_page;
	struct f2fs_summary_block *sum;
	struct blk_plug plug;
	unsigned int segno = start_segno;
	unsigned int end_segno = start_segno + sbi->segs_per_sec;
	int seg_freed = 0, migrated = 0;
	unsigned char type = IS_DATASEG(get_seg_entry(sbi, segno)->type) ?
						SUM_TYPE_DATA : SUM_TYPE_NODE;
	int submitted = 0;

	if (__is_large_section(sbi))
		end_segno = rounddown(end_segno, sbi->segs_per_sec);

	/* readahead multi ssa blocks those have contiguous address */
	if (__is_large_section(sbi))
		f2fs_ra_meta_pages(sbi, GET_SUM_BLOCK(sbi, segno),
					end_segno - segno, META_SSA, true);

	/* reference all summary page */
	while (segno < end_segno) {
		sum_page = f2fs_get_sum_page(sbi, segno++);
		if (IS_ERR(sum_page)) {
			int err = PTR_ERR(sum_page);

			end_segno = segno - 1;
			for (segno = start_segno; segno < end_segno; segno++) {
				sum_page = find_get_page(META_MAPPING(sbi),
						GET_SUM_BLOCK(sbi, segno));
				f2fs_put_page(sum_page, 0);
				f2fs_put_page(sum_page, 0);
			}
			return err;
		}
		unlock_page(sum_page);
	}

	blk_start_plug(&plug);

	for (segno = start_segno; segno < end_segno; segno++) {

		/* find segment summary of victim */
		sum_page = find_get_page(META_MAPPING(sbi),
					GET_SUM_BLOCK(sbi, segno));
		f2fs_put_page(sum_page, 0);

		if (get_valid_blocks(sbi, segno, false) == 0)
			goto freed;
		if (__is_large_section(sbi) &&
				migrated >= sbi->migration_granularity)
			goto skip;
		if (!PageUptodate(sum_page) || unlikely(f2fs_cp_error(sbi)))
			goto skip;

		sum = page_address(sum_page);
		if (type != GET_SUM_TYPE((&sum->footer))) {
			f2fs_msg(sbi->sb, KERN_ERR, "Inconsistent segment (%u) "
				"type [%d, %d] in SSA and SIT",
				segno, type, GET_SUM_TYPE((&sum->footer)));
			set_sbi_flag(sbi, SBI_NEED_FSCK);
<<<<<<< HEAD
=======
			f2fs_stop_checkpoint(sbi, false);
>>>>>>> 0ecfebd2
			goto skip;
		}

		/*
		 * this is to avoid deadlock:
		 * - lock_page(sum_page)         - f2fs_replace_block
		 *  - check_valid_map()            - down_write(sentry_lock)
		 *   - down_read(sentry_lock)     - change_curseg()
		 *                                  - lock_page(sum_page)
		 */
		if (type == SUM_TYPE_NODE)
			submitted += gc_node_segment(sbi, sum->entries, segno,
								gc_type);
		else
			submitted += gc_data_segment(sbi, sum->entries, gc_list,
							segno, gc_type);

		stat_inc_seg_count(sbi, type, gc_type);

freed:
		if (gc_type == FG_GC &&
				get_valid_blocks(sbi, segno, false) == 0)
			seg_freed++;
		migrated++;

		if (__is_large_section(sbi) && segno + 1 < end_segno)
			sbi->next_victim_seg[gc_type] = segno + 1;
skip:
		f2fs_put_page(sum_page, 0);
	}

	if (submitted)
		f2fs_submit_merged_write(sbi,
				(type == SUM_TYPE_NODE) ? NODE : DATA);

	blk_finish_plug(&plug);

	stat_inc_call_count(sbi->stat_info);

	return seg_freed;
}

int f2fs_gc(struct f2fs_sb_info *sbi, bool sync,
			bool background, unsigned int segno)
{
	int gc_type = sync ? FG_GC : BG_GC;
	int sec_freed = 0, seg_freed = 0, total_freed = 0;
	int ret = 0;
	struct cp_control cpc;
	unsigned int init_segno = segno;
	struct gc_inode_list gc_list = {
		.ilist = LIST_HEAD_INIT(gc_list.ilist),
		.iroot = RADIX_TREE_INIT(gc_list.iroot, GFP_NOFS),
	};
	unsigned long long last_skipped = sbi->skipped_atomic_files[FG_GC];
	unsigned long long first_skipped;
	unsigned int skipped_round = 0, round = 0;

	trace_f2fs_gc_begin(sbi->sb, sync, background,
				get_pages(sbi, F2FS_DIRTY_NODES),
				get_pages(sbi, F2FS_DIRTY_DENTS),
				get_pages(sbi, F2FS_DIRTY_IMETA),
				free_sections(sbi),
				free_segments(sbi),
				reserved_segments(sbi),
				prefree_segments(sbi));

	cpc.reason = __get_cp_reason(sbi);
	sbi->skipped_gc_rwsem = 0;
	first_skipped = last_skipped;
gc_more:
	if (unlikely(!(sbi->sb->s_flags & SB_ACTIVE))) {
		ret = -EINVAL;
		goto stop;
	}
	if (unlikely(f2fs_cp_error(sbi))) {
		ret = -EIO;
		goto stop;
	}

	if (gc_type == BG_GC && has_not_enough_free_secs(sbi, 0, 0)) {
		/*
		 * For example, if there are many prefree_segments below given
		 * threshold, we can make them free by checkpoint. Then, we
		 * secure free segments which doesn't need fggc any more.
		 */
		if (prefree_segments(sbi) &&
				!is_sbi_flag_set(sbi, SBI_CP_DISABLED)) {
			ret = f2fs_write_checkpoint(sbi, &cpc);
			if (ret)
				goto stop;
		}
		if (has_not_enough_free_secs(sbi, 0, 0))
			gc_type = FG_GC;
	}

	/* f2fs_balance_fs doesn't need to do BG_GC in critical path. */
	if (gc_type == BG_GC && !background) {
		ret = -EINVAL;
		goto stop;
	}
	if (!__get_victim(sbi, &segno, gc_type)) {
		ret = -ENODATA;
		goto stop;
	}

	seg_freed = do_garbage_collect(sbi, segno, &gc_list, gc_type);
	if (gc_type == FG_GC && seg_freed == sbi->segs_per_sec)
		sec_freed++;
	total_freed += seg_freed;

	if (gc_type == FG_GC) {
		if (sbi->skipped_atomic_files[FG_GC] > last_skipped ||
						sbi->skipped_gc_rwsem)
			skipped_round++;
		last_skipped = sbi->skipped_atomic_files[FG_GC];
		round++;
	}

	if (gc_type == FG_GC)
		sbi->cur_victim_sec = NULL_SEGNO;

	if (sync)
		goto stop;

	if (has_not_enough_free_secs(sbi, sec_freed, 0)) {
		if (skipped_round <= MAX_SKIP_GC_COUNT ||
					skipped_round * 2 < round) {
			segno = NULL_SEGNO;
			goto gc_more;
		}

		if (first_skipped < last_skipped &&
				(last_skipped - first_skipped) >
						sbi->skipped_gc_rwsem) {
			f2fs_drop_inmem_pages_all(sbi, true);
			segno = NULL_SEGNO;
			goto gc_more;
		}
		if (gc_type == FG_GC && !is_sbi_flag_set(sbi, SBI_CP_DISABLED))
			ret = f2fs_write_checkpoint(sbi, &cpc);
	}
stop:
	SIT_I(sbi)->last_victim[ALLOC_NEXT] = 0;
	SIT_I(sbi)->last_victim[FLUSH_DEVICE] = init_segno;

	trace_f2fs_gc_end(sbi->sb, ret, total_freed, sec_freed,
				get_pages(sbi, F2FS_DIRTY_NODES),
				get_pages(sbi, F2FS_DIRTY_DENTS),
				get_pages(sbi, F2FS_DIRTY_IMETA),
				free_sections(sbi),
				free_segments(sbi),
				reserved_segments(sbi),
				prefree_segments(sbi));

	mutex_unlock(&sbi->gc_mutex);

	put_gc_inode(&gc_list);

	if (sync && !ret)
		ret = sec_freed ? 0 : -EAGAIN;
	return ret;
}

void f2fs_build_gc_manager(struct f2fs_sb_info *sbi)
{
	DIRTY_I(sbi)->v_ops = &default_v_ops;

	sbi->gc_pin_file_threshold = DEF_GC_FAILED_PINNED_FILES;

	/* give warm/cold data area from slower device */
<<<<<<< HEAD
	if (sbi->s_ndevs && !__is_large_section(sbi))
=======
	if (f2fs_is_multi_device(sbi) && !__is_large_section(sbi))
>>>>>>> 0ecfebd2
		SIT_I(sbi)->last_victim[ALLOC_NEXT] =
				GET_SEGNO(sbi, FDEV(0).end_blk) + 1;
}<|MERGE_RESOLUTION|>--- conflicted
+++ resolved
@@ -1184,10 +1184,7 @@
 				"type [%d, %d] in SSA and SIT",
 				segno, type, GET_SUM_TYPE((&sum->footer)));
 			set_sbi_flag(sbi, SBI_NEED_FSCK);
-<<<<<<< HEAD
-=======
 			f2fs_stop_checkpoint(sbi, false);
->>>>>>> 0ecfebd2
 			goto skip;
 		}
 
@@ -1359,11 +1356,7 @@
 	sbi->gc_pin_file_threshold = DEF_GC_FAILED_PINNED_FILES;
 
 	/* give warm/cold data area from slower device */
-<<<<<<< HEAD
-	if (sbi->s_ndevs && !__is_large_section(sbi))
-=======
 	if (f2fs_is_multi_device(sbi) && !__is_large_section(sbi))
->>>>>>> 0ecfebd2
 		SIT_I(sbi)->last_victim[ALLOC_NEXT] =
 				GET_SEGNO(sbi, FDEV(0).end_blk) + 1;
 }
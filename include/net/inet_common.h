--- conflicted
+++ resolved
@@ -15,34 +15,8 @@
 struct sockaddr;
 struct socket;
 
-<<<<<<< HEAD
 int inet_create(struct net *net, struct socket *sock, int protocol, int kern);
 int inet6_create(struct net *net, struct socket *sock, int protocol, int kern);
-extern int inet_release(struct socket *sock);
-extern int inet_stream_connect(struct socket *sock, struct sockaddr *uaddr,
-			       int addr_len, int flags);
-extern int __inet_stream_connect(struct socket *sock, struct sockaddr *uaddr,
-				 int addr_len, int flags);
-extern int inet_dgram_connect(struct socket *sock, struct sockaddr *uaddr,
-			      int addr_len, int flags);
-extern int inet_accept(struct socket *sock, struct socket *newsock, int flags);
-extern int inet_sendmsg(struct kiocb *iocb, struct socket *sock,
-			struct msghdr *msg, size_t size);
-extern ssize_t inet_sendpage(struct socket *sock, struct page *page, int offset,
-			     size_t size, int flags);
-extern int inet_recvmsg(struct kiocb *iocb, struct socket *sock,
-			struct msghdr *msg, size_t size, int flags);
-extern int inet_shutdown(struct socket *sock, int how);
-extern int inet_listen(struct socket *sock, int backlog);
-extern void inet_sock_destruct(struct sock *sk);
-extern int inet_bind(struct socket *sock, struct sockaddr *uaddr, int addr_len);
-extern int inet_getname(struct socket *sock, struct sockaddr *uaddr,
-			int *uaddr_len, int peer);
-extern int inet_ioctl(struct socket *sock, unsigned int cmd, unsigned long arg);
-extern int inet_ctl_sock_create(struct sock **sk, unsigned short family,
-				unsigned short type, unsigned char protocol,
-				struct net *net);
-=======
 int inet_release(struct socket *sock);
 int inet_stream_connect(struct socket *sock, struct sockaddr *uaddr,
 			int addr_len, int flags);
@@ -67,7 +41,6 @@
 int inet_ctl_sock_create(struct sock **sk, unsigned short family,
 			 unsigned short type, unsigned char protocol,
 			 struct net *net);
->>>>>>> d8ec26d7
 
 static inline void inet_ctl_sock_destroy(struct sock *sk)
 {

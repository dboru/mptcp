/*
 * NET		Generic infrastructure for Network protocols.
 *
 *		Definitions for request_sock 
 *
 * Authors:	Arnaldo Carvalho de Melo <acme@conectiva.com.br>
 *
 * 		From code originally in include/net/tcp.h
 *
 *		This program is free software; you can redistribute it and/or
 *		modify it under the terms of the GNU General Public License
 *		as published by the Free Software Foundation; either version
 *		2 of the License, or (at your option) any later version.
 */
#ifndef _REQUEST_SOCK_H
#define _REQUEST_SOCK_H

#include <linux/slab.h>
#include <linux/spinlock.h>
#include <linux/types.h>
#include <linux/bug.h>

#include <net/sock.h>

struct request_sock;
struct sk_buff;
struct dst_entry;
struct proto;

struct request_sock_ops {
	int		family;
	int		obj_size;
	struct kmem_cache	*slab;
	char		*slab_name;
	int		(*rtx_syn_ack)(struct sock *sk,
				       struct request_sock *req);
	void		(*send_ack)(struct sock *sk, struct sk_buff *skb,
				    struct request_sock *req);
	void		(*send_reset)(struct sock *sk,
				      struct sk_buff *skb);
	void		(*destructor)(struct request_sock *req);
	void		(*syn_ack_timeout)(struct sock *sk,
					   struct request_sock *req);
};

int inet_rtx_syn_ack(struct sock *parent, struct request_sock *req);

/* struct request_sock - mini sock to represent a connection request
 */
struct request_sock {
	struct sock_common		__req_common;
	struct request_sock		*dl_next;
	u16				mss;
	u8				num_retrans; /* number of retransmits */
	u8				cookie_ts:1; /* syncookie: encode tcpopts in timestamp */
	u8				num_timeout:7; /* number of timeouts */
	/* The following two fields can be easily recomputed I think -AK */
	u32				window_clamp; /* window clamp at creation time */
	u32				rcv_wnd;	  /* rcv_wnd offered first time */
	u32				ts_recent;
	unsigned long			expires;
	const struct request_sock_ops	*rsk_ops;
	struct sock			*sk;
	u32				secid;
	u32				peer_secid;
};

static inline struct request_sock *reqsk_alloc(const struct request_sock_ops *ops)
{
	struct request_sock *req = kmem_cache_alloc(ops->slab, GFP_ATOMIC);

	if (req != NULL)
		req->rsk_ops = ops;

	return req;
}

static inline void __reqsk_free(struct request_sock *req)
{
	kmem_cache_free(req->rsk_ops->slab, req);
}

static inline void reqsk_free(struct request_sock *req)
{
	req->rsk_ops->destructor(req);
	__reqsk_free(req);
}

extern int sysctl_max_syn_backlog;

/** struct listen_sock - listen state
 *
 * @max_qlen_log - log_2 of maximal queued SYNs/REQUESTs
 */
struct listen_sock {
	u8			max_qlen_log;
	u8			synflood_warned;
	/* 2 bytes hole, try to use */
	int			qlen;
	int			qlen_young;
	int			clock_hand;
	u32			hash_rnd;
	u32			nr_table_entries;
	struct request_sock	*syn_table[0];
};

/*
 * For a TCP Fast Open listener -
 *	lock - protects the access to all the reqsk, which is co-owned by
 *		the listener and the child socket.
 *	qlen - pending TFO requests (still in TCP_SYN_RECV).
 *	max_qlen - max TFO reqs allowed before TFO is disabled.
 *
 *	XXX (TFO) - ideally these fields can be made as part of "listen_sock"
 *	structure above. But there is some implementation difficulty due to
 *	listen_sock being part of request_sock_queue hence will be freed when
 *	a listener is stopped. But TFO related fields may continue to be
 *	accessed even after a listener is closed, until its sk_refcnt drops
 *	to 0 implying no more outstanding TFO reqs. One solution is to keep
 *	listen_opt around until	sk_refcnt drops to 0. But there is some other
 *	complexity that needs to be resolved. E.g., a listener can be disabled
 *	temporarily through shutdown()->tcp_disconnect(), and re-enabled later.
 */
struct fastopen_queue {
	struct request_sock	*rskq_rst_head; /* Keep track of past TFO */
	struct request_sock	*rskq_rst_tail; /* requests that caused RST.
						 * This is part of the defense
						 * against spoofing attack.
						 */
	spinlock_t	lock;
	int		qlen;		/* # of pending (TCP_SYN_RECV) reqs */
	int		max_qlen;	/* != 0 iff TFO is currently enabled */
};

/** struct request_sock_queue - queue of request_socks
 *
 * @rskq_accept_head - FIFO head of established children
 * @rskq_accept_tail - FIFO tail of established children
 * @rskq_defer_accept - User waits for some data after accept()
 * @syn_wait_lock - serializer
 *
 * %syn_wait_lock is necessary only to avoid proc interface having to grab the main
 * lock sock while browsing the listening hash (otherwise it's deadlock prone).
 *
 * This lock is acquired in read mode only from listening_get_next() seq_file
 * op and it's acquired in write mode _only_ from code that is actively
 * changing rskq_accept_head. All readers that are holding the master sock lock
 * don't need to grab this lock in read mode too as rskq_accept_head. writes
 * are always protected from the main sock lock.
 */
struct request_sock_queue {
	struct request_sock	*rskq_accept_head;
	struct request_sock	*rskq_accept_tail;
	rwlock_t		syn_wait_lock;
	u8			rskq_defer_accept;
	/* 3 bytes hole, try to pack */
	struct listen_sock	*listen_opt;
	struct fastopen_queue	*fastopenq; /* This is non-NULL iff TFO has been
					     * enabled on this listener. Check
					     * max_qlen != 0 in fastopen_queue
					     * to determine if TFO is enabled
					     * right at this moment.
					     */
};

int reqsk_queue_alloc(struct request_sock_queue *queue,
<<<<<<< HEAD
		      unsigned int nr_table_entries, gfp_t flags);
=======
		      unsigned int nr_table_entries);
>>>>>>> d8ec26d7

void __reqsk_queue_destroy(struct request_sock_queue *queue);
void reqsk_queue_destroy(struct request_sock_queue *queue);
void reqsk_fastopen_remove(struct sock *sk, struct request_sock *req,
			   bool reset);

static inline struct request_sock *
	reqsk_queue_yank_acceptq(struct request_sock_queue *queue)
{
	struct request_sock *req = queue->rskq_accept_head;

	queue->rskq_accept_head = NULL;
	return req;
}

static inline int reqsk_queue_empty(struct request_sock_queue *queue)
{
	return queue->rskq_accept_head == NULL;
}

static inline void reqsk_queue_unlink(struct request_sock_queue *queue,
				      struct request_sock *req,
				      struct request_sock **prev_req)
{
	write_lock(&queue->syn_wait_lock);
	*prev_req = req->dl_next;
	write_unlock(&queue->syn_wait_lock);
}

static inline void reqsk_queue_add(struct request_sock_queue *queue,
				   struct request_sock *req,
				   struct sock *parent,
				   struct sock *child)
{
	req->sk = child;
	sk_acceptq_added(parent);

	if (queue->rskq_accept_head == NULL)
		queue->rskq_accept_head = req;
	else
		queue->rskq_accept_tail->dl_next = req;

	queue->rskq_accept_tail = req;
	req->dl_next = NULL;
}

static inline struct request_sock *reqsk_queue_remove(struct request_sock_queue *queue)
{
	struct request_sock *req = queue->rskq_accept_head;

	WARN_ON(req == NULL);

	queue->rskq_accept_head = req->dl_next;
	if (queue->rskq_accept_head == NULL)
		queue->rskq_accept_tail = NULL;

	return req;
}

static inline int reqsk_queue_removed(struct request_sock_queue *queue,
				      struct request_sock *req)
{
	struct listen_sock *lopt = queue->listen_opt;

	if (req->num_timeout == 0)
		--lopt->qlen_young;

	return --lopt->qlen;
}

static inline int reqsk_queue_added(struct request_sock_queue *queue)
{
	struct listen_sock *lopt = queue->listen_opt;
	const int prev_qlen = lopt->qlen;

	lopt->qlen_young++;
	lopt->qlen++;
	return prev_qlen;
}

static inline int reqsk_queue_len(const struct request_sock_queue *queue)
{
	return queue->listen_opt != NULL ? queue->listen_opt->qlen : 0;
}

static inline int reqsk_queue_len_young(const struct request_sock_queue *queue)
{
	return queue->listen_opt->qlen_young;
}

static inline int reqsk_queue_is_full(const struct request_sock_queue *queue)
{
	return queue->listen_opt->qlen >> queue->listen_opt->max_qlen_log;
}

static inline void reqsk_queue_hash_req(struct request_sock_queue *queue,
					u32 hash, struct request_sock *req,
					unsigned long timeout)
{
	struct listen_sock *lopt = queue->listen_opt;

	req->expires = jiffies + timeout;
	req->num_retrans = 0;
	req->num_timeout = 0;
	req->sk = NULL;
	req->dl_next = lopt->syn_table[hash];

	write_lock(&queue->syn_wait_lock);
	lopt->syn_table[hash] = req;
	write_unlock(&queue->syn_wait_lock);
}

#endif /* _REQUEST_SOCK_H */<|MERGE_RESOLUTION|>--- conflicted
+++ resolved
@@ -164,11 +164,7 @@
 };
 
 int reqsk_queue_alloc(struct request_sock_queue *queue,
-<<<<<<< HEAD
 		      unsigned int nr_table_entries, gfp_t flags);
-=======
-		      unsigned int nr_table_entries);
->>>>>>> d8ec26d7
 
 void __reqsk_queue_destroy(struct request_sock_queue *queue);
 void reqsk_queue_destroy(struct request_sock_queue *queue);

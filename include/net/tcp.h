/*
 * INET		An implementation of the TCP/IP protocol suite for the LINUX
 *		operating system.  INET is implemented using the  BSD Socket
 *		interface as the means of communication with the user level.
 *
 *		Definitions for the TCP module.
 *
 * Version:	@(#)tcp.h	1.0.5	05/23/93
 *
 * Authors:	Ross Biro
 *		Fred N. van Kempen, <waltje@uWalt.NL.Mugnet.ORG>
 *
 *		This program is free software; you can redistribute it and/or
 *		modify it under the terms of the GNU General Public License
 *		as published by the Free Software Foundation; either version
 *		2 of the License, or (at your option) any later version.
 */
#ifndef _TCP_H
#define _TCP_H

#define FASTRETRANS_DEBUG 1

#include <linux/list.h>
#include <linux/tcp.h>
#include <linux/bug.h>
#include <linux/slab.h>
#include <linux/cache.h>
#include <linux/percpu.h>
#include <linux/skbuff.h>
#include <linux/crypto.h>
#include <linux/cryptohash.h>
#include <linux/kref.h>
#include <linux/ktime.h>

#include <net/inet_connection_sock.h>
#include <net/inet_timewait_sock.h>
#include <net/inet_hashtables.h>
#include <net/checksum.h>
#include <net/request_sock.h>
#include <net/sock.h>
#include <net/snmp.h>
#include <net/ip.h>
#include <net/tcp_states.h>
#include <net/inet_ecn.h>
#include <net/dst.h>

#include <linux/seq_file.h>
#include <linux/memcontrol.h>

extern struct inet_hashinfo tcp_hashinfo;

extern struct percpu_counter tcp_orphan_count;
void tcp_time_wait(struct sock *sk, int state, int timeo);

#define MAX_TCP_HEADER	(128 + MAX_HEADER)
#define MAX_TCP_OPTION_SPACE 40

/*
 * Never offer a window over 32767 without using window scaling. Some
 * poor stacks do signed 16bit maths!
 */
#define MAX_TCP_WINDOW		32767U

/* Minimal accepted MSS. It is (60+60+8) - (20+20). */
#define TCP_MIN_MSS		88U

/* The least MTU to use for probing */
#define TCP_BASE_MSS		512

/* After receiving this amount of duplicate ACKs fast retransmit starts. */
#define TCP_FASTRETRANS_THRESH 3

/* Maximal number of ACKs sent quickly to accelerate slow-start. */
#define TCP_MAX_QUICKACKS	16U

/* urg_data states */
#define TCP_URG_VALID	0x0100
#define TCP_URG_NOTYET	0x0200
#define TCP_URG_READ	0x0400

#define TCP_RETR1	3	/*
				 * This is how many retries it does before it
				 * tries to figure out if the gateway is
				 * down. Minimal RFC value is 3; it corresponds
				 * to ~3sec-8min depending on RTO.
				 */

#define TCP_RETR2	15	/*
				 * This should take at least
				 * 90 minutes to time out.
				 * RFC1122 says that the limit is 100 sec.
				 * 15 is ~13-30min depending on RTO.
				 */

#define TCP_SYN_RETRIES	 6	/* This is how many retries are done
				 * when active opening a connection.
				 * RFC1122 says the minimum retry MUST
				 * be at least 180secs.  Nevertheless
				 * this value is corresponding to
				 * 63secs of retransmission with the
				 * current initial RTO.
				 */

#define TCP_SYNACK_RETRIES 5	/* This is how may retries are done
				 * when passive opening a connection.
				 * This is corresponding to 31secs of
				 * retransmission with the current
				 * initial RTO.
				 */

#define TCP_TIMEWAIT_LEN (60*HZ) /* how long to wait to destroy TIME-WAIT
				  * state, about 60 seconds	*/
#define TCP_FIN_TIMEOUT	TCP_TIMEWAIT_LEN
                                 /* BSD style FIN_WAIT2 deadlock breaker.
				  * It used to be 3min, new value is 60sec,
				  * to combine FIN-WAIT-2 timeout with
				  * TIME-WAIT timer.
				  */

#define TCP_DELACK_MAX	((unsigned)(HZ/5))	/* maximal time to delay before sending an ACK */
#if HZ >= 100
#define TCP_DELACK_MIN	((unsigned)(HZ/25))	/* minimal time to delay before sending an ACK */
#define TCP_ATO_MIN	((unsigned)(HZ/25))
#else
#define TCP_DELACK_MIN	4U
#define TCP_ATO_MIN	4U
#endif
#define TCP_RTO_MAX	((unsigned)(120*HZ))
#define TCP_RTO_MIN	((unsigned)(HZ/5))
#define TCP_TIMEOUT_INIT ((unsigned)(1*HZ))	/* RFC6298 2.1 initial RTO value	*/
#define TCP_TIMEOUT_FALLBACK ((unsigned)(3*HZ))	/* RFC 1122 initial RTO value, now
						 * used as a fallback RTO for the
						 * initial data transmission if no
						 * valid RTT sample has been acquired,
						 * most likely due to retrans in 3WHS.
						 */

#define TCP_RESOURCE_PROBE_INTERVAL ((unsigned)(HZ/2U)) /* Maximal interval between probes
					                 * for local resources.
					                 */

#define TCP_KEEPALIVE_TIME	(120*60*HZ)	/* two hours */
#define TCP_KEEPALIVE_PROBES	9		/* Max of 9 keepalive probes	*/
#define TCP_KEEPALIVE_INTVL	(75*HZ)

#define MAX_TCP_KEEPIDLE	32767
#define MAX_TCP_KEEPINTVL	32767
#define MAX_TCP_KEEPCNT		127
#define MAX_TCP_SYNCNT		127

#define TCP_SYNQ_INTERVAL	(HZ/5)	/* Period of SYNACK timer */

#define TCP_PAWS_24DAYS	(60 * 60 * 24 * 24)
#define TCP_PAWS_MSL	60		/* Per-host timestamps are invalidated
					 * after this time. It should be equal
					 * (or greater than) TCP_TIMEWAIT_LEN
					 * to provide reliability equal to one
					 * provided by timewait state.
					 */
#define TCP_PAWS_WINDOW	1		/* Replay window for per-host
					 * timestamps. It must be less than
					 * minimal timewait lifetime.
					 */
/*
 *	TCP option
 */

#define TCPOPT_NOP		1	/* Padding */
#define TCPOPT_EOL		0	/* End of options */
#define TCPOPT_MSS		2	/* Segment size negotiating */
#define TCPOPT_WINDOW		3	/* Window scaling */
#define TCPOPT_SACK_PERM        4       /* SACK Permitted */
#define TCPOPT_SACK             5       /* SACK Block */
#define TCPOPT_TIMESTAMP	8	/* Better RTT estimations/PAWS */
#define TCPOPT_MD5SIG		19	/* MD5 Signature (RFC2385) */
#define TCPOPT_MPTCP		30
#define TCPOPT_EXP		254	/* Experimental */
/* Magic number to be after the option value for sharing TCP
 * experimental options. See draft-ietf-tcpm-experimental-options-00.txt
 */
#define TCPOPT_FASTOPEN_MAGIC	0xF989

/*
 *     TCP option lengths
 */

#define TCPOLEN_MSS            4
#define TCPOLEN_WINDOW         3
#define TCPOLEN_SACK_PERM      2
#define TCPOLEN_TIMESTAMP      10
#define TCPOLEN_MD5SIG         18
#define TCPOLEN_EXP_FASTOPEN_BASE  4

/* But this is what stacks really send out. */
#define TCPOLEN_TSTAMP_ALIGNED		12
#define TCPOLEN_WSCALE_ALIGNED		4
#define TCPOLEN_SACKPERM_ALIGNED	4
#define TCPOLEN_SACK_BASE		2
#define TCPOLEN_SACK_BASE_ALIGNED	4
#define TCPOLEN_SACK_PERBLOCK		8
#define TCPOLEN_MD5SIG_ALIGNED		20
#define TCPOLEN_MSS_ALIGNED		4

/* Flags in tp->nonagle */
#define TCP_NAGLE_OFF		1	/* Nagle's algo is disabled */
#define TCP_NAGLE_CORK		2	/* Socket is corked	    */
#define TCP_NAGLE_PUSH		4	/* Cork is overridden for already queued data */

/* TCP thin-stream limits */
#define TCP_THIN_LINEAR_RETRIES 6       /* After 6 linear retries, do exp. backoff */

/* TCP initial congestion window as per draft-hkchu-tcpm-initcwnd-01 */
#define TCP_INIT_CWND		10

/* Bit Flags for sysctl_tcp_fastopen */
#define	TFO_CLIENT_ENABLE	1
#define	TFO_SERVER_ENABLE	2
#define	TFO_CLIENT_NO_COOKIE	4	/* Data in SYN w/o cookie option */

/* Accept SYN data w/o any cookie option */
#define	TFO_SERVER_COOKIE_NOT_REQD	0x200

/* Force enable TFO on all listeners, i.e., not requiring the
 * TCP_FASTOPEN socket option. SOCKOPT1/2 determine how to set max_qlen.
 */
#define	TFO_SERVER_WO_SOCKOPT1	0x400
#define	TFO_SERVER_WO_SOCKOPT2	0x800

/* Flags from tcp_input.c for tcp_ack */
#define FLAG_DATA               0x01 /* Incoming frame contained data.          */
#define FLAG_WIN_UPDATE         0x02 /* Incoming ACK was a window update.       */
#define FLAG_DATA_ACKED         0x04 /* This ACK acknowledged new data.         */
#define FLAG_RETRANS_DATA_ACKED 0x08 /* "" "" some of which was retransmitted.  */
#define FLAG_SYN_ACKED          0x10 /* This ACK acknowledged SYN.              */
#define FLAG_DATA_SACKED        0x20 /* New SACK.                               */
#define FLAG_ECE                0x40 /* ECE in this ACK                         */
#define FLAG_SLOWPATH           0x100 /* Do not skip RFC checks for window update.*/
#define FLAG_ORIG_SACK_ACKED    0x200 /* Never retransmitted data are (s)acked  */
#define FLAG_SND_UNA_ADVANCED   0x400 /* Snd_una was changed (!= FLAG_DATA_ACKED) */
#define FLAG_DSACKING_ACK       0x800 /* SACK blocks contained D-SACK info */
#define FLAG_SACK_RENEGING      0x2000 /* snd_una advanced to a sacked seq */
#define FLAG_UPDATE_TS_RECENT   0x4000 /* tcp_replace_ts_recent() */
#define MPTCP_FLAG_DATA_ACKED	0x8000

#define FLAG_ACKED              (FLAG_DATA_ACKED|FLAG_SYN_ACKED)
#define FLAG_NOT_DUP            (FLAG_DATA|FLAG_WIN_UPDATE|FLAG_ACKED)
#define FLAG_CA_ALERT           (FLAG_DATA_SACKED|FLAG_ECE)
#define FLAG_FORWARD_PROGRESS   (FLAG_ACKED|FLAG_DATA_SACKED)

extern struct inet_timewait_death_row tcp_death_row;

/* sysctl variables for tcp */
extern int sysctl_tcp_timestamps;
extern int sysctl_tcp_window_scaling;
extern int sysctl_tcp_sack;
extern int sysctl_tcp_fin_timeout;
extern int sysctl_tcp_keepalive_time;
extern int sysctl_tcp_keepalive_probes;
extern int sysctl_tcp_keepalive_intvl;
extern int sysctl_tcp_syn_retries;
extern int sysctl_tcp_synack_retries;
extern int sysctl_tcp_retries1;
extern int sysctl_tcp_retries2;
extern int sysctl_tcp_orphan_retries;
extern int sysctl_tcp_syncookies;
extern int sysctl_tcp_fastopen;
extern int sysctl_tcp_retrans_collapse;
extern int sysctl_tcp_stdurg;
extern int sysctl_tcp_rfc1337;
extern int sysctl_tcp_abort_on_overflow;
extern int sysctl_tcp_max_orphans;
extern int sysctl_tcp_fack;
extern int sysctl_tcp_reordering;
extern int sysctl_tcp_max_reordering;
extern int sysctl_tcp_dsack;
extern long sysctl_tcp_mem[3];
extern int sysctl_tcp_wmem[3];
extern int sysctl_tcp_rmem[3];
extern int sysctl_tcp_app_win;
extern int sysctl_tcp_adv_win_scale;
extern int sysctl_tcp_tw_reuse;
extern int sysctl_tcp_frto;
extern int sysctl_tcp_low_latency;
extern int sysctl_tcp_nometrics_save;
extern int sysctl_tcp_moderate_rcvbuf;
extern int sysctl_tcp_tso_win_divisor;
extern int sysctl_tcp_mtu_probing;
extern int sysctl_tcp_base_mss;
extern int sysctl_tcp_workaround_signed_windows;
extern int sysctl_tcp_slow_start_after_idle;
extern int sysctl_tcp_thin_linear_timeouts;
extern int sysctl_tcp_thin_dupack;
extern int sysctl_tcp_early_retrans;
extern int sysctl_tcp_limit_output_bytes;
extern int sysctl_tcp_challenge_ack_limit;
extern unsigned int sysctl_tcp_notsent_lowat;
extern int sysctl_tcp_min_tso_segs;
extern int sysctl_tcp_autocorking;

extern atomic_long_t tcp_memory_allocated;
extern struct percpu_counter tcp_sockets_allocated;
extern int tcp_memory_pressure;

/*
 * The next routines deal with comparing 32 bit unsigned ints
 * and worry about wraparound (automatic with unsigned arithmetic).
 */

static inline bool before(__u32 seq1, __u32 seq2)
{
        return (__s32)(seq1-seq2) < 0;
}
#define after(seq2, seq1) 	before(seq1, seq2)

/* is s2<=s1<=s3 ? */
static inline bool between(__u32 seq1, __u32 seq2, __u32 seq3)
{
	return seq3 - seq2 >= seq1 - seq2;
}

static inline bool tcp_out_of_memory(struct sock *sk)
{
	if (sk->sk_wmem_queued > SOCK_MIN_SNDBUF &&
	    sk_memory_allocated(sk) > sk_prot_mem_limits(sk, 2))
		return true;
	return false;
}

static inline bool tcp_too_many_orphans(struct sock *sk, int shift)
{
	struct percpu_counter *ocp = sk->sk_prot->orphan_count;
	int orphans = percpu_counter_read_positive(ocp);

	if (orphans << shift > sysctl_tcp_max_orphans) {
		orphans = percpu_counter_sum_positive(ocp);
		if (orphans << shift > sysctl_tcp_max_orphans)
			return true;
	}
	return false;
}

bool tcp_check_oom(struct sock *sk, int shift);

/* syncookies: remember time of last synqueue overflow */
static inline void tcp_synq_overflow(struct sock *sk)
{
	tcp_sk(sk)->rx_opt.ts_recent_stamp = jiffies;
}

/* syncookies: no recent synqueue overflow on this listening socket? */
static inline bool tcp_synq_no_recent_overflow(const struct sock *sk)
{
	unsigned long last_overflow = tcp_sk(sk)->rx_opt.ts_recent_stamp;
	return time_after(jiffies, last_overflow + TCP_TIMEOUT_FALLBACK);
}

extern struct proto tcp_prot;

#define TCP_INC_STATS(net, field)	SNMP_INC_STATS((net)->mib.tcp_statistics, field)
#define TCP_INC_STATS_BH(net, field)	SNMP_INC_STATS_BH((net)->mib.tcp_statistics, field)
#define TCP_DEC_STATS(net, field)	SNMP_DEC_STATS((net)->mib.tcp_statistics, field)
#define TCP_ADD_STATS_USER(net, field, val) SNMP_ADD_STATS_USER((net)->mib.tcp_statistics, field, val)
#define TCP_ADD_STATS(net, field, val)	SNMP_ADD_STATS((net)->mib.tcp_statistics, field, val)

/**** START - Exports needed for MPTCP ****/
extern const struct tcp_request_sock_ops tcp_request_sock_ipv4_ops;
extern const struct tcp_request_sock_ops tcp_request_sock_ipv6_ops;

struct mptcp_options_received;

void tcp_cleanup_rbuf(struct sock *sk, int copied);
void tcp_cwnd_validate(struct sock *sk, bool is_cwnd_limited);
void tcp_enter_quickack_mode(struct sock *sk);
int tcp_close_state(struct sock *sk);
void tcp_minshall_update(struct tcp_sock *tp, unsigned int mss_now,
			 const struct sk_buff *skb);
int tcp_xmit_probe_skb(struct sock *sk, int urgent);
void tcp_event_new_data_sent(struct sock *sk, const struct sk_buff *skb);
int tcp_transmit_skb(struct sock *sk, struct sk_buff *skb, int clone_it,
		     gfp_t gfp_mask);
unsigned int tcp_mss_split_point(const struct sock *sk,
				 const struct sk_buff *skb,
				 unsigned int mss_now,
				 unsigned int max_segs,
				 int nonagle);
bool tcp_nagle_test(const struct tcp_sock *tp, const struct sk_buff *skb,
		    unsigned int cur_mss, int nonagle);
bool tcp_snd_wnd_test(const struct tcp_sock *tp, const struct sk_buff *skb,
		      unsigned int cur_mss);
unsigned int tcp_cwnd_test(const struct tcp_sock *tp, const struct sk_buff *skb);
int tcp_init_tso_segs(const struct sock *sk, struct sk_buff *skb,
		      unsigned int mss_now);
void __pskb_trim_head(struct sk_buff *skb, int len);
void tcp_queue_skb(struct sock *sk, struct sk_buff *skb);
void tcp_init_nondata_skb(struct sk_buff *skb, u32 seq, u8 flags);
void tcp_reset(struct sock *sk);
bool tcp_may_update_window(const struct tcp_sock *tp, const u32 ack,
			   const u32 ack_seq, const u32 nwin);
bool tcp_urg_mode(const struct tcp_sock *tp);
void tcp_ack_probe(struct sock *sk);
void tcp_rearm_rto(struct sock *sk);
int tcp_write_timeout(struct sock *sk);
bool retransmits_timed_out(struct sock *sk, unsigned int boundary,
			   unsigned int timeout, bool syn_set);
void tcp_write_err(struct sock *sk);
void tcp_adjust_pcount(struct sock *sk, const struct sk_buff *skb, int decr);
void tcp_set_skb_tso_segs(const struct sock *sk, struct sk_buff *skb,
			  unsigned int mss_now);

void tcp_v4_reqsk_send_ack(struct sock *sk, struct sk_buff *skb,
			   struct request_sock *req);
int tcp_v4_send_synack(struct sock *sk, struct dst_entry *dst,
		       struct flowi *fl,
		       struct request_sock *req,
		       u16 queue_mapping,
		       struct tcp_fastopen_cookie *foc);
void tcp_v4_send_reset(struct sock *sk, struct sk_buff *skb);
struct sock *tcp_v4_hnd_req(struct sock *sk, struct sk_buff *skb);
void tcp_v4_reqsk_destructor(struct request_sock *req);

void tcp_v6_reqsk_send_ack(struct sock *sk, struct sk_buff *skb,
			   struct request_sock *req);
__u32 tcp_v6_init_sequence(const struct sk_buff *skb);
int tcp_v6_send_synack(struct sock *sk, struct dst_entry *dst,
		       struct flowi *fl, struct request_sock *req,
		       u16 queue_mapping, struct tcp_fastopen_cookie *foc);
void tcp_v6_send_reset(struct sock *sk, struct sk_buff *skb);
int tcp_v6_do_rcv(struct sock *sk, struct sk_buff *skb);
int tcp_v6_connect(struct sock *sk, struct sockaddr *uaddr, int addr_len);
void tcp_v6_destroy_sock(struct sock *sk);
void inet6_sk_rx_dst_set(struct sock *sk, const struct sk_buff *skb);
void tcp_v6_hash(struct sock *sk);
struct sock *tcp_v6_hnd_req(struct sock *sk,struct sk_buff *skb);
struct sock *tcp_v6_syn_recv_sock(struct sock *sk, struct sk_buff *skb,
			          struct request_sock *req,
				  struct dst_entry *dst);
void tcp_v6_reqsk_destructor(struct request_sock *req);

unsigned int tcp_xmit_size_goal(struct sock *sk, u32 mss_now,
				       int large_allowed);
u32 tcp_tso_acked(struct sock *sk, struct sk_buff *skb);

void skb_clone_fraglist(struct sk_buff *skb);
void copy_skb_header(struct sk_buff *new, const struct sk_buff *old);

void inet_twsk_free(struct inet_timewait_sock *tw);
int tcp_v6_conn_request(struct sock *sk, struct sk_buff *skb);
/* These states need RST on ABORT according to RFC793 */
static inline bool tcp_need_reset(int state)
{
	return (1 << state) &
	       (TCPF_ESTABLISHED | TCPF_CLOSE_WAIT | TCPF_FIN_WAIT1 |
		TCPF_FIN_WAIT2 | TCPF_SYN_RECV);
}

int __must_check tcp_queue_rcv(struct sock *sk, struct sk_buff *skb, int hdrlen,
			       bool *fragstolen);
bool tcp_try_coalesce(struct sock *sk, struct sk_buff *to,
		      struct sk_buff *from, bool *fragstolen);
/**** END - Exports needed for MPTCP ****/

void tcp_tasklet_init(void);

void tcp_v4_err(struct sk_buff *skb, u32);

void tcp_shutdown(struct sock *sk, int how);

void tcp_v4_early_demux(struct sk_buff *skb);
int tcp_v4_rcv(struct sk_buff *skb);

int tcp_v4_tw_remember_stamp(struct inet_timewait_sock *tw);
int tcp_sendmsg(struct kiocb *iocb, struct sock *sk, struct msghdr *msg,
		size_t size);
int tcp_sendpage(struct sock *sk, struct page *page, int offset, size_t size,
		 int flags);
void tcp_release_cb(struct sock *sk);
void tcp_wfree(struct sk_buff *skb);
void tcp_write_timer_handler(struct sock *sk);
void tcp_delack_timer_handler(struct sock *sk);
int tcp_ioctl(struct sock *sk, int cmd, unsigned long arg);
int tcp_rcv_state_process(struct sock *sk, struct sk_buff *skb,
			  const struct tcphdr *th, unsigned int len);
void tcp_rcv_established(struct sock *sk, struct sk_buff *skb,
			 const struct tcphdr *th, unsigned int len);
void tcp_rcv_space_adjust(struct sock *sk);
int tcp_twsk_unique(struct sock *sk, struct sock *sktw, void *twp);
void tcp_twsk_destructor(struct sock *sk);
ssize_t tcp_splice_read(struct socket *sk, loff_t *ppos,
			struct pipe_inode_info *pipe, size_t len,
			unsigned int flags);

static inline void tcp_dec_quickack_mode(struct sock *sk,
					 const unsigned int pkts)
{
	struct inet_connection_sock *icsk = inet_csk(sk);

	if (icsk->icsk_ack.quick) {
		if (pkts >= icsk->icsk_ack.quick) {
			icsk->icsk_ack.quick = 0;
			/* Leaving quickack mode we deflate ATO. */
			icsk->icsk_ack.ato   = TCP_ATO_MIN;
		} else
			icsk->icsk_ack.quick -= pkts;
	}
}

#define	TCP_ECN_OK		1
#define	TCP_ECN_QUEUE_CWR	2
#define	TCP_ECN_DEMAND_CWR	4
#define	TCP_ECN_SEEN		8

enum tcp_tw_status {
	TCP_TW_SUCCESS = 0,
	TCP_TW_RST = 1,
	TCP_TW_ACK = 2,
	TCP_TW_SYN = 3
};


enum tcp_tw_status tcp_timewait_state_process(struct inet_timewait_sock *tw,
					      struct sk_buff *skb,
					      const struct tcphdr *th);
struct sock *tcp_check_req(struct sock *sk, struct sk_buff *skb,
			   struct request_sock *req, struct request_sock **prev,
			   bool fastopen);
int tcp_child_process(struct sock *parent, struct sock *child,
		      struct sk_buff *skb);
void tcp_enter_loss(struct sock *sk);
void tcp_clear_retrans(struct tcp_sock *tp);
void tcp_update_metrics(struct sock *sk);
void tcp_init_metrics(struct sock *sk);
void tcp_metrics_init(void);
bool tcp_peer_is_proven(struct request_sock *req, struct dst_entry *dst,
			bool paws_check, bool timestamps);
bool tcp_remember_stamp(struct sock *sk);
bool tcp_tw_remember_stamp(struct inet_timewait_sock *tw);
void tcp_fetch_timewait_stamp(struct sock *sk, struct dst_entry *dst);
void tcp_disable_fack(struct tcp_sock *tp);
void tcp_close(struct sock *sk, long timeout);
void tcp_init_sock(struct sock *sk);
unsigned int tcp_poll(struct file *file, struct socket *sock,
		      struct poll_table_struct *wait);
int tcp_getsockopt(struct sock *sk, int level, int optname,
		   char __user *optval, int __user *optlen);
int tcp_setsockopt(struct sock *sk, int level, int optname,
		   char __user *optval, unsigned int optlen);
int compat_tcp_getsockopt(struct sock *sk, int level, int optname,
			  char __user *optval, int __user *optlen);
int compat_tcp_setsockopt(struct sock *sk, int level, int optname,
			  char __user *optval, unsigned int optlen);
void tcp_set_keepalive(struct sock *sk, int val);
void tcp_syn_ack_timeout(struct sock *sk, struct request_sock *req);
int tcp_recvmsg(struct kiocb *iocb, struct sock *sk, struct msghdr *msg,
		size_t len, int nonblock, int flags, int *addr_len);
void tcp_parse_options(const struct sk_buff *skb,
		       struct tcp_options_received *opt_rx,
		       struct mptcp_options_received *mopt_rx,
		       int estab, struct tcp_fastopen_cookie *foc);
const u8 *tcp_parse_md5sig_option(const struct tcphdr *th);

/*
 *	TCP v4 functions exported for the inet6 API
 */

void tcp_v4_send_check(struct sock *sk, struct sk_buff *skb);
void tcp_v4_mtu_reduced(struct sock *sk);
void tcp_v6_mtu_reduced(struct sock *sk);
int tcp_v4_conn_request(struct sock *sk, struct sk_buff *skb);
struct sock *tcp_create_openreq_child(struct sock *sk,
				      struct request_sock *req,
				      struct sk_buff *skb);
struct sock *tcp_v4_syn_recv_sock(struct sock *sk, struct sk_buff *skb,
				  struct request_sock *req,
				  struct dst_entry *dst);
int tcp_v4_do_rcv(struct sock *sk, struct sk_buff *skb);
int tcp_v4_connect(struct sock *sk, struct sockaddr *uaddr, int addr_len);
int tcp_connect(struct sock *sk);
struct sk_buff *tcp_make_synack(struct sock *sk, struct dst_entry *dst,
				struct request_sock *req,
				struct tcp_fastopen_cookie *foc);
int tcp_disconnect(struct sock *sk, int flags);

void tcp_finish_connect(struct sock *sk, struct sk_buff *skb);
int tcp_send_rcvq(struct sock *sk, struct msghdr *msg, size_t size);
void inet_sk_rx_dst_set(struct sock *sk, const struct sk_buff *skb);

/* From syncookies.c */
int __cookie_v4_check(const struct iphdr *iph, const struct tcphdr *th,
		      u32 cookie);
struct sock *cookie_v4_check(struct sock *sk, struct sk_buff *skb);
#ifdef CONFIG_SYN_COOKIES

/* Syncookies use a monotonic timer which increments every 60 seconds.
 * This counter is used both as a hash input and partially encoded into
 * the cookie value.  A cookie is only validated further if the delta
 * between the current counter value and the encoded one is less than this,
 * i.e. a sent cookie is valid only at most for 2*60 seconds (or less if
 * the counter advances immediately after a cookie is generated).
 */
#define MAX_SYNCOOKIE_AGE 2

static inline u32 tcp_cookie_time(void)
{
	u64 val = get_jiffies_64();

	do_div(val, 60 * HZ);
	return val;
}

u32 __cookie_v4_init_sequence(const struct iphdr *iph, const struct tcphdr *th,
			      u16 *mssp);
<<<<<<< HEAD
__u32 cookie_v4_init_sequence(struct request_sock *req, struct sock *sk,
			      const struct sk_buff *skb, __u16 *mss);
#endif

=======
__u32 cookie_v4_init_sequence(struct sock *sk, const struct sk_buff *skb,
			      __u16 *mss);
>>>>>>> bfa76d49
__u32 cookie_init_timestamp(struct request_sock *req);
bool cookie_timestamp_decode(struct tcp_options_received *opt);
bool cookie_ecn_ok(const struct tcp_options_received *opt,
		   const struct net *net, const struct dst_entry *dst);

/* From net/ipv6/syncookies.c */
int __cookie_v6_check(const struct ipv6hdr *iph, const struct tcphdr *th,
		      u32 cookie);
struct sock *cookie_v6_check(struct sock *sk, struct sk_buff *skb);

u32 __cookie_v6_init_sequence(const struct ipv6hdr *iph,
			      const struct tcphdr *th, u16 *mssp);
__u32 cookie_v6_init_sequence(struct request_sock *req, struct sock *sk,
			      const struct sk_buff *skb, __u16 *mss);
#endif
/* tcp_output.c */

void __tcp_push_pending_frames(struct sock *sk, unsigned int cur_mss,
			       int nonagle);
bool tcp_may_send_now(struct sock *sk);
int __tcp_retransmit_skb(struct sock *, struct sk_buff *);
int tcp_retransmit_skb(struct sock *, struct sk_buff *);
void tcp_retransmit_timer(struct sock *sk);
void tcp_xmit_retransmit_queue(struct sock *);
void tcp_simple_retransmit(struct sock *);
int tcp_trim_head(struct sock *, struct sk_buff *, u32);
int tcp_fragment(struct sock *, struct sk_buff *, u32, unsigned int, gfp_t);

void tcp_send_probe0(struct sock *);
void tcp_send_partial(struct sock *);
int tcp_write_wakeup(struct sock *);
void tcp_send_fin(struct sock *sk);
void tcp_send_active_reset(struct sock *sk, gfp_t priority);
int tcp_send_synack(struct sock *);
bool tcp_syn_flood_action(struct sock *sk, const struct sk_buff *skb,
			  const char *proto);
void tcp_push_one(struct sock *, unsigned int mss_now);
void tcp_send_ack(struct sock *sk);
void tcp_send_delayed_ack(struct sock *sk);
void tcp_send_loss_probe(struct sock *sk);
bool tcp_schedule_loss_probe(struct sock *sk);

u16 tcp_select_window(struct sock *sk);
bool tcp_write_xmit(struct sock *sk, unsigned int mss_now, int nonagle,
		int push_one, gfp_t gfp);

/* tcp_input.c */
void tcp_resume_early_retransmit(struct sock *sk);
void tcp_rearm_rto(struct sock *sk);
void tcp_reset(struct sock *sk);
void tcp_set_rto(struct sock *sk);
bool tcp_should_expand_sndbuf(const struct sock *sk);
bool tcp_prune_ofo_queue(struct sock *sk);

/* tcp_timer.c */
void tcp_init_xmit_timers(struct sock *);
static inline void tcp_clear_xmit_timers(struct sock *sk)
{
	inet_csk_clear_xmit_timers(sk);
}

unsigned int tcp_sync_mss(struct sock *sk, u32 pmtu);
unsigned int tcp_current_mss(struct sock *sk);

/* Bound MSS / TSO packet size with the half of the window */
static inline int tcp_bound_to_half_wnd(struct tcp_sock *tp, int pktsize)
{
	int cutoff;

	/* When peer uses tiny windows, there is no use in packetizing
	 * to sub-MSS pieces for the sake of SWS or making sure there
	 * are enough packets in the pipe for fast recovery.
	 *
	 * On the other hand, for extremely large MSS devices, handling
	 * smaller than MSS windows in this way does make sense.
	 */
	if (tp->max_window >= 512)
		cutoff = (tp->max_window >> 1);
	else
		cutoff = tp->max_window;

	if (cutoff && pktsize > cutoff)
		return max_t(int, cutoff, 68U - tp->tcp_header_len);
	else
		return pktsize;
}

/* tcp.c */
void tcp_get_info(const struct sock *, struct tcp_info *);

/* Read 'sendfile()'-style from a TCP socket */
typedef int (*sk_read_actor_t)(read_descriptor_t *, struct sk_buff *,
				unsigned int, size_t);
int tcp_read_sock(struct sock *sk, read_descriptor_t *desc,
		  sk_read_actor_t recv_actor);

void tcp_initialize_rcv_mss(struct sock *sk);

int tcp_mtu_to_mss(struct sock *sk, int pmtu);
int tcp_mss_to_mtu(struct sock *sk, int mss);
void tcp_mtup_init(struct sock *sk);
void tcp_init_buffer_space(struct sock *sk);

static inline void tcp_bound_rto(const struct sock *sk)
{
	if (inet_csk(sk)->icsk_rto > TCP_RTO_MAX)
		inet_csk(sk)->icsk_rto = TCP_RTO_MAX;
}

static inline u32 __tcp_set_rto(const struct tcp_sock *tp)
{
	return usecs_to_jiffies((tp->srtt_us >> 3) + tp->rttvar_us);
}

static inline void __tcp_fast_path_on(struct tcp_sock *tp, u32 snd_wnd)
{
	tp->pred_flags = htonl((tp->tcp_header_len << 26) |
			       ntohl(TCP_FLAG_ACK) |
			       snd_wnd);
}

static inline void tcp_fast_path_on(struct tcp_sock *tp)
{
	__tcp_fast_path_on(tp, tp->snd_wnd >> tp->rx_opt.snd_wscale);
}

static inline void tcp_fast_path_check(struct sock *sk)
{
	struct tcp_sock *tp = tcp_sk(sk);

	if (skb_queue_empty(&tp->out_of_order_queue) &&
	    tp->rcv_wnd &&
	    atomic_read(&sk->sk_rmem_alloc) < sk->sk_rcvbuf &&
	    !tp->urg_data)
		tcp_fast_path_on(tp);
}

/* Compute the actual rto_min value */
static inline u32 tcp_rto_min(struct sock *sk)
{
	const struct dst_entry *dst = __sk_dst_get(sk);
	u32 rto_min = TCP_RTO_MIN;

	if (dst && dst_metric_locked(dst, RTAX_RTO_MIN))
		rto_min = dst_metric_rtt(dst, RTAX_RTO_MIN);
	return rto_min;
}

static inline u32 tcp_rto_min_us(struct sock *sk)
{
	return jiffies_to_usecs(tcp_rto_min(sk));
}

/* Compute the actual receive window we are currently advertising.
 * Rcv_nxt can be after the window if our peer push more data
 * than the offered window.
 */
static inline u32 tcp_receive_window(const struct tcp_sock *tp)
{
	s32 win = tp->rcv_wup + tp->rcv_wnd - tp->rcv_nxt;

	if (win < 0)
		win = 0;
	return (u32) win;
}

/* Choose a new window, without checks for shrinking, and without
 * scaling applied to the result.  The caller does these things
 * if necessary.  This is a "raw" window selection.
 */
u32 __tcp_select_window(struct sock *sk);

void tcp_send_window_probe(struct sock *sk);

/* TCP timestamps are only 32-bits, this causes a slight
 * complication on 64-bit systems since we store a snapshot
 * of jiffies in the buffer control blocks below.  We decided
 * to use only the low 32-bits of jiffies and hide the ugly
 * casts with the following macro.
 */
#define tcp_time_stamp		((__u32)(jiffies))

static inline u32 tcp_skb_timestamp(const struct sk_buff *skb)
{
	return skb->skb_mstamp.stamp_jiffies;
}


#define tcp_flag_byte(th) (((u_int8_t *)th)[13])

#define TCPHDR_FIN 0x01
#define TCPHDR_SYN 0x02
#define TCPHDR_RST 0x04
#define TCPHDR_PSH 0x08
#define TCPHDR_ACK 0x10
#define TCPHDR_URG 0x20
#define TCPHDR_ECE 0x40
#define TCPHDR_CWR 0x80

/* This is what the send packet queuing engine uses to pass
 * TCP per-packet control information to the transmission code.
 * We also store the host-order sequence numbers in here too.
 * This is 44 bytes if IPV6 is enabled.
 * If this grows please adjust skbuff.h:skbuff->cb[xxx] size appropriately.
 */
struct tcp_skb_cb {
	__u32		seq;		/* Starting sequence number	*/
	__u32		end_seq;	/* SEQ + FIN + SYN + datalen	*/
	union {
		/* Note : tcp_tw_isn is used in input path only
		 *	  (isn chosen by tcp_timewait_state_process())
		 *
		 * 	  tcp_gso_segs is used in write queue only,
		 *	  cf tcp_skb_pcount()
		 */
		__u32		tcp_tw_isn;
		__u32		tcp_gso_segs;
	};

#ifdef CONFIG_MPTCP
	__u8		mptcp_flags;	/* flags for the MPTCP layer    */
	__u8		dss_off;	/* Number of 4-byte words until
					 * seq-number */
#endif
	__u8		tcp_flags;	/* TCP header flags. (tcp[13])	*/

	__u8		sacked;		/* State flags for SACK/FACK.	*/
#define TCPCB_SACKED_ACKED	0x01	/* SKB ACK'd by a SACK block	*/
#define TCPCB_SACKED_RETRANS	0x02	/* SKB retransmitted		*/
#define TCPCB_LOST		0x04	/* SKB is lost			*/
#define TCPCB_TAGBITS		0x07	/* All tag bits			*/
#define TCPCB_REPAIRED		0x10	/* SKB repaired (no skb_mstamp)	*/
#define TCPCB_EVER_RETRANS	0x80	/* Ever retransmitted frame	*/
#define TCPCB_RETRANS		(TCPCB_SACKED_RETRANS|TCPCB_EVER_RETRANS| \
				TCPCB_REPAIRED)

	__u8		ip_dsfield;	/* IPv4 tos or IPv6 dsfield	*/
	/* 1 byte hole */
	__u32		ack_seq;	/* Sequence number ACK'd	*/
	union {
		union {
			struct inet_skb_parm	h4;
#if IS_ENABLED(CONFIG_IPV6)
			struct inet6_skb_parm	h6;
#endif
		} header;	/* For incoming frames		*/
#ifdef CONFIG_MPTCP
		union {			/* For MPTCP outgoing frames */
			__u32 path_mask; /* paths that tried to send this skb */
			__u32 dss[6];	/* DSS options */
		};
#endif
	};
};

#define TCP_SKB_CB(__skb)	((struct tcp_skb_cb *)&((__skb)->cb[0]))


#if IS_ENABLED(CONFIG_IPV6)
/* This is the variant of inet6_iif() that must be used by TCP,
 * as TCP moves IP6CB into a different location in skb->cb[]
 */
static inline int tcp_v6_iif(const struct sk_buff *skb)
{
	return TCP_SKB_CB(skb)->header.h6.iif;
}
#endif

/* Due to TSO, an SKB can be composed of multiple actual
 * packets.  To keep these tracked properly, we use this.
 */
static inline int tcp_skb_pcount(const struct sk_buff *skb)
{
	return TCP_SKB_CB(skb)->tcp_gso_segs;
}

static inline void tcp_skb_pcount_set(struct sk_buff *skb, int segs)
{
	TCP_SKB_CB(skb)->tcp_gso_segs = segs;
}

static inline void tcp_skb_pcount_add(struct sk_buff *skb, int segs)
{
	TCP_SKB_CB(skb)->tcp_gso_segs += segs;
}

/* This is valid iff tcp_skb_pcount() > 1. */
static inline int tcp_skb_mss(const struct sk_buff *skb)
{
	return skb_shinfo(skb)->gso_size;
}

/* Events passed to congestion control interface */
enum tcp_ca_event {
	CA_EVENT_TX_START,	/* first transmit when no packets in flight */
	CA_EVENT_CWND_RESTART,	/* congestion window restart */
	CA_EVENT_COMPLETE_CWR,	/* end of congestion recovery */
	CA_EVENT_LOSS,		/* loss timeout */
	CA_EVENT_ECN_NO_CE,	/* ECT set, but not CE marked */
	CA_EVENT_ECN_IS_CE,	/* received CE marked IP packet */
	CA_EVENT_DELAYED_ACK,	/* Delayed ack is sent */
	CA_EVENT_NON_DELAYED_ACK,
};

/* Information about inbound ACK, passed to cong_ops->in_ack_event() */
enum tcp_ca_ack_event_flags {
	CA_ACK_SLOWPATH		= (1 << 0),	/* In slow path processing */
	CA_ACK_WIN_UPDATE	= (1 << 1),	/* ACK updated window */
	CA_ACK_ECE		= (1 << 2),	/* ECE bit is set on ack */
};

/*
 * Interface for adding new TCP congestion control handlers
 */
#define TCP_CA_NAME_MAX	16
#define TCP_CA_MAX	128
#define TCP_CA_BUF_MAX	(TCP_CA_NAME_MAX*TCP_CA_MAX)

/* Algorithm can be set on socket without CAP_NET_ADMIN privileges */
#define TCP_CONG_NON_RESTRICTED 0x1
/* Requires ECN/ECT set on all packets */
#define TCP_CONG_NEEDS_ECN	0x2

struct tcp_congestion_ops {
	struct list_head	list;
	unsigned long flags;

	/* initialize private data (optional) */
	void (*init)(struct sock *sk);
	/* cleanup private data  (optional) */
	void (*release)(struct sock *sk);

	/* return slow start threshold (required) */
	u32 (*ssthresh)(struct sock *sk);
	/* do new cwnd calculation (required) */
	void (*cong_avoid)(struct sock *sk, u32 ack, u32 acked);
	/* call before changing ca_state (optional) */
	void (*set_state)(struct sock *sk, u8 new_state);
	/* call when cwnd event occurs (optional) */
	void (*cwnd_event)(struct sock *sk, enum tcp_ca_event ev);
	/* call when ack arrives (optional) */
	void (*in_ack_event)(struct sock *sk, u32 flags);
	/* new value of cwnd after loss (optional) */
	u32  (*undo_cwnd)(struct sock *sk);
	/* hook for packet ack accounting (optional) */
	void (*pkts_acked)(struct sock *sk, u32 num_acked, s32 rtt_us);
	/* get info for inet_diag (optional) */
	void (*get_info)(struct sock *sk, u32 ext, struct sk_buff *skb);

	char 		name[TCP_CA_NAME_MAX];
	struct module 	*owner;
};

int tcp_register_congestion_control(struct tcp_congestion_ops *type);
void tcp_unregister_congestion_control(struct tcp_congestion_ops *type);

void tcp_assign_congestion_control(struct sock *sk);
void tcp_init_congestion_control(struct sock *sk);
void tcp_cleanup_congestion_control(struct sock *sk);
int tcp_set_default_congestion_control(const char *name);
void tcp_get_default_congestion_control(char *name);
void tcp_get_available_congestion_control(char *buf, size_t len);
void tcp_get_allowed_congestion_control(char *buf, size_t len);
int tcp_set_allowed_congestion_control(char *allowed);
int tcp_set_congestion_control(struct sock *sk, const char *name);
u32 tcp_slow_start(struct tcp_sock *tp, u32 acked);
void tcp_cong_avoid_ai(struct tcp_sock *tp, u32 w, u32 acked);

u32 tcp_reno_ssthresh(struct sock *sk);
void tcp_reno_cong_avoid(struct sock *sk, u32 ack, u32 acked);
extern struct tcp_congestion_ops tcp_reno;

static inline bool tcp_ca_needs_ecn(const struct sock *sk)
{
	const struct inet_connection_sock *icsk = inet_csk(sk);

	return icsk->icsk_ca_ops->flags & TCP_CONG_NEEDS_ECN;
}

static inline void tcp_set_ca_state(struct sock *sk, const u8 ca_state)
{
	struct inet_connection_sock *icsk = inet_csk(sk);

	if (icsk->icsk_ca_ops->set_state)
		icsk->icsk_ca_ops->set_state(sk, ca_state);
	icsk->icsk_ca_state = ca_state;
}

static inline void tcp_ca_event(struct sock *sk, const enum tcp_ca_event event)
{
	const struct inet_connection_sock *icsk = inet_csk(sk);

	if (icsk->icsk_ca_ops->cwnd_event)
		icsk->icsk_ca_ops->cwnd_event(sk, event);
}

/* These functions determine how the current flow behaves in respect of SACK
 * handling. SACK is negotiated with the peer, and therefore it can vary
 * between different flows.
 *
 * tcp_is_sack - SACK enabled
 * tcp_is_reno - No SACK
 * tcp_is_fack - FACK enabled, implies SACK enabled
 */
static inline int tcp_is_sack(const struct tcp_sock *tp)
{
	return tp->rx_opt.sack_ok;
}

static inline bool tcp_is_reno(const struct tcp_sock *tp)
{
	return !tcp_is_sack(tp);
}

static inline bool tcp_is_fack(const struct tcp_sock *tp)
{
	return tp->rx_opt.sack_ok & TCP_FACK_ENABLED;
}

static inline void tcp_enable_fack(struct tcp_sock *tp)
{
	tp->rx_opt.sack_ok |= TCP_FACK_ENABLED;
}

/* TCP early-retransmit (ER) is similar to but more conservative than
 * the thin-dupack feature.  Enable ER only if thin-dupack is disabled.
 */
static inline void tcp_enable_early_retrans(struct tcp_sock *tp)
{
	tp->do_early_retrans = sysctl_tcp_early_retrans &&
		sysctl_tcp_early_retrans < 4 && !sysctl_tcp_thin_dupack &&
		sysctl_tcp_reordering == 3;
}

static inline void tcp_disable_early_retrans(struct tcp_sock *tp)
{
	tp->do_early_retrans = 0;
}

static inline unsigned int tcp_left_out(const struct tcp_sock *tp)
{
	return tp->sacked_out + tp->lost_out;
}

/* This determines how many packets are "in the network" to the best
 * of our knowledge.  In many cases it is conservative, but where
 * detailed information is available from the receiver (via SACK
 * blocks etc.) we can make more aggressive calculations.
 *
 * Use this for decisions involving congestion control, use just
 * tp->packets_out to determine if the send queue is empty or not.
 *
 * Read this equation as:
 *
 *	"Packets sent once on transmission queue" MINUS
 *	"Packets left network, but not honestly ACKed yet" PLUS
 *	"Packets fast retransmitted"
 */
static inline unsigned int tcp_packets_in_flight(const struct tcp_sock *tp)
{
	return tp->packets_out - tcp_left_out(tp) + tp->retrans_out;
}

#define TCP_INFINITE_SSTHRESH	0x7fffffff

static inline bool tcp_in_initial_slowstart(const struct tcp_sock *tp)
{
	return tp->snd_ssthresh >= TCP_INFINITE_SSTHRESH;
}

static inline bool tcp_in_cwnd_reduction(const struct sock *sk)
{
	return (TCPF_CA_CWR | TCPF_CA_Recovery) &
	       (1 << inet_csk(sk)->icsk_ca_state);
}

/* If cwnd > ssthresh, we may raise ssthresh to be half-way to cwnd.
 * The exception is cwnd reduction phase, when cwnd is decreasing towards
 * ssthresh.
 */
static inline __u32 tcp_current_ssthresh(const struct sock *sk)
{
	const struct tcp_sock *tp = tcp_sk(sk);

	if (tcp_in_cwnd_reduction(sk))
		return tp->snd_ssthresh;
	else
		return max(tp->snd_ssthresh,
			   ((tp->snd_cwnd >> 1) +
			    (tp->snd_cwnd >> 2)));
}

/* Use define here intentionally to get WARN_ON location shown at the caller */
#define tcp_verify_left_out(tp)	WARN_ON(tcp_left_out(tp) > tp->packets_out)

void tcp_enter_cwr(struct sock *sk);
__u32 tcp_init_cwnd(const struct tcp_sock *tp, const struct dst_entry *dst);

/* The maximum number of MSS of available cwnd for which TSO defers
 * sending if not using sysctl_tcp_tso_win_divisor.
 */
static inline __u32 tcp_max_tso_deferred_mss(const struct tcp_sock *tp)
{
	return 3;
}

/* Slow start with delack produces 3 packets of burst, so that
 * it is safe "de facto".  This will be the default - same as
 * the default reordering threshold - but if reordering increases,
 * we must be able to allow cwnd to burst at least this much in order
 * to not pull it back when holes are filled.
 */
static __inline__ __u32 tcp_max_burst(const struct tcp_sock *tp)
{
	return tp->reordering;
}

/* Returns end sequence number of the receiver's advertised window */
static inline u32 tcp_wnd_end(const struct tcp_sock *tp)
{
	return tp->snd_una + tp->snd_wnd;
}

/* We follow the spirit of RFC2861 to validate cwnd but implement a more
 * flexible approach. The RFC suggests cwnd should not be raised unless
 * it was fully used previously. And that's exactly what we do in
 * congestion avoidance mode. But in slow start we allow cwnd to grow
 * as long as the application has used half the cwnd.
 * Example :
 *    cwnd is 10 (IW10), but application sends 9 frames.
 *    We allow cwnd to reach 18 when all frames are ACKed.
 * This check is safe because it's as aggressive as slow start which already
 * risks 100% overshoot. The advantage is that we discourage application to
 * either send more filler packets or data to artificially blow up the cwnd
 * usage, and allow application-limited process to probe bw more aggressively.
 */
static inline bool tcp_is_cwnd_limited(const struct sock *sk)
{
	const struct tcp_sock *tp = tcp_sk(sk);

	/* If in slow start, ensure cwnd grows to twice what was ACKed. */
	if (tp->snd_cwnd <= tp->snd_ssthresh)
		return tp->snd_cwnd < 2 * tp->max_packets_out;

	return tp->is_cwnd_limited;
}

static inline void tcp_check_probe_timer(struct sock *sk)
{
	const struct tcp_sock *tp = tcp_sk(sk);
	const struct inet_connection_sock *icsk = inet_csk(sk);

	if (!tp->packets_out && !icsk->icsk_pending)
		inet_csk_reset_xmit_timer(sk, ICSK_TIME_PROBE0,
					  icsk->icsk_rto, TCP_RTO_MAX);
}

static inline void tcp_init_wl(struct tcp_sock *tp, u32 seq)
{
	tp->snd_wl1 = seq;
}

static inline void tcp_update_wl(struct tcp_sock *tp, u32 seq)
{
	tp->snd_wl1 = seq;
}

/*
 * Calculate(/check) TCP checksum
 */
static inline __sum16 tcp_v4_check(int len, __be32 saddr,
				   __be32 daddr, __wsum base)
{
	return csum_tcpudp_magic(saddr,daddr,len,IPPROTO_TCP,base);
}

static inline __sum16 __tcp_checksum_complete(struct sk_buff *skb)
{
	return __skb_checksum_complete(skb);
}

static inline bool tcp_checksum_complete(struct sk_buff *skb)
{
	return !skb_csum_unnecessary(skb) &&
		__tcp_checksum_complete(skb);
}

/* Prequeue for VJ style copy to user, combined with checksumming. */

static inline void tcp_prequeue_init(struct tcp_sock *tp)
{
	tp->ucopy.task = NULL;
	tp->ucopy.len = 0;
	tp->ucopy.memory = 0;
	skb_queue_head_init(&tp->ucopy.prequeue);
}

bool tcp_prequeue(struct sock *sk, struct sk_buff *skb);

#undef STATE_TRACE

#ifdef STATE_TRACE
static const char *statename[]={
	"Unused","Established","Syn Sent","Syn Recv",
	"Fin Wait 1","Fin Wait 2","Time Wait", "Close",
	"Close Wait","Last ACK","Listen","Closing"
};
#endif
void tcp_set_state(struct sock *sk, int state);

void tcp_done(struct sock *sk);

static inline void tcp_sack_reset(struct tcp_options_received *rx_opt)
{
	rx_opt->dsack = 0;
	rx_opt->num_sacks = 0;
}

u32 tcp_default_init_rwnd(u32 mss);

/* Determine a window scaling and initial window to offer. */
void tcp_select_initial_window(int __space, __u32 mss, __u32 *rcv_wnd,
			       __u32 *window_clamp, int wscale_ok,
			       __u8 *rcv_wscale, __u32 init_rcv_wnd,
			       const struct sock *sk);

static inline int tcp_win_from_space(int space)
{
	return sysctl_tcp_adv_win_scale<=0 ?
		(space>>(-sysctl_tcp_adv_win_scale)) :
		space - (space>>sysctl_tcp_adv_win_scale);
}

<<<<<<< HEAD
#ifdef CONFIG_MPTCP
extern struct static_key mptcp_static_key;
static inline bool mptcp(const struct tcp_sock *tp)
{
	return static_key_false(&mptcp_static_key) && tp->mpc;
}
#else
static inline bool mptcp(const struct tcp_sock *tp)
{
	return 0;
}
#endif

/* Note: caller must be prepared to deal with negative returns */ 
=======
/* Note: caller must be prepared to deal with negative returns */
>>>>>>> bfa76d49
static inline int tcp_space(const struct sock *sk)
{
	return tcp_win_from_space(sk->sk_rcvbuf -
				  atomic_read(&sk->sk_rmem_alloc));
}

static inline int tcp_full_space(const struct sock *sk)
{
	return tcp_win_from_space(sk->sk_rcvbuf);
}

static inline void tcp_openreq_init(struct request_sock *req,
				    struct tcp_options_received *rx_opt,
				    struct sk_buff *skb, struct sock *sk)
{
	struct inet_request_sock *ireq = inet_rsk(req);

	req->rcv_wnd = 0;		/* So that tcp_send_synack() knows! */
	req->cookie_ts = 0;
	tcp_rsk(req)->rcv_isn = TCP_SKB_CB(skb)->seq;
	tcp_rsk(req)->rcv_nxt = TCP_SKB_CB(skb)->seq + 1;
	tcp_rsk(req)->snt_synack = tcp_time_stamp;
	req->mss = rx_opt->mss_clamp;
	req->ts_recent = rx_opt->saw_tstamp ? rx_opt->rcv_tsval : 0;
	ireq->tstamp_ok = rx_opt->tstamp_ok;
	ireq->sack_ok = rx_opt->sack_ok;
	ireq->snd_wscale = rx_opt->snd_wscale;
	ireq->wscale_ok = rx_opt->wscale_ok;
	ireq->acked = 0;
	ireq->ecn_ok = 0;
	ireq->mptcp_rqsk = 0;
	ireq->saw_mpc = 0;
	ireq->ir_rmt_port = tcp_hdr(skb)->source;
	ireq->ir_num = ntohs(tcp_hdr(skb)->dest);
	ireq->ir_mark = inet_request_mark(sk, skb);
}

extern void tcp_openreq_init_rwin(struct request_sock *req,
				  struct sock *sk, struct dst_entry *dst);

void tcp_enter_memory_pressure(struct sock *sk);

static inline int keepalive_intvl_when(const struct tcp_sock *tp)
{
	return tp->keepalive_intvl ? : sysctl_tcp_keepalive_intvl;
}

static inline int keepalive_time_when(const struct tcp_sock *tp)
{
	return tp->keepalive_time ? : sysctl_tcp_keepalive_time;
}

static inline int keepalive_probes(const struct tcp_sock *tp)
{
	return tp->keepalive_probes ? : sysctl_tcp_keepalive_probes;
}

static inline u32 keepalive_time_elapsed(const struct tcp_sock *tp)
{
	const struct inet_connection_sock *icsk = &tp->inet_conn;

	return min_t(u32, tcp_time_stamp - icsk->icsk_ack.lrcvtime,
			  tcp_time_stamp - tp->rcv_tstamp);
}

static inline int tcp_fin_time(const struct sock *sk)
{
	int fin_timeout = tcp_sk(sk)->linger2 ? : sysctl_tcp_fin_timeout;
	const int rto = inet_csk(sk)->icsk_rto;

	if (fin_timeout < (rto << 2) - (rto >> 1))
		fin_timeout = (rto << 2) - (rto >> 1);

	return fin_timeout;
}

static inline bool tcp_paws_check(const struct tcp_options_received *rx_opt,
				  int paws_win)
{
	if ((s32)(rx_opt->ts_recent - rx_opt->rcv_tsval) <= paws_win)
		return true;
	if (unlikely(get_seconds() >= rx_opt->ts_recent_stamp + TCP_PAWS_24DAYS))
		return true;
	/*
	 * Some OSes send SYN and SYNACK messages with tsval=0 tsecr=0,
	 * then following tcp messages have valid values. Ignore 0 value,
	 * or else 'negative' tsval might forbid us to accept their packets.
	 */
	if (!rx_opt->ts_recent)
		return true;
	return false;
}

static inline bool tcp_paws_reject(const struct tcp_options_received *rx_opt,
				   int rst)
{
	if (tcp_paws_check(rx_opt, 0))
		return false;

	/* RST segments are not recommended to carry timestamp,
	   and, if they do, it is recommended to ignore PAWS because
	   "their cleanup function should take precedence over timestamps."
	   Certainly, it is mistake. It is necessary to understand the reasons
	   of this constraint to relax it: if peer reboots, clock may go
	   out-of-sync and half-open connections will not be reset.
	   Actually, the problem would be not existing if all
	   the implementations followed draft about maintaining clock
	   via reboots. Linux-2.2 DOES NOT!

	   However, we can relax time bounds for RST segments to MSL.
	 */
	if (rst && get_seconds() >= rx_opt->ts_recent_stamp + TCP_PAWS_MSL)
		return false;
	return true;
}

static inline void tcp_mib_init(struct net *net)
{
	/* See RFC 2012 */
	TCP_ADD_STATS_USER(net, TCP_MIB_RTOALGORITHM, 1);
	TCP_ADD_STATS_USER(net, TCP_MIB_RTOMIN, TCP_RTO_MIN*1000/HZ);
	TCP_ADD_STATS_USER(net, TCP_MIB_RTOMAX, TCP_RTO_MAX*1000/HZ);
	TCP_ADD_STATS_USER(net, TCP_MIB_MAXCONN, -1);
}

/* from STCP */
static inline void tcp_clear_retrans_hints_partial(struct tcp_sock *tp)
{
	tp->lost_skb_hint = NULL;
}

static inline void tcp_clear_all_retrans_hints(struct tcp_sock *tp)
{
	tcp_clear_retrans_hints_partial(tp);
	tp->retransmit_skb_hint = NULL;
}

/* MD5 Signature */
struct crypto_hash;

union tcp_md5_addr {
	struct in_addr  a4;
#if IS_ENABLED(CONFIG_IPV6)
	struct in6_addr	a6;
#endif
};

/* - key database */
struct tcp_md5sig_key {
	struct hlist_node	node;
	u8			keylen;
	u8			family; /* AF_INET or AF_INET6 */
	union tcp_md5_addr	addr;
	u8			key[TCP_MD5SIG_MAXKEYLEN];
	struct rcu_head		rcu;
};

/* - sock block */
struct tcp_md5sig_info {
	struct hlist_head	head;
	struct rcu_head		rcu;
};

/* - pseudo header */
struct tcp4_pseudohdr {
	__be32		saddr;
	__be32		daddr;
	__u8		pad;
	__u8		protocol;
	__be16		len;
};

struct tcp6_pseudohdr {
	struct in6_addr	saddr;
	struct in6_addr daddr;
	__be32		len;
	__be32		protocol;	/* including padding */
};

union tcp_md5sum_block {
	struct tcp4_pseudohdr ip4;
#if IS_ENABLED(CONFIG_IPV6)
	struct tcp6_pseudohdr ip6;
#endif
};

/* - pool: digest algorithm, hash description and scratch buffer */
struct tcp_md5sig_pool {
	struct hash_desc	md5_desc;
	union tcp_md5sum_block	md5_blk;
};

/* - functions */
int tcp_v4_md5_hash_skb(char *md5_hash, struct tcp_md5sig_key *key,
			const struct sock *sk, const struct request_sock *req,
			const struct sk_buff *skb);
int tcp_md5_do_add(struct sock *sk, const union tcp_md5_addr *addr,
		   int family, const u8 *newkey, u8 newkeylen, gfp_t gfp);
int tcp_md5_do_del(struct sock *sk, const union tcp_md5_addr *addr,
		   int family);
struct tcp_md5sig_key *tcp_v4_md5_lookup(struct sock *sk,
					 struct sock *addr_sk);

#ifdef CONFIG_TCP_MD5SIG
struct tcp_md5sig_key *tcp_md5_do_lookup(struct sock *sk,
					 const union tcp_md5_addr *addr,
					 int family);
#define tcp_twsk_md5_key(twsk)	((twsk)->tw_md5_key)
#else
static inline struct tcp_md5sig_key *tcp_md5_do_lookup(struct sock *sk,
					 const union tcp_md5_addr *addr,
					 int family)
{
	return NULL;
}
#define tcp_twsk_md5_key(twsk)	NULL
#endif

bool tcp_alloc_md5sig_pool(void);

struct tcp_md5sig_pool *tcp_get_md5sig_pool(void);
static inline void tcp_put_md5sig_pool(void)
{
	local_bh_enable();
}

int tcp_md5_hash_header(struct tcp_md5sig_pool *, const struct tcphdr *);
int tcp_md5_hash_skb_data(struct tcp_md5sig_pool *, const struct sk_buff *,
			  unsigned int header_len);
int tcp_md5_hash_key(struct tcp_md5sig_pool *hp,
		     const struct tcp_md5sig_key *key);

/* From tcp_fastopen.c */
void tcp_fastopen_cache_get(struct sock *sk, u16 *mss,
			    struct tcp_fastopen_cookie *cookie, int *syn_loss,
			    unsigned long *last_syn_loss);
void tcp_fastopen_cache_set(struct sock *sk, u16 mss,
			    struct tcp_fastopen_cookie *cookie, bool syn_lost);
struct tcp_fastopen_request {
	/* Fast Open cookie. Size 0 means a cookie request */
	struct tcp_fastopen_cookie	cookie;
	struct msghdr			*data;  /* data in MSG_FASTOPEN */
	size_t				size;
	int				copied;	/* queued in tcp_connect() */
};
void tcp_free_fastopen_req(struct tcp_sock *tp);

extern struct tcp_fastopen_context __rcu *tcp_fastopen_ctx;
int tcp_fastopen_reset_cipher(void *key, unsigned int len);
bool tcp_try_fastopen(struct sock *sk, struct sk_buff *skb,
		      struct request_sock *req,
		      struct tcp_fastopen_cookie *foc,
		      struct dst_entry *dst);
void tcp_fastopen_init_key_once(bool publish);
#define TCP_FASTOPEN_KEY_LENGTH 16

/* Fastopen key context */
struct tcp_fastopen_context {
	struct crypto_cipher	*tfm;
	__u8			key[TCP_FASTOPEN_KEY_LENGTH];
	struct rcu_head		rcu;
};

/* write queue abstraction */
static inline void tcp_write_queue_purge(struct sock *sk)
{
	struct sk_buff *skb;

	while ((skb = __skb_dequeue(&sk->sk_write_queue)) != NULL)
		sk_wmem_free_skb(sk, skb);
	sk_mem_reclaim(sk);
	tcp_clear_all_retrans_hints(tcp_sk(sk));
}

static inline struct sk_buff *tcp_write_queue_head(const struct sock *sk)
{
	return skb_peek(&sk->sk_write_queue);
}

static inline struct sk_buff *tcp_write_queue_tail(const struct sock *sk)
{
	return skb_peek_tail(&sk->sk_write_queue);
}

static inline struct sk_buff *tcp_write_queue_next(const struct sock *sk,
						   const struct sk_buff *skb)
{
	return skb_queue_next(&sk->sk_write_queue, skb);
}

static inline struct sk_buff *tcp_write_queue_prev(const struct sock *sk,
						   const struct sk_buff *skb)
{
	return skb_queue_prev(&sk->sk_write_queue, skb);
}

#define tcp_for_write_queue(skb, sk)					\
	skb_queue_walk(&(sk)->sk_write_queue, skb)

#define tcp_for_write_queue_from(skb, sk)				\
	skb_queue_walk_from(&(sk)->sk_write_queue, skb)

#define tcp_for_write_queue_from_safe(skb, tmp, sk)			\
	skb_queue_walk_from_safe(&(sk)->sk_write_queue, skb, tmp)

static inline struct sk_buff *tcp_send_head(const struct sock *sk)
{
	return sk->sk_send_head;
}

static inline bool tcp_skb_is_last(const struct sock *sk,
				   const struct sk_buff *skb)
{
	return skb_queue_is_last(&sk->sk_write_queue, skb);
}

static inline void tcp_advance_send_head(struct sock *sk, const struct sk_buff *skb)
{
	if (tcp_skb_is_last(sk, skb))
		sk->sk_send_head = NULL;
	else
		sk->sk_send_head = tcp_write_queue_next(sk, skb);
}

static inline void tcp_check_send_head(struct sock *sk, struct sk_buff *skb_unlinked)
{
	if (sk->sk_send_head == skb_unlinked)
		sk->sk_send_head = NULL;
}

static inline void tcp_init_send_head(struct sock *sk)
{
	sk->sk_send_head = NULL;
}

static inline void __tcp_add_write_queue_tail(struct sock *sk, struct sk_buff *skb)
{
	__skb_queue_tail(&sk->sk_write_queue, skb);
}

static inline void tcp_add_write_queue_tail(struct sock *sk, struct sk_buff *skb)
{
	__tcp_add_write_queue_tail(sk, skb);

	/* Queue it, remembering where we must start sending. */
	if (sk->sk_send_head == NULL) {
		sk->sk_send_head = skb;

		if (tcp_sk(sk)->highest_sack == NULL)
			tcp_sk(sk)->highest_sack = skb;
	}
}

static inline void __tcp_add_write_queue_head(struct sock *sk, struct sk_buff *skb)
{
	__skb_queue_head(&sk->sk_write_queue, skb);
}

/* Insert buff after skb on the write queue of sk.  */
static inline void tcp_insert_write_queue_after(struct sk_buff *skb,
						struct sk_buff *buff,
						struct sock *sk)
{
	__skb_queue_after(&sk->sk_write_queue, skb, buff);
}

/* Insert new before skb on the write queue of sk.  */
static inline void tcp_insert_write_queue_before(struct sk_buff *new,
						  struct sk_buff *skb,
						  struct sock *sk)
{
	__skb_queue_before(&sk->sk_write_queue, skb, new);

	if (sk->sk_send_head == skb)
		sk->sk_send_head = new;
}

static inline void tcp_unlink_write_queue(struct sk_buff *skb, struct sock *sk)
{
	__skb_unlink(skb, &sk->sk_write_queue);
}

static inline bool tcp_write_queue_empty(struct sock *sk)
{
	return skb_queue_empty(&sk->sk_write_queue);
}

static inline void tcp_push_pending_frames(struct sock *sk)
{
	if (tcp_send_head(sk)) {
		struct tcp_sock *tp = tcp_sk(sk);

		__tcp_push_pending_frames(sk, tcp_current_mss(sk), tp->nonagle);
	}
}

/* Start sequence of the skb just after the highest skb with SACKed
 * bit, valid only if sacked_out > 0 or when the caller has ensured
 * validity by itself.
 */
static inline u32 tcp_highest_sack_seq(struct tcp_sock *tp)
{
	if (!tp->sacked_out)
		return tp->snd_una;

	if (tp->highest_sack == NULL)
		return tp->snd_nxt;

	return TCP_SKB_CB(tp->highest_sack)->seq;
}

static inline void tcp_advance_highest_sack(struct sock *sk, struct sk_buff *skb)
{
	tcp_sk(sk)->highest_sack = tcp_skb_is_last(sk, skb) ? NULL :
						tcp_write_queue_next(sk, skb);
}

static inline struct sk_buff *tcp_highest_sack(struct sock *sk)
{
	return tcp_sk(sk)->highest_sack;
}

static inline void tcp_highest_sack_reset(struct sock *sk)
{
	tcp_sk(sk)->highest_sack = tcp_write_queue_head(sk);
}

/* Called when old skb is about to be deleted (to be combined with new skb) */
static inline void tcp_highest_sack_combine(struct sock *sk,
					    struct sk_buff *old,
					    struct sk_buff *new)
{
	if (tcp_sk(sk)->sacked_out && (old == tcp_sk(sk)->highest_sack))
		tcp_sk(sk)->highest_sack = new;
}

/* Determines whether this is a thin stream (which may suffer from
 * increased latency). Used to trigger latency-reducing mechanisms.
 */
static inline bool tcp_stream_is_thin(struct tcp_sock *tp)
{
	return tp->packets_out < 4 && !tcp_in_initial_slowstart(tp);
}

/* /proc */
enum tcp_seq_states {
	TCP_SEQ_STATE_LISTENING,
	TCP_SEQ_STATE_OPENREQ,
	TCP_SEQ_STATE_ESTABLISHED,
};

int tcp_seq_open(struct inode *inode, struct file *file);

struct tcp_seq_afinfo {
	char				*name;
	sa_family_t			family;
	const struct file_operations	*seq_fops;
	struct seq_operations		seq_ops;
};

struct tcp_iter_state {
	struct seq_net_private	p;
	sa_family_t		family;
	enum tcp_seq_states	state;
	struct sock		*syn_wait_sk;
	int			bucket, offset, sbucket, num;
	kuid_t			uid;
	loff_t			last_pos;
};

int tcp_proc_register(struct net *net, struct tcp_seq_afinfo *afinfo);
void tcp_proc_unregister(struct net *net, struct tcp_seq_afinfo *afinfo);

extern struct request_sock_ops tcp_request_sock_ops;
extern struct request_sock_ops tcp6_request_sock_ops;

void tcp_v4_destroy_sock(struct sock *sk);

struct sk_buff *tcp_gso_segment(struct sk_buff *skb,
				netdev_features_t features);
struct sk_buff **tcp_gro_receive(struct sk_buff **head, struct sk_buff *skb);
int tcp_gro_complete(struct sk_buff *skb);

void __tcp_v4_send_check(struct sk_buff *skb, __be32 saddr, __be32 daddr);

static inline u32 tcp_notsent_lowat(const struct tcp_sock *tp)
{
	return tp->notsent_lowat ?: sysctl_tcp_notsent_lowat;
}

static inline bool tcp_stream_memory_free(const struct sock *sk)
{
	const struct tcp_sock *tp = tcp_sk(sk);
	u32 notsent_bytes = tp->write_seq - tp->snd_nxt;

	return notsent_bytes < tcp_notsent_lowat(tp);
}

#ifdef CONFIG_PROC_FS
int tcp4_proc_init(void);
void tcp4_proc_exit(void);
#endif

int tcp_rtx_synack(struct sock *sk, struct request_sock *req);
int tcp_conn_request(struct request_sock_ops *rsk_ops,
		     const struct tcp_request_sock_ops *af_ops,
		     struct sock *sk, struct sk_buff *skb);

/* TCP af-specific functions */
struct tcp_sock_af_ops {
#ifdef CONFIG_TCP_MD5SIG
	struct tcp_md5sig_key	*(*md5_lookup) (struct sock *sk,
						struct sock *addr_sk);
	int			(*calc_md5_hash) (char *location,
						  struct tcp_md5sig_key *md5,
						  const struct sock *sk,
						  const struct request_sock *req,
						  const struct sk_buff *skb);
	int			(*md5_parse) (struct sock *sk,
					      char __user *optval,
					      int optlen);
#endif
};

/* TCP/MPTCP-specific functions */
struct tcp_sock_ops {
	u32 (*__select_window)(struct sock *sk);
	u16 (*select_window)(struct sock *sk);
	void (*select_initial_window)(int __space, __u32 mss, __u32 *rcv_wnd,
				      __u32 *window_clamp, int wscale_ok,
				      __u8 *rcv_wscale, __u32 init_rcv_wnd,
				      const struct sock *sk);
	void (*init_buffer_space)(struct sock *sk);
	void (*set_rto)(struct sock *sk);
	bool (*should_expand_sndbuf)(const struct sock *sk);
	void (*send_fin)(struct sock *sk);
	bool (*write_xmit)(struct sock *sk, unsigned int mss_now, int nonagle,
			   int push_one, gfp_t gfp);
	void (*send_active_reset)(struct sock *sk, gfp_t priority);
	int (*write_wakeup)(struct sock *sk);
	bool (*prune_ofo_queue)(struct sock *sk);
	void (*retransmit_timer)(struct sock *sk);
	void (*time_wait)(struct sock *sk, int state, int timeo);
	void (*cleanup_rbuf)(struct sock *sk, int copied);
	void (*cwnd_validate)(struct sock *sk, bool is_cwnd_limited);
};
extern const struct tcp_sock_ops tcp_specific;

struct tcp_request_sock_ops {
	u16 mss_clamp;
#ifdef CONFIG_TCP_MD5SIG
	struct tcp_md5sig_key	*(*md5_lookup) (struct sock *sk,
						struct request_sock *req);
	int			(*calc_md5_hash) (char *location,
						  struct tcp_md5sig_key *md5,
						  const struct sock *sk,
						  const struct request_sock *req,
						  const struct sk_buff *skb);
#endif
	int (*init_req)(struct request_sock *req, struct sock *sk,
			 struct sk_buff *skb, bool want_cookie);
#ifdef CONFIG_SYN_COOKIES
	__u32 (*cookie_init_seq)(struct request_sock *req, struct sock *sk,
				 const struct sk_buff *skb, __u16 *mss);
#endif
	struct dst_entry *(*route_req)(struct sock *sk, struct flowi *fl,
				       const struct request_sock *req,
				       bool *strict);
	__u32 (*init_seq)(const struct sk_buff *skb);
	int (*send_synack)(struct sock *sk, struct dst_entry *dst,
			   struct flowi *fl, struct request_sock *req,
			   u16 queue_mapping, struct tcp_fastopen_cookie *foc);
	void (*queue_hash_add)(struct sock *sk, struct request_sock *req,
			       const unsigned long timeout);
};

#ifdef CONFIG_SYN_COOKIES
static inline __u32 cookie_init_sequence(struct request_sock *req,
					 const struct tcp_request_sock_ops *ops,
					 struct sock *sk, struct sk_buff *skb,
					 __u16 *mss)
{
	return ops->cookie_init_seq(req, sk, skb, mss);
}
#else
static inline __u32 cookie_init_sequence(struct request_sock *req,
					 const struct tcp_request_sock_ops *ops,
					 struct sock *sk, struct sk_buff *skb,
					 __u16 *mss)
{
	return 0;
}
#endif

int tcpv4_offload_init(void);

void tcp_v4_init(void);
void tcp_init(void);

/*
 * Save and compile IPv4 options, return a pointer to it
 */
static inline struct ip_options_rcu *tcp_v4_save_options(struct sk_buff *skb)
{
	const struct ip_options *opt = &TCP_SKB_CB(skb)->header.h4.opt;
	struct ip_options_rcu *dopt = NULL;

	if (opt->optlen) {
		int opt_size = sizeof(*dopt) + opt->optlen;

		dopt = kmalloc(opt_size, GFP_ATOMIC);
		if (dopt && __ip_options_echo(&dopt->opt, skb, opt)) {
			kfree(dopt);
			dopt = NULL;
		}
	}
	return dopt;
}

#endif	/* _TCP_H */<|MERGE_RESOLUTION|>--- conflicted
+++ resolved
@@ -609,15 +609,8 @@
 
 u32 __cookie_v4_init_sequence(const struct iphdr *iph, const struct tcphdr *th,
 			      u16 *mssp);
-<<<<<<< HEAD
 __u32 cookie_v4_init_sequence(struct request_sock *req, struct sock *sk,
 			      const struct sk_buff *skb, __u16 *mss);
-#endif
-
-=======
-__u32 cookie_v4_init_sequence(struct sock *sk, const struct sk_buff *skb,
-			      __u16 *mss);
->>>>>>> bfa76d49
 __u32 cookie_init_timestamp(struct request_sock *req);
 bool cookie_timestamp_decode(struct tcp_options_received *opt);
 bool cookie_ecn_ok(const struct tcp_options_received *opt,
@@ -1251,7 +1244,6 @@
 		space - (space>>sysctl_tcp_adv_win_scale);
 }
 
-<<<<<<< HEAD
 #ifdef CONFIG_MPTCP
 extern struct static_key mptcp_static_key;
 static inline bool mptcp(const struct tcp_sock *tp)
@@ -1265,10 +1257,7 @@
 }
 #endif
 
-/* Note: caller must be prepared to deal with negative returns */ 
-=======
 /* Note: caller must be prepared to deal with negative returns */
->>>>>>> bfa76d49
 static inline int tcp_space(const struct sock *sk)
 {
 	return tcp_win_from_space(sk->sk_rcvbuf -

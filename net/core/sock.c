/*
 * INET		An implementation of the TCP/IP protocol suite for the LINUX
 *		operating system.  INET is implemented using the  BSD Socket
 *		interface as the means of communication with the user level.
 *
 *		Generic socket support routines. Memory allocators, socket lock/release
 *		handler for protocols to use and generic option handler.
 *
 *
 * Authors:	Ross Biro
 *		Fred N. van Kempen, <waltje@uWalt.NL.Mugnet.ORG>
 *		Florian La Roche, <flla@stud.uni-sb.de>
 *		Alan Cox, <A.Cox@swansea.ac.uk>
 *
 * Fixes:
 *		Alan Cox	: 	Numerous verify_area() problems
 *		Alan Cox	:	Connecting on a connecting socket
 *					now returns an error for tcp.
 *		Alan Cox	:	sock->protocol is set correctly.
 *					and is not sometimes left as 0.
 *		Alan Cox	:	connect handles icmp errors on a
 *					connect properly. Unfortunately there
 *					is a restart syscall nasty there. I
 *					can't match BSD without hacking the C
 *					library. Ideas urgently sought!
 *		Alan Cox	:	Disallow bind() to addresses that are
 *					not ours - especially broadcast ones!!
 *		Alan Cox	:	Socket 1024 _IS_ ok for users. (fencepost)
 *		Alan Cox	:	sock_wfree/sock_rfree don't destroy sockets,
 *					instead they leave that for the DESTROY timer.
 *		Alan Cox	:	Clean up error flag in accept
 *		Alan Cox	:	TCP ack handling is buggy, the DESTROY timer
 *					was buggy. Put a remove_sock() in the handler
 *					for memory when we hit 0. Also altered the timer
 *					code. The ACK stuff can wait and needs major
 *					TCP layer surgery.
 *		Alan Cox	:	Fixed TCP ack bug, removed remove sock
 *					and fixed timer/inet_bh race.
 *		Alan Cox	:	Added zapped flag for TCP
 *		Alan Cox	:	Move kfree_skb into skbuff.c and tidied up surplus code
 *		Alan Cox	:	for new sk_buff allocations wmalloc/rmalloc now call alloc_skb
 *		Alan Cox	:	kfree_s calls now are kfree_skbmem so we can track skb resources
 *		Alan Cox	:	Supports socket option broadcast now as does udp. Packet and raw need fixing.
 *		Alan Cox	:	Added RCVBUF,SNDBUF size setting. It suddenly occurred to me how easy it was so...
 *		Rick Sladkey	:	Relaxed UDP rules for matching packets.
 *		C.E.Hawkins	:	IFF_PROMISC/SIOCGHWADDR support
 *	Pauline Middelink	:	identd support
 *		Alan Cox	:	Fixed connect() taking signals I think.
 *		Alan Cox	:	SO_LINGER supported
 *		Alan Cox	:	Error reporting fixes
 *		Anonymous	:	inet_create tidied up (sk->reuse setting)
 *		Alan Cox	:	inet sockets don't set sk->type!
 *		Alan Cox	:	Split socket option code
 *		Alan Cox	:	Callbacks
 *		Alan Cox	:	Nagle flag for Charles & Johannes stuff
 *		Alex		:	Removed restriction on inet fioctl
 *		Alan Cox	:	Splitting INET from NET core
 *		Alan Cox	:	Fixed bogus SO_TYPE handling in getsockopt()
 *		Adam Caldwell	:	Missing return in SO_DONTROUTE/SO_DEBUG code
 *		Alan Cox	:	Split IP from generic code
 *		Alan Cox	:	New kfree_skbmem()
 *		Alan Cox	:	Make SO_DEBUG superuser only.
 *		Alan Cox	:	Allow anyone to clear SO_DEBUG
 *					(compatibility fix)
 *		Alan Cox	:	Added optimistic memory grabbing for AF_UNIX throughput.
 *		Alan Cox	:	Allocator for a socket is settable.
 *		Alan Cox	:	SO_ERROR includes soft errors.
 *		Alan Cox	:	Allow NULL arguments on some SO_ opts
 *		Alan Cox	: 	Generic socket allocation to make hooks
 *					easier (suggested by Craig Metz).
 *		Michael Pall	:	SO_ERROR returns positive errno again
 *              Steve Whitehouse:       Added default destructor to free
 *                                      protocol private data.
 *              Steve Whitehouse:       Added various other default routines
 *                                      common to several socket families.
 *              Chris Evans     :       Call suser() check last on F_SETOWN
 *		Jay Schulist	:	Added SO_ATTACH_FILTER and SO_DETACH_FILTER.
 *		Andi Kleen	:	Add sock_kmalloc()/sock_kfree_s()
 *		Andi Kleen	:	Fix write_space callback
 *		Chris Evans	:	Security fixes - signedness again
 *		Arnaldo C. Melo :       cleanups, use skb_queue_purge
 *
 * To Fix:
 *
 *
 *		This program is free software; you can redistribute it and/or
 *		modify it under the terms of the GNU General Public License
 *		as published by the Free Software Foundation; either version
 *		2 of the License, or (at your option) any later version.
 */

#define pr_fmt(fmt) KBUILD_MODNAME ": " fmt

#include <linux/capability.h>
#include <linux/errno.h>
#include <linux/errqueue.h>
#include <linux/types.h>
#include <linux/socket.h>
#include <linux/in.h>
#include <linux/kernel.h>
#include <linux/module.h>
#include <linux/proc_fs.h>
#include <linux/seq_file.h>
#include <linux/sched.h>
#include <linux/timer.h>
#include <linux/string.h>
#include <linux/sockios.h>
#include <linux/net.h>
#include <linux/mm.h>
#include <linux/slab.h>
#include <linux/interrupt.h>
#include <linux/poll.h>
#include <linux/tcp.h>
#include <linux/init.h>
#include <linux/highmem.h>
#include <linux/user_namespace.h>
#include <linux/static_key.h>
#include <linux/memcontrol.h>
#include <linux/prefetch.h>

#include <asm/uaccess.h>

#include <linux/netdevice.h>
#include <net/protocol.h>
#include <linux/skbuff.h>
#include <net/net_namespace.h>
#include <net/request_sock.h>
#include <net/sock.h>
#include <linux/net_tstamp.h>
#include <net/xfrm.h>
#include <linux/ipsec.h>
#include <net/cls_cgroup.h>
#include <net/netprio_cgroup.h>
#include <linux/sock_diag.h>

#include <linux/filter.h>
#include <net/sock_reuseport.h>

#include <trace/events/sock.h>

<<<<<<< HEAD
#ifdef CONFIG_MPTCP
#include <net/mptcp.h>
#include <net/inet_common.h>
#endif

#ifdef CONFIG_INET
=======
>>>>>>> a97a16f1
#include <net/tcp.h>
#include <net/busy_poll.h>

static DEFINE_MUTEX(proto_list_mutex);
static LIST_HEAD(proto_list);

/**
 * sk_ns_capable - General socket capability test
 * @sk: Socket to use a capability on or through
 * @user_ns: The user namespace of the capability to use
 * @cap: The capability to use
 *
 * Test to see if the opener of the socket had when the socket was
 * created and the current process has the capability @cap in the user
 * namespace @user_ns.
 */
bool sk_ns_capable(const struct sock *sk,
		   struct user_namespace *user_ns, int cap)
{
	return file_ns_capable(sk->sk_socket->file, user_ns, cap) &&
		ns_capable(user_ns, cap);
}
EXPORT_SYMBOL(sk_ns_capable);

/**
 * sk_capable - Socket global capability test
 * @sk: Socket to use a capability on or through
 * @cap: The global capability to use
 *
 * Test to see if the opener of the socket had when the socket was
 * created and the current process has the capability @cap in all user
 * namespaces.
 */
bool sk_capable(const struct sock *sk, int cap)
{
	return sk_ns_capable(sk, &init_user_ns, cap);
}
EXPORT_SYMBOL(sk_capable);

/**
 * sk_net_capable - Network namespace socket capability test
 * @sk: Socket to use a capability on or through
 * @cap: The capability to use
 *
 * Test to see if the opener of the socket had when the socket was created
 * and the current process has the capability @cap over the network namespace
 * the socket is a member of.
 */
bool sk_net_capable(const struct sock *sk, int cap)
{
	return sk_ns_capable(sk, sock_net(sk)->user_ns, cap);
}
EXPORT_SYMBOL(sk_net_capable);

/*
 * Each address family might have different locking rules, so we have
 * one slock key per address family:
 */
static struct lock_class_key af_family_keys[AF_MAX];
static struct lock_class_key af_family_slock_keys[AF_MAX];

/*
 * Make lock validator output more readable. (we pre-construct these
 * strings build-time, so that runtime initialization of socket
 * locks is fast):
 */
static const char *const af_family_key_strings[AF_MAX+1] = {
  "sk_lock-AF_UNSPEC", "sk_lock-AF_UNIX"     , "sk_lock-AF_INET"     ,
  "sk_lock-AF_AX25"  , "sk_lock-AF_IPX"      , "sk_lock-AF_APPLETALK",
  "sk_lock-AF_NETROM", "sk_lock-AF_BRIDGE"   , "sk_lock-AF_ATMPVC"   ,
  "sk_lock-AF_X25"   , "sk_lock-AF_INET6"    , "sk_lock-AF_ROSE"     ,
  "sk_lock-AF_DECnet", "sk_lock-AF_NETBEUI"  , "sk_lock-AF_SECURITY" ,
  "sk_lock-AF_KEY"   , "sk_lock-AF_NETLINK"  , "sk_lock-AF_PACKET"   ,
  "sk_lock-AF_ASH"   , "sk_lock-AF_ECONET"   , "sk_lock-AF_ATMSVC"   ,
  "sk_lock-AF_RDS"   , "sk_lock-AF_SNA"      , "sk_lock-AF_IRDA"     ,
  "sk_lock-AF_PPPOX" , "sk_lock-AF_WANPIPE"  , "sk_lock-AF_LLC"      ,
  "sk_lock-27"       , "sk_lock-28"          , "sk_lock-AF_CAN"      ,
  "sk_lock-AF_TIPC"  , "sk_lock-AF_BLUETOOTH", "sk_lock-IUCV"        ,
  "sk_lock-AF_RXRPC" , "sk_lock-AF_ISDN"     , "sk_lock-AF_PHONET"   ,
  "sk_lock-AF_IEEE802154", "sk_lock-AF_CAIF" , "sk_lock-AF_ALG"      ,
  "sk_lock-AF_NFC"   , "sk_lock-AF_VSOCK"    , "sk_lock-AF_KCM"      ,
  "sk_lock-AF_QIPCRTR", "sk_lock-AF_MAX"
};
static const char *const af_family_slock_key_strings[AF_MAX+1] = {
  "slock-AF_UNSPEC", "slock-AF_UNIX"     , "slock-AF_INET"     ,
  "slock-AF_AX25"  , "slock-AF_IPX"      , "slock-AF_APPLETALK",
  "slock-AF_NETROM", "slock-AF_BRIDGE"   , "slock-AF_ATMPVC"   ,
  "slock-AF_X25"   , "slock-AF_INET6"    , "slock-AF_ROSE"     ,
  "slock-AF_DECnet", "slock-AF_NETBEUI"  , "slock-AF_SECURITY" ,
  "slock-AF_KEY"   , "slock-AF_NETLINK"  , "slock-AF_PACKET"   ,
  "slock-AF_ASH"   , "slock-AF_ECONET"   , "slock-AF_ATMSVC"   ,
  "slock-AF_RDS"   , "slock-AF_SNA"      , "slock-AF_IRDA"     ,
  "slock-AF_PPPOX" , "slock-AF_WANPIPE"  , "slock-AF_LLC"      ,
  "slock-27"       , "slock-28"          , "slock-AF_CAN"      ,
  "slock-AF_TIPC"  , "slock-AF_BLUETOOTH", "slock-AF_IUCV"     ,
  "slock-AF_RXRPC" , "slock-AF_ISDN"     , "slock-AF_PHONET"   ,
  "slock-AF_IEEE802154", "slock-AF_CAIF" , "slock-AF_ALG"      ,
  "slock-AF_NFC"   , "slock-AF_VSOCK"    ,"slock-AF_KCM"       ,
  "slock-AF_QIPCRTR", "slock-AF_MAX"
};
char *const af_family_clock_key_strings[AF_MAX+1] = {
  "clock-AF_UNSPEC", "clock-AF_UNIX"     , "clock-AF_INET"     ,
  "clock-AF_AX25"  , "clock-AF_IPX"      , "clock-AF_APPLETALK",
  "clock-AF_NETROM", "clock-AF_BRIDGE"   , "clock-AF_ATMPVC"   ,
  "clock-AF_X25"   , "clock-AF_INET6"    , "clock-AF_ROSE"     ,
  "clock-AF_DECnet", "clock-AF_NETBEUI"  , "clock-AF_SECURITY" ,
  "clock-AF_KEY"   , "clock-AF_NETLINK"  , "clock-AF_PACKET"   ,
  "clock-AF_ASH"   , "clock-AF_ECONET"   , "clock-AF_ATMSVC"   ,
  "clock-AF_RDS"   , "clock-AF_SNA"      , "clock-AF_IRDA"     ,
  "clock-AF_PPPOX" , "clock-AF_WANPIPE"  , "clock-AF_LLC"      ,
  "clock-27"       , "clock-28"          , "clock-AF_CAN"      ,
  "clock-AF_TIPC"  , "clock-AF_BLUETOOTH", "clock-AF_IUCV"     ,
  "clock-AF_RXRPC" , "clock-AF_ISDN"     , "clock-AF_PHONET"   ,
  "clock-AF_IEEE802154", "clock-AF_CAIF" , "clock-AF_ALG"      ,
  "clock-AF_NFC"   , "clock-AF_VSOCK"    , "clock-AF_KCM"      ,
  "clock-AF_QIPCRTR", "clock-AF_MAX"
};

/*
 * sk_callback_lock locking rules are per-address-family,
 * so split the lock classes by using a per-AF key:
 */
struct lock_class_key af_callback_keys[AF_MAX];

/* Take into consideration the size of the struct sk_buff overhead in the
 * determination of these values, since that is non-constant across
 * platforms.  This makes socket queueing behavior and performance
 * not depend upon such differences.
 */
#define _SK_MEM_PACKETS		256
#define _SK_MEM_OVERHEAD	SKB_TRUESIZE(256)
#define SK_WMEM_MAX		(_SK_MEM_OVERHEAD * _SK_MEM_PACKETS)
#define SK_RMEM_MAX		(_SK_MEM_OVERHEAD * _SK_MEM_PACKETS)

/* Run time adjustable parameters. */
__u32 sysctl_wmem_max __read_mostly = SK_WMEM_MAX;
EXPORT_SYMBOL(sysctl_wmem_max);
__u32 sysctl_rmem_max __read_mostly = SK_RMEM_MAX;
EXPORT_SYMBOL(sysctl_rmem_max);
__u32 sysctl_wmem_default __read_mostly = SK_WMEM_MAX;
__u32 sysctl_rmem_default __read_mostly = SK_RMEM_MAX;

/* Maximal space eaten by iovec or ancillary data plus some space */
int sysctl_optmem_max __read_mostly = sizeof(unsigned long)*(2*UIO_MAXIOV+512);
EXPORT_SYMBOL(sysctl_optmem_max);

int sysctl_tstamp_allow_data __read_mostly = 1;

struct static_key memalloc_socks = STATIC_KEY_INIT_FALSE;
EXPORT_SYMBOL_GPL(memalloc_socks);

/**
 * sk_set_memalloc - sets %SOCK_MEMALLOC
 * @sk: socket to set it on
 *
 * Set %SOCK_MEMALLOC on a socket for access to emergency reserves.
 * It's the responsibility of the admin to adjust min_free_kbytes
 * to meet the requirements
 */
void sk_set_memalloc(struct sock *sk)
{
	sock_set_flag(sk, SOCK_MEMALLOC);
	sk->sk_allocation |= __GFP_MEMALLOC;
	static_key_slow_inc(&memalloc_socks);
}
EXPORT_SYMBOL_GPL(sk_set_memalloc);

void sk_clear_memalloc(struct sock *sk)
{
	sock_reset_flag(sk, SOCK_MEMALLOC);
	sk->sk_allocation &= ~__GFP_MEMALLOC;
	static_key_slow_dec(&memalloc_socks);

	/*
	 * SOCK_MEMALLOC is allowed to ignore rmem limits to ensure forward
	 * progress of swapping. SOCK_MEMALLOC may be cleared while
	 * it has rmem allocations due to the last swapfile being deactivated
	 * but there is a risk that the socket is unusable due to exceeding
	 * the rmem limits. Reclaim the reserves and obey rmem limits again.
	 */
	sk_mem_reclaim(sk);
}
EXPORT_SYMBOL_GPL(sk_clear_memalloc);

int __sk_backlog_rcv(struct sock *sk, struct sk_buff *skb)
{
	int ret;
	unsigned long pflags = current->flags;

	/* these should have been dropped before queueing */
	BUG_ON(!sock_flag(sk, SOCK_MEMALLOC));

	current->flags |= PF_MEMALLOC;
	ret = sk->sk_backlog_rcv(sk, skb);
	tsk_restore_flags(current, pflags, PF_MEMALLOC);

	return ret;
}
EXPORT_SYMBOL(__sk_backlog_rcv);

static int sock_set_timeout(long *timeo_p, char __user *optval, int optlen)
{
	struct timeval tv;

	if (optlen < sizeof(tv))
		return -EINVAL;
	if (copy_from_user(&tv, optval, sizeof(tv)))
		return -EFAULT;
	if (tv.tv_usec < 0 || tv.tv_usec >= USEC_PER_SEC)
		return -EDOM;

	if (tv.tv_sec < 0) {
		static int warned __read_mostly;

		*timeo_p = 0;
		if (warned < 10 && net_ratelimit()) {
			warned++;
			pr_info("%s: `%s' (pid %d) tries to set negative timeout\n",
				__func__, current->comm, task_pid_nr(current));
		}
		return 0;
	}
	*timeo_p = MAX_SCHEDULE_TIMEOUT;
	if (tv.tv_sec == 0 && tv.tv_usec == 0)
		return 0;
	if (tv.tv_sec < (MAX_SCHEDULE_TIMEOUT/HZ - 1))
		*timeo_p = tv.tv_sec*HZ + (tv.tv_usec+(1000000/HZ-1))/(1000000/HZ);
	return 0;
}

static void sock_warn_obsolete_bsdism(const char *name)
{
	static int warned;
	static char warncomm[TASK_COMM_LEN];
	if (strcmp(warncomm, current->comm) && warned < 5) {
		strcpy(warncomm,  current->comm);
		pr_warn("process `%s' is using obsolete %s SO_BSDCOMPAT\n",
			warncomm, name);
		warned++;
	}
}

static bool sock_needs_netstamp(const struct sock *sk)
{
	switch (sk->sk_family) {
	case AF_UNSPEC:
	case AF_UNIX:
		return false;
	default:
		return true;
	}
}

static void sock_disable_timestamp(struct sock *sk, unsigned long flags)
{
	if (sk->sk_flags & flags) {
		sk->sk_flags &= ~flags;
		if (sock_needs_netstamp(sk) &&
		    !(sk->sk_flags & SK_FLAGS_TIMESTAMP))
			net_disable_timestamp();
	}
}


int __sock_queue_rcv_skb(struct sock *sk, struct sk_buff *skb)
{
	unsigned long flags;
	struct sk_buff_head *list = &sk->sk_receive_queue;

	if (atomic_read(&sk->sk_rmem_alloc) >= sk->sk_rcvbuf) {
		atomic_inc(&sk->sk_drops);
		trace_sock_rcvqueue_full(sk, skb);
		return -ENOMEM;
	}

	if (!sk_rmem_schedule(sk, skb, skb->truesize)) {
		atomic_inc(&sk->sk_drops);
		return -ENOBUFS;
	}

	skb->dev = NULL;
	skb_set_owner_r(skb, sk);

	/* we escape from rcu protected region, make sure we dont leak
	 * a norefcounted dst
	 */
	skb_dst_force(skb);

	spin_lock_irqsave(&list->lock, flags);
	sock_skb_set_dropcount(sk, skb);
	__skb_queue_tail(list, skb);
	spin_unlock_irqrestore(&list->lock, flags);

	if (!sock_flag(sk, SOCK_DEAD))
		sk->sk_data_ready(sk);
	return 0;
}
EXPORT_SYMBOL(__sock_queue_rcv_skb);

int sock_queue_rcv_skb(struct sock *sk, struct sk_buff *skb)
{
	int err;

	err = sk_filter(sk, skb);
	if (err)
		return err;

	return __sock_queue_rcv_skb(sk, skb);
}
EXPORT_SYMBOL(sock_queue_rcv_skb);

int __sk_receive_skb(struct sock *sk, struct sk_buff *skb,
		     const int nested, unsigned int trim_cap, bool refcounted)
{
	int rc = NET_RX_SUCCESS;

	if (sk_filter_trim_cap(sk, skb, trim_cap))
		goto discard_and_relse;

	skb->dev = NULL;

	if (sk_rcvqueues_full(sk, sk->sk_rcvbuf)) {
		atomic_inc(&sk->sk_drops);
		goto discard_and_relse;
	}
	if (nested)
		bh_lock_sock_nested(sk);
	else
		bh_lock_sock(sk);
	if (!sock_owned_by_user(sk)) {
		/*
		 * trylock + unlock semantics:
		 */
		mutex_acquire(&sk->sk_lock.dep_map, 0, 1, _RET_IP_);

		rc = sk_backlog_rcv(sk, skb);

		mutex_release(&sk->sk_lock.dep_map, 1, _RET_IP_);
	} else if (sk_add_backlog(sk, skb, sk->sk_rcvbuf)) {
		bh_unlock_sock(sk);
		atomic_inc(&sk->sk_drops);
		goto discard_and_relse;
	}

	bh_unlock_sock(sk);
out:
	if (refcounted)
		sock_put(sk);
	return rc;
discard_and_relse:
	kfree_skb(skb);
	goto out;
}
EXPORT_SYMBOL(__sk_receive_skb);

struct dst_entry *__sk_dst_check(struct sock *sk, u32 cookie)
{
	struct dst_entry *dst = __sk_dst_get(sk);

	if (dst && dst->obsolete && dst->ops->check(dst, cookie) == NULL) {
		sk_tx_queue_clear(sk);
		RCU_INIT_POINTER(sk->sk_dst_cache, NULL);
		dst_release(dst);
		return NULL;
	}

	return dst;
}
EXPORT_SYMBOL(__sk_dst_check);

struct dst_entry *sk_dst_check(struct sock *sk, u32 cookie)
{
	struct dst_entry *dst = sk_dst_get(sk);

	if (dst && dst->obsolete && dst->ops->check(dst, cookie) == NULL) {
		sk_dst_reset(sk);
		dst_release(dst);
		return NULL;
	}

	return dst;
}
EXPORT_SYMBOL(sk_dst_check);

static int sock_setbindtodevice(struct sock *sk, char __user *optval,
				int optlen)
{
	int ret = -ENOPROTOOPT;
#ifdef CONFIG_NETDEVICES
	struct net *net = sock_net(sk);
	char devname[IFNAMSIZ];
	int index;

	/* Sorry... */
	ret = -EPERM;
	if (!ns_capable(net->user_ns, CAP_NET_RAW))
		goto out;

	ret = -EINVAL;
	if (optlen < 0)
		goto out;

	/* Bind this socket to a particular device like "eth0",
	 * as specified in the passed interface name. If the
	 * name is "" or the option length is zero the socket
	 * is not bound.
	 */
	if (optlen > IFNAMSIZ - 1)
		optlen = IFNAMSIZ - 1;
	memset(devname, 0, sizeof(devname));

	ret = -EFAULT;
	if (copy_from_user(devname, optval, optlen))
		goto out;

	index = 0;
	if (devname[0] != '\0') {
		struct net_device *dev;

		rcu_read_lock();
		dev = dev_get_by_name_rcu(net, devname);
		if (dev)
			index = dev->ifindex;
		rcu_read_unlock();
		ret = -ENODEV;
		if (!dev)
			goto out;
	}

	lock_sock(sk);
	sk->sk_bound_dev_if = index;
	sk_dst_reset(sk);
	release_sock(sk);

	ret = 0;

out:
#endif

	return ret;
}

static int sock_getbindtodevice(struct sock *sk, char __user *optval,
				int __user *optlen, int len)
{
	int ret = -ENOPROTOOPT;
#ifdef CONFIG_NETDEVICES
	struct net *net = sock_net(sk);
	char devname[IFNAMSIZ];

	if (sk->sk_bound_dev_if == 0) {
		len = 0;
		goto zero;
	}

	ret = -EINVAL;
	if (len < IFNAMSIZ)
		goto out;

	ret = netdev_get_name(net, devname, sk->sk_bound_dev_if);
	if (ret)
		goto out;

	len = strlen(devname) + 1;

	ret = -EFAULT;
	if (copy_to_user(optval, devname, len))
		goto out;

zero:
	ret = -EFAULT;
	if (put_user(len, optlen))
		goto out;

	ret = 0;

out:
#endif

	return ret;
}

static inline void sock_valbool_flag(struct sock *sk, int bit, int valbool)
{
	if (valbool)
		sock_set_flag(sk, bit);
	else
		sock_reset_flag(sk, bit);
}

bool sk_mc_loop(struct sock *sk)
{
	if (dev_recursion_level())
		return false;
	if (!sk)
		return true;
	switch (sk->sk_family) {
	case AF_INET:
		return inet_sk(sk)->mc_loop;
#if IS_ENABLED(CONFIG_IPV6)
	case AF_INET6:
		return inet6_sk(sk)->mc_loop;
#endif
	}
	WARN_ON(1);
	return true;
}
EXPORT_SYMBOL(sk_mc_loop);

/*
 *	This is meant for all protocols to use and covers goings on
 *	at the socket level. Everything here is generic.
 */

int sock_setsockopt(struct socket *sock, int level, int optname,
		    char __user *optval, unsigned int optlen)
{
	struct sock *sk = sock->sk;
	int val;
	int valbool;
	struct linger ling;
	int ret = 0;

	/*
	 *	Options without arguments
	 */

	if (optname == SO_BINDTODEVICE)
		return sock_setbindtodevice(sk, optval, optlen);

	if (optlen < sizeof(int))
		return -EINVAL;

	if (get_user(val, (int __user *)optval))
		return -EFAULT;

	valbool = val ? 1 : 0;

	lock_sock(sk);

	switch (optname) {
	case SO_DEBUG:
		if (val && !capable(CAP_NET_ADMIN))
			ret = -EACCES;
		else
			sock_valbool_flag(sk, SOCK_DBG, valbool);
		break;
	case SO_REUSEADDR:
		sk->sk_reuse = (valbool ? SK_CAN_REUSE : SK_NO_REUSE);
		break;
	case SO_REUSEPORT:
		sk->sk_reuseport = valbool;
		break;
	case SO_TYPE:
	case SO_PROTOCOL:
	case SO_DOMAIN:
	case SO_ERROR:
		ret = -ENOPROTOOPT;
		break;
	case SO_DONTROUTE:
		sock_valbool_flag(sk, SOCK_LOCALROUTE, valbool);
		break;
	case SO_BROADCAST:
		sock_valbool_flag(sk, SOCK_BROADCAST, valbool);
		break;
	case SO_SNDBUF:
		/* Don't error on this BSD doesn't and if you think
		 * about it this is right. Otherwise apps have to
		 * play 'guess the biggest size' games. RCVBUF/SNDBUF
		 * are treated in BSD as hints
		 */
		val = min_t(u32, val, sysctl_wmem_max);
set_sndbuf:
		sk->sk_userlocks |= SOCK_SNDBUF_LOCK;
		sk->sk_sndbuf = max_t(int, val * 2, SOCK_MIN_SNDBUF);
		/* Wake up sending tasks if we upped the value. */
		sk->sk_write_space(sk);
		break;

	case SO_SNDBUFFORCE:
		if (!capable(CAP_NET_ADMIN)) {
			ret = -EPERM;
			break;
		}
		goto set_sndbuf;

	case SO_RCVBUF:
		/* Don't error on this BSD doesn't and if you think
		 * about it this is right. Otherwise apps have to
		 * play 'guess the biggest size' games. RCVBUF/SNDBUF
		 * are treated in BSD as hints
		 */
		val = min_t(u32, val, sysctl_rmem_max);
set_rcvbuf:
		sk->sk_userlocks |= SOCK_RCVBUF_LOCK;
		/*
		 * We double it on the way in to account for
		 * "struct sk_buff" etc. overhead.   Applications
		 * assume that the SO_RCVBUF setting they make will
		 * allow that much actual data to be received on that
		 * socket.
		 *
		 * Applications are unaware that "struct sk_buff" and
		 * other overheads allocate from the receive buffer
		 * during socket buffer allocation.
		 *
		 * And after considering the possible alternatives,
		 * returning the value we actually used in getsockopt
		 * is the most desirable behavior.
		 */
		sk->sk_rcvbuf = max_t(int, val * 2, SOCK_MIN_RCVBUF);
		break;

	case SO_RCVBUFFORCE:
		if (!capable(CAP_NET_ADMIN)) {
			ret = -EPERM;
			break;
		}
		goto set_rcvbuf;

	case SO_KEEPALIVE:
#ifdef CONFIG_INET
		if (sk->sk_protocol == IPPROTO_TCP &&
		    sk->sk_type == SOCK_STREAM)
			tcp_set_keepalive(sk, valbool);
#endif
		sock_valbool_flag(sk, SOCK_KEEPOPEN, valbool);
		break;

	case SO_OOBINLINE:
		sock_valbool_flag(sk, SOCK_URGINLINE, valbool);
		break;

	case SO_NO_CHECK:
		sk->sk_no_check_tx = valbool;
		break;

	case SO_PRIORITY:
		if ((val >= 0 && val <= 6) ||
		    ns_capable(sock_net(sk)->user_ns, CAP_NET_ADMIN))
			sk->sk_priority = val;
		else
			ret = -EPERM;
		break;

	case SO_LINGER:
		if (optlen < sizeof(ling)) {
			ret = -EINVAL;	/* 1003.1g */
			break;
		}
		if (copy_from_user(&ling, optval, sizeof(ling))) {
			ret = -EFAULT;
			break;
		}
		if (!ling.l_onoff)
			sock_reset_flag(sk, SOCK_LINGER);
		else {
#if (BITS_PER_LONG == 32)
			if ((unsigned int)ling.l_linger >= MAX_SCHEDULE_TIMEOUT/HZ)
				sk->sk_lingertime = MAX_SCHEDULE_TIMEOUT;
			else
#endif
				sk->sk_lingertime = (unsigned int)ling.l_linger * HZ;
			sock_set_flag(sk, SOCK_LINGER);
		}
		break;

	case SO_BSDCOMPAT:
		sock_warn_obsolete_bsdism("setsockopt");
		break;

	case SO_PASSCRED:
		if (valbool)
			set_bit(SOCK_PASSCRED, &sock->flags);
		else
			clear_bit(SOCK_PASSCRED, &sock->flags);
		break;

	case SO_TIMESTAMP:
	case SO_TIMESTAMPNS:
		if (valbool)  {
			if (optname == SO_TIMESTAMP)
				sock_reset_flag(sk, SOCK_RCVTSTAMPNS);
			else
				sock_set_flag(sk, SOCK_RCVTSTAMPNS);
			sock_set_flag(sk, SOCK_RCVTSTAMP);
			sock_enable_timestamp(sk, SOCK_TIMESTAMP);
		} else {
			sock_reset_flag(sk, SOCK_RCVTSTAMP);
			sock_reset_flag(sk, SOCK_RCVTSTAMPNS);
		}
		break;

	case SO_TIMESTAMPING:
		if (val & ~SOF_TIMESTAMPING_MASK) {
			ret = -EINVAL;
			break;
		}

		if (val & SOF_TIMESTAMPING_OPT_ID &&
		    !(sk->sk_tsflags & SOF_TIMESTAMPING_OPT_ID)) {
			if (sk->sk_protocol == IPPROTO_TCP &&
			    sk->sk_type == SOCK_STREAM) {
				if ((1 << sk->sk_state) &
				    (TCPF_CLOSE | TCPF_LISTEN)) {
					ret = -EINVAL;
					break;
				}
				sk->sk_tskey = tcp_sk(sk)->snd_una;
			} else {
				sk->sk_tskey = 0;
			}
		}
		sk->sk_tsflags = val;
		if (val & SOF_TIMESTAMPING_RX_SOFTWARE)
			sock_enable_timestamp(sk,
					      SOCK_TIMESTAMPING_RX_SOFTWARE);
		else
			sock_disable_timestamp(sk,
					       (1UL << SOCK_TIMESTAMPING_RX_SOFTWARE));
		break;

	case SO_RCVLOWAT:
		if (val < 0)
			val = INT_MAX;
		sk->sk_rcvlowat = val ? : 1;
		break;

	case SO_RCVTIMEO:
		ret = sock_set_timeout(&sk->sk_rcvtimeo, optval, optlen);
		break;

	case SO_SNDTIMEO:
		ret = sock_set_timeout(&sk->sk_sndtimeo, optval, optlen);
		break;

	case SO_ATTACH_FILTER:
		ret = -EINVAL;
		if (optlen == sizeof(struct sock_fprog)) {
			struct sock_fprog fprog;

			ret = -EFAULT;
			if (copy_from_user(&fprog, optval, sizeof(fprog)))
				break;

			ret = sk_attach_filter(&fprog, sk);
		}
		break;

	case SO_ATTACH_BPF:
		ret = -EINVAL;
		if (optlen == sizeof(u32)) {
			u32 ufd;

			ret = -EFAULT;
			if (copy_from_user(&ufd, optval, sizeof(ufd)))
				break;

			ret = sk_attach_bpf(ufd, sk);
		}
		break;

	case SO_ATTACH_REUSEPORT_CBPF:
		ret = -EINVAL;
		if (optlen == sizeof(struct sock_fprog)) {
			struct sock_fprog fprog;

			ret = -EFAULT;
			if (copy_from_user(&fprog, optval, sizeof(fprog)))
				break;

			ret = sk_reuseport_attach_filter(&fprog, sk);
		}
		break;

	case SO_ATTACH_REUSEPORT_EBPF:
		ret = -EINVAL;
		if (optlen == sizeof(u32)) {
			u32 ufd;

			ret = -EFAULT;
			if (copy_from_user(&ufd, optval, sizeof(ufd)))
				break;

			ret = sk_reuseport_attach_bpf(ufd, sk);
		}
		break;

	case SO_DETACH_FILTER:
		ret = sk_detach_filter(sk);
		break;

	case SO_LOCK_FILTER:
		if (sock_flag(sk, SOCK_FILTER_LOCKED) && !valbool)
			ret = -EPERM;
		else
			sock_valbool_flag(sk, SOCK_FILTER_LOCKED, valbool);
		break;

	case SO_PASSSEC:
		if (valbool)
			set_bit(SOCK_PASSSEC, &sock->flags);
		else
			clear_bit(SOCK_PASSSEC, &sock->flags);
		break;
	case SO_MARK:
		if (!ns_capable(sock_net(sk)->user_ns, CAP_NET_ADMIN))
			ret = -EPERM;
		else
			sk->sk_mark = val;
		break;

	case SO_RXQ_OVFL:
		sock_valbool_flag(sk, SOCK_RXQ_OVFL, valbool);
		break;

	case SO_WIFI_STATUS:
		sock_valbool_flag(sk, SOCK_WIFI_STATUS, valbool);
		break;

	case SO_PEEK_OFF:
		if (sock->ops->set_peek_off)
			ret = sock->ops->set_peek_off(sk, val);
		else
			ret = -EOPNOTSUPP;
		break;

	case SO_NOFCS:
		sock_valbool_flag(sk, SOCK_NOFCS, valbool);
		break;

	case SO_SELECT_ERR_QUEUE:
		sock_valbool_flag(sk, SOCK_SELECT_ERR_QUEUE, valbool);
		break;

#ifdef CONFIG_NET_RX_BUSY_POLL
	case SO_BUSY_POLL:
		/* allow unprivileged users to decrease the value */
		if ((val > sk->sk_ll_usec) && !capable(CAP_NET_ADMIN))
			ret = -EPERM;
		else {
			if (val < 0)
				ret = -EINVAL;
			else
				sk->sk_ll_usec = val;
		}
		break;
#endif

	case SO_MAX_PACING_RATE:
		sk->sk_max_pacing_rate = val;
		sk->sk_pacing_rate = min(sk->sk_pacing_rate,
					 sk->sk_max_pacing_rate);
		break;

	case SO_INCOMING_CPU:
		sk->sk_incoming_cpu = val;
		break;

	case SO_CNX_ADVICE:
		if (val == 1)
			dst_negative_advice(sk);
		break;
	default:
		ret = -ENOPROTOOPT;
		break;
	}
	release_sock(sk);
	return ret;
}
EXPORT_SYMBOL(sock_setsockopt);


static void cred_to_ucred(struct pid *pid, const struct cred *cred,
			  struct ucred *ucred)
{
	ucred->pid = pid_vnr(pid);
	ucred->uid = ucred->gid = -1;
	if (cred) {
		struct user_namespace *current_ns = current_user_ns();

		ucred->uid = from_kuid_munged(current_ns, cred->euid);
		ucred->gid = from_kgid_munged(current_ns, cred->egid);
	}
}

int sock_getsockopt(struct socket *sock, int level, int optname,
		    char __user *optval, int __user *optlen)
{
	struct sock *sk = sock->sk;

	union {
		int val;
		struct linger ling;
		struct timeval tm;
	} v;

	int lv = sizeof(int);
	int len;

	if (get_user(len, optlen))
		return -EFAULT;
	if (len < 0)
		return -EINVAL;

	memset(&v, 0, sizeof(v));

	switch (optname) {
	case SO_DEBUG:
		v.val = sock_flag(sk, SOCK_DBG);
		break;

	case SO_DONTROUTE:
		v.val = sock_flag(sk, SOCK_LOCALROUTE);
		break;

	case SO_BROADCAST:
		v.val = sock_flag(sk, SOCK_BROADCAST);
		break;

	case SO_SNDBUF:
		v.val = sk->sk_sndbuf;
		break;

	case SO_RCVBUF:
		v.val = sk->sk_rcvbuf;
		break;

	case SO_REUSEADDR:
		v.val = sk->sk_reuse;
		break;

	case SO_REUSEPORT:
		v.val = sk->sk_reuseport;
		break;

	case SO_KEEPALIVE:
		v.val = sock_flag(sk, SOCK_KEEPOPEN);
		break;

	case SO_TYPE:
		v.val = sk->sk_type;
		break;

	case SO_PROTOCOL:
		v.val = sk->sk_protocol;
		break;

	case SO_DOMAIN:
		v.val = sk->sk_family;
		break;

	case SO_ERROR:
		v.val = -sock_error(sk);
		if (v.val == 0)
			v.val = xchg(&sk->sk_err_soft, 0);
		break;

	case SO_OOBINLINE:
		v.val = sock_flag(sk, SOCK_URGINLINE);
		break;

	case SO_NO_CHECK:
		v.val = sk->sk_no_check_tx;
		break;

	case SO_PRIORITY:
		v.val = sk->sk_priority;
		break;

	case SO_LINGER:
		lv		= sizeof(v.ling);
		v.ling.l_onoff	= sock_flag(sk, SOCK_LINGER);
		v.ling.l_linger	= sk->sk_lingertime / HZ;
		break;

	case SO_BSDCOMPAT:
		sock_warn_obsolete_bsdism("getsockopt");
		break;

	case SO_TIMESTAMP:
		v.val = sock_flag(sk, SOCK_RCVTSTAMP) &&
				!sock_flag(sk, SOCK_RCVTSTAMPNS);
		break;

	case SO_TIMESTAMPNS:
		v.val = sock_flag(sk, SOCK_RCVTSTAMPNS);
		break;

	case SO_TIMESTAMPING:
		v.val = sk->sk_tsflags;
		break;

	case SO_RCVTIMEO:
		lv = sizeof(struct timeval);
		if (sk->sk_rcvtimeo == MAX_SCHEDULE_TIMEOUT) {
			v.tm.tv_sec = 0;
			v.tm.tv_usec = 0;
		} else {
			v.tm.tv_sec = sk->sk_rcvtimeo / HZ;
			v.tm.tv_usec = ((sk->sk_rcvtimeo % HZ) * 1000000) / HZ;
		}
		break;

	case SO_SNDTIMEO:
		lv = sizeof(struct timeval);
		if (sk->sk_sndtimeo == MAX_SCHEDULE_TIMEOUT) {
			v.tm.tv_sec = 0;
			v.tm.tv_usec = 0;
		} else {
			v.tm.tv_sec = sk->sk_sndtimeo / HZ;
			v.tm.tv_usec = ((sk->sk_sndtimeo % HZ) * 1000000) / HZ;
		}
		break;

	case SO_RCVLOWAT:
		v.val = sk->sk_rcvlowat;
		break;

	case SO_SNDLOWAT:
		v.val = 1;
		break;

	case SO_PASSCRED:
		v.val = !!test_bit(SOCK_PASSCRED, &sock->flags);
		break;

	case SO_PEERCRED:
	{
		struct ucred peercred;
		if (len > sizeof(peercred))
			len = sizeof(peercred);
		cred_to_ucred(sk->sk_peer_pid, sk->sk_peer_cred, &peercred);
		if (copy_to_user(optval, &peercred, len))
			return -EFAULT;
		goto lenout;
	}

	case SO_PEERNAME:
	{
		char address[128];

		if (sock->ops->getname(sock, (struct sockaddr *)address, &lv, 2))
			return -ENOTCONN;
		if (lv < len)
			return -EINVAL;
		if (copy_to_user(optval, address, len))
			return -EFAULT;
		goto lenout;
	}

	/* Dubious BSD thing... Probably nobody even uses it, but
	 * the UNIX standard wants it for whatever reason... -DaveM
	 */
	case SO_ACCEPTCONN:
		v.val = sk->sk_state == TCP_LISTEN;
		break;

	case SO_PASSSEC:
		v.val = !!test_bit(SOCK_PASSSEC, &sock->flags);
		break;

	case SO_PEERSEC:
		return security_socket_getpeersec_stream(sock, optval, optlen, len);

	case SO_MARK:
		v.val = sk->sk_mark;
		break;

	case SO_RXQ_OVFL:
		v.val = sock_flag(sk, SOCK_RXQ_OVFL);
		break;

	case SO_WIFI_STATUS:
		v.val = sock_flag(sk, SOCK_WIFI_STATUS);
		break;

	case SO_PEEK_OFF:
		if (!sock->ops->set_peek_off)
			return -EOPNOTSUPP;

		v.val = sk->sk_peek_off;
		break;
	case SO_NOFCS:
		v.val = sock_flag(sk, SOCK_NOFCS);
		break;

	case SO_BINDTODEVICE:
		return sock_getbindtodevice(sk, optval, optlen, len);

	case SO_GET_FILTER:
		len = sk_get_filter(sk, (struct sock_filter __user *)optval, len);
		if (len < 0)
			return len;

		goto lenout;

	case SO_LOCK_FILTER:
		v.val = sock_flag(sk, SOCK_FILTER_LOCKED);
		break;

	case SO_BPF_EXTENSIONS:
		v.val = bpf_tell_extensions();
		break;

	case SO_SELECT_ERR_QUEUE:
		v.val = sock_flag(sk, SOCK_SELECT_ERR_QUEUE);
		break;

#ifdef CONFIG_NET_RX_BUSY_POLL
	case SO_BUSY_POLL:
		v.val = sk->sk_ll_usec;
		break;
#endif

	case SO_MAX_PACING_RATE:
		v.val = sk->sk_max_pacing_rate;
		break;

	case SO_INCOMING_CPU:
		v.val = sk->sk_incoming_cpu;
		break;

	default:
		/* We implement the SO_SNDLOWAT etc to not be settable
		 * (1003.1g 7).
		 */
		return -ENOPROTOOPT;
	}

	if (len > lv)
		len = lv;
	if (copy_to_user(optval, &v, len))
		return -EFAULT;
lenout:
	if (put_user(len, optlen))
		return -EFAULT;
	return 0;
}

/*
 * Initialize an sk_lock.
 *
 * (We also register the sk_lock with the lock validator.)
 */
void sock_lock_init(struct sock *sk)
{
#ifdef CONFIG_MPTCP
	/* Reclassify the lock-class for subflows */
	if (sk->sk_type == SOCK_STREAM && sk->sk_protocol == IPPROTO_TCP)
		if (mptcp(tcp_sk(sk)) || tcp_sk(sk)->is_master_sk) {
			sock_lock_init_class_and_name(sk, meta_slock_key_name,
						      &meta_slock_key,
						      meta_key_name,
						      &meta_key);

			/* We don't yet have the mptcp-point.
			 * Thus we still need inet_sock_destruct
			 */
			sk->sk_destruct = inet_sock_destruct;
			return;
		}
#endif

	sock_lock_init_class_and_name(sk,
			af_family_slock_key_strings[sk->sk_family],
			af_family_slock_keys + sk->sk_family,
			af_family_key_strings[sk->sk_family],
			af_family_keys + sk->sk_family);
}

/*
 * Copy all fields from osk to nsk but nsk->sk_refcnt must not change yet,
 * even temporarly, because of RCU lookups. sk_node should also be left as is.
 * We must not copy fields between sk_dontcopy_begin and sk_dontcopy_end
 */
static void sock_copy(struct sock *nsk, const struct sock *osk)
{
#ifdef CONFIG_SECURITY_NETWORK
	void *sptr = nsk->sk_security;
#endif
	memcpy(nsk, osk, offsetof(struct sock, sk_dontcopy_begin));

	memcpy(&nsk->sk_dontcopy_end, &osk->sk_dontcopy_end,
	       osk->sk_prot->obj_size - offsetof(struct sock, sk_dontcopy_end));

#ifdef CONFIG_SECURITY_NETWORK
	nsk->sk_security = sptr;
	security_sk_clone(osk, nsk);
#endif
}

struct sock *sk_prot_alloc(struct proto *prot, gfp_t priority,
		int family)
{
	struct sock *sk;
	struct kmem_cache *slab;

	slab = prot->slab;
	if (slab != NULL) {
		sk = kmem_cache_alloc(slab, priority & ~__GFP_ZERO);
		if (!sk)
			return sk;
		if (priority & __GFP_ZERO)
			sk_prot_clear_nulls(sk, prot->obj_size);
	} else
		sk = kmalloc(prot->obj_size, priority);

	if (sk != NULL) {
		kmemcheck_annotate_bitfield(sk, flags);

		if (security_sk_alloc(sk, family, priority))
			goto out_free;

		if (!try_module_get(prot->owner))
			goto out_free_sec;
		sk_tx_queue_clear(sk);
	}

	return sk;

out_free_sec:
	security_sk_free(sk);
out_free:
	if (slab != NULL)
		kmem_cache_free(slab, sk);
	else
		kfree(sk);
	return NULL;
}

static void sk_prot_free(struct proto *prot, struct sock *sk)
{
	struct kmem_cache *slab;
	struct module *owner;

	owner = prot->owner;
	slab = prot->slab;

	cgroup_sk_free(&sk->sk_cgrp_data);
	mem_cgroup_sk_free(sk);
	security_sk_free(sk);
	if (slab != NULL)
		kmem_cache_free(slab, sk);
	else
		kfree(sk);
	module_put(owner);
}

/**
 *	sk_alloc - All socket objects are allocated here
 *	@net: the applicable net namespace
 *	@family: protocol family
 *	@priority: for allocation (%GFP_KERNEL, %GFP_ATOMIC, etc)
 *	@prot: struct proto associated with this new sock instance
 *	@kern: is this to be a kernel socket?
 */
struct sock *sk_alloc(struct net *net, int family, gfp_t priority,
		      struct proto *prot, int kern)
{
	struct sock *sk;

	sk = sk_prot_alloc(prot, priority | __GFP_ZERO, family);
	if (sk) {
		sk->sk_family = family;
		/*
		 * See comment in struct sock definition to understand
		 * why we need sk_prot_creator -acme
		 */
		sk->sk_prot = sk->sk_prot_creator = prot;
		sock_lock_init(sk);
		sk->sk_net_refcnt = kern ? 0 : 1;
		if (likely(sk->sk_net_refcnt))
			get_net(net);
		sock_net_set(sk, net);
		atomic_set(&sk->sk_wmem_alloc, 1);

		mem_cgroup_sk_alloc(sk);
		cgroup_sk_alloc(&sk->sk_cgrp_data);
		sock_update_classid(&sk->sk_cgrp_data);
		sock_update_netprioidx(&sk->sk_cgrp_data);
	}

	return sk;
}
EXPORT_SYMBOL(sk_alloc);

/* Sockets having SOCK_RCU_FREE will call this function after one RCU
 * grace period. This is the case for UDP sockets and TCP listeners.
 */
static void __sk_destruct(struct rcu_head *head)
{
	struct sock *sk = container_of(head, struct sock, sk_rcu);
	struct sk_filter *filter;

	if (sk->sk_destruct)
		sk->sk_destruct(sk);

	filter = rcu_dereference_check(sk->sk_filter,
				       atomic_read(&sk->sk_wmem_alloc) == 0);
	if (filter) {
		sk_filter_uncharge(sk, filter);
		RCU_INIT_POINTER(sk->sk_filter, NULL);
	}
	if (rcu_access_pointer(sk->sk_reuseport_cb))
		reuseport_detach_sock(sk);

	sock_disable_timestamp(sk, SK_FLAGS_TIMESTAMP);

	if (atomic_read(&sk->sk_omem_alloc))
		pr_debug("%s: optmem leakage (%d bytes) detected\n",
			 __func__, atomic_read(&sk->sk_omem_alloc));

	if (sk->sk_frag.page) {
		put_page(sk->sk_frag.page);
		sk->sk_frag.page = NULL;
	}

	if (sk->sk_peer_cred)
		put_cred(sk->sk_peer_cred);
	put_pid(sk->sk_peer_pid);
	if (likely(sk->sk_net_refcnt))
		put_net(sock_net(sk));
	sk_prot_free(sk->sk_prot_creator, sk);
}

void sk_destruct(struct sock *sk)
{
	if (sock_flag(sk, SOCK_RCU_FREE))
		call_rcu(&sk->sk_rcu, __sk_destruct);
	else
		__sk_destruct(&sk->sk_rcu);
}

static void __sk_free(struct sock *sk)
{
	if (unlikely(sock_diag_has_destroy_listeners(sk) && sk->sk_net_refcnt))
		sock_diag_broadcast_destroy(sk);
	else
		sk_destruct(sk);
}

void sk_free(struct sock *sk)
{
	/*
	 * We subtract one from sk_wmem_alloc and can know if
	 * some packets are still in some tx queue.
	 * If not null, sock_wfree() will call __sk_free(sk) later
	 */
	if (atomic_dec_and_test(&sk->sk_wmem_alloc))
		__sk_free(sk);
}
EXPORT_SYMBOL(sk_free);

/**
 *	sk_clone_lock - clone a socket, and lock its clone
 *	@sk: the socket to clone
 *	@priority: for allocation (%GFP_KERNEL, %GFP_ATOMIC, etc)
 *
 *	Caller must unlock socket even in error path (bh_unlock_sock(newsk))
 */
struct sock *sk_clone_lock(const struct sock *sk, const gfp_t priority)
{
	struct sock *newsk;
	bool is_charged = true;

	newsk = sk_prot_alloc(sk->sk_prot, priority, sk->sk_family);
	if (newsk != NULL) {
		struct sk_filter *filter;

		sock_copy(newsk, sk);

		/* SANITY */
		if (likely(newsk->sk_net_refcnt))
			get_net(sock_net(newsk));
		sk_node_init(&newsk->sk_node);
		sock_lock_init(newsk);
		bh_lock_sock(newsk);
		newsk->sk_backlog.head	= newsk->sk_backlog.tail = NULL;
		newsk->sk_backlog.len = 0;

		atomic_set(&newsk->sk_rmem_alloc, 0);
		/*
		 * sk_wmem_alloc set to one (see sk_free() and sock_wfree())
		 */
		atomic_set(&newsk->sk_wmem_alloc, 1);
		atomic_set(&newsk->sk_omem_alloc, 0);
		skb_queue_head_init(&newsk->sk_receive_queue);
		skb_queue_head_init(&newsk->sk_write_queue);

		rwlock_init(&newsk->sk_callback_lock);
		lockdep_set_class_and_name(&newsk->sk_callback_lock,
				af_callback_keys + newsk->sk_family,
				af_family_clock_key_strings[newsk->sk_family]);

		newsk->sk_dst_cache	= NULL;
		newsk->sk_wmem_queued	= 0;
		newsk->sk_forward_alloc = 0;
		atomic_set(&newsk->sk_drops, 0);
		newsk->sk_send_head	= NULL;
		newsk->sk_userlocks	= sk->sk_userlocks & ~SOCK_BINDPORT_LOCK;

		sock_reset_flag(newsk, SOCK_DONE);
		sock_reset_flag(newsk, SOCK_MPTCP);
		skb_queue_head_init(&newsk->sk_error_queue);

		filter = rcu_dereference_protected(newsk->sk_filter, 1);
		if (filter != NULL)
			/* though it's an empty new sock, the charging may fail
			 * if sysctl_optmem_max was changed between creation of
			 * original socket and cloning
			 */
			is_charged = sk_filter_charge(newsk, filter);

		if (unlikely(!is_charged || xfrm_sk_clone_policy(newsk, sk))) {
			/* We need to make sure that we don't uncharge the new
			 * socket if we couldn't charge it in the first place
			 * as otherwise we uncharge the parent's filter.
			 */
			if (!is_charged)
				RCU_INIT_POINTER(newsk->sk_filter, NULL);
			/* It is still raw copy of parent, so invalidate
			 * destructor and make plain sk_free() */
			newsk->sk_destruct = NULL;
			bh_unlock_sock(newsk);
			sk_free(newsk);
			newsk = NULL;
			goto out;
		}
		RCU_INIT_POINTER(newsk->sk_reuseport_cb, NULL);

		newsk->sk_err	   = 0;
		newsk->sk_err_soft = 0;
		newsk->sk_priority = 0;
		newsk->sk_incoming_cpu = raw_smp_processor_id();
		atomic64_set(&newsk->sk_cookie, 0);

		mem_cgroup_sk_alloc(newsk);
		cgroup_sk_alloc(&newsk->sk_cgrp_data);

		/*
		 * Before updating sk_refcnt, we must commit prior changes to memory
		 * (Documentation/RCU/rculist_nulls.txt for details)
		 */
		smp_wmb();
		atomic_set(&newsk->sk_refcnt, 2);

		/*
		 * Increment the counter in the same struct proto as the master
		 * sock (sk_refcnt_debug_inc uses newsk->sk_prot->socks, that
		 * is the same as sk->sk_prot->socks, as this field was copied
		 * with memcpy).
		 *
		 * This _changes_ the previous behaviour, where
		 * tcp_create_openreq_child always was incrementing the
		 * equivalent to tcp_prot->socks (inet_sock_nr), so this have
		 * to be taken into account in all callers. -acme
		 */
		sk_refcnt_debug_inc(newsk);
		sk_set_socket(newsk, NULL);
		newsk->sk_wq = NULL;

		if (newsk->sk_prot->sockets_allocated)
			sk_sockets_allocated_inc(newsk);

		if (sock_needs_netstamp(sk) &&
		    newsk->sk_flags & SK_FLAGS_TIMESTAMP)
			net_enable_timestamp();
	}
out:
	return newsk;
}
EXPORT_SYMBOL_GPL(sk_clone_lock);

void sk_setup_caps(struct sock *sk, struct dst_entry *dst)
{
	u32 max_segs = 1;

	sk_dst_set(sk, dst);
	sk->sk_route_caps = dst->dev->features;
	if (sk->sk_route_caps & NETIF_F_GSO)
		sk->sk_route_caps |= NETIF_F_GSO_SOFTWARE;
	sk->sk_route_caps &= ~sk->sk_route_nocaps;
	if (sk_can_gso(sk)) {
		if (dst->header_len) {
			sk->sk_route_caps &= ~NETIF_F_GSO_MASK;
		} else {
			sk->sk_route_caps |= NETIF_F_SG | NETIF_F_HW_CSUM;
			sk->sk_gso_max_size = dst->dev->gso_max_size;
			max_segs = max_t(u32, dst->dev->gso_max_segs, 1);
		}
	}
	sk->sk_gso_max_segs = max_segs;
}
EXPORT_SYMBOL_GPL(sk_setup_caps);

/*
 *	Simple resource managers for sockets.
 */


/*
 * Write buffer destructor automatically called from kfree_skb.
 */
void sock_wfree(struct sk_buff *skb)
{
	struct sock *sk = skb->sk;
	unsigned int len = skb->truesize;

	if (!sock_flag(sk, SOCK_USE_WRITE_QUEUE)) {
		/*
		 * Keep a reference on sk_wmem_alloc, this will be released
		 * after sk_write_space() call
		 */
		atomic_sub(len - 1, &sk->sk_wmem_alloc);
		sk->sk_write_space(sk);
		len = 1;
	}
	/*
	 * if sk_wmem_alloc reaches 0, we must finish what sk_free()
	 * could not do because of in-flight packets
	 */
	if (atomic_sub_and_test(len, &sk->sk_wmem_alloc))
		__sk_free(sk);
}
EXPORT_SYMBOL(sock_wfree);

/* This variant of sock_wfree() is used by TCP,
 * since it sets SOCK_USE_WRITE_QUEUE.
 */
void __sock_wfree(struct sk_buff *skb)
{
	struct sock *sk = skb->sk;

	if (atomic_sub_and_test(skb->truesize, &sk->sk_wmem_alloc))
		__sk_free(sk);
}

void skb_set_owner_w(struct sk_buff *skb, struct sock *sk)
{
	skb_orphan(skb);
	skb->sk = sk;
#ifdef CONFIG_INET
	if (unlikely(!sk_fullsock(sk))) {
		skb->destructor = sock_edemux;
		sock_hold(sk);
		return;
	}
#endif
	skb->destructor = sock_wfree;
	skb_set_hash_from_sk(skb, sk);
	/*
	 * We used to take a refcount on sk, but following operation
	 * is enough to guarantee sk_free() wont free this sock until
	 * all in-flight packets are completed
	 */
	atomic_add(skb->truesize, &sk->sk_wmem_alloc);
}
EXPORT_SYMBOL(skb_set_owner_w);

/* This helper is used by netem, as it can hold packets in its
 * delay queue. We want to allow the owner socket to send more
 * packets, as if they were already TX completed by a typical driver.
 * But we also want to keep skb->sk set because some packet schedulers
 * rely on it (sch_fq for example).
 */
void skb_orphan_partial(struct sk_buff *skb)
{
	if (skb_is_tcp_pure_ack(skb))
		return;

	if (skb->destructor == sock_wfree
#ifdef CONFIG_INET
	    || skb->destructor == tcp_wfree
#endif
		) {
		struct sock *sk = skb->sk;

		if (atomic_inc_not_zero(&sk->sk_refcnt)) {
			atomic_sub(skb->truesize, &sk->sk_wmem_alloc);
			skb->destructor = sock_efree;
		}
	} else {
		skb_orphan(skb);
	}
}
EXPORT_SYMBOL(skb_orphan_partial);

/*
 * Read buffer destructor automatically called from kfree_skb.
 */
void sock_rfree(struct sk_buff *skb)
{
	struct sock *sk = skb->sk;
	unsigned int len = skb->truesize;

	atomic_sub(len, &sk->sk_rmem_alloc);
	sk_mem_uncharge(sk, len);
}
EXPORT_SYMBOL(sock_rfree);

/*
 * Buffer destructor for skbs that are not used directly in read or write
 * path, e.g. for error handler skbs. Automatically called from kfree_skb.
 */
void sock_efree(struct sk_buff *skb)
{
	sock_put(skb->sk);
}
EXPORT_SYMBOL(sock_efree);

kuid_t sock_i_uid(struct sock *sk)
{
	kuid_t uid;

	read_lock_bh(&sk->sk_callback_lock);
	uid = sk->sk_socket ? SOCK_INODE(sk->sk_socket)->i_uid : GLOBAL_ROOT_UID;
	read_unlock_bh(&sk->sk_callback_lock);
	return uid;
}
EXPORT_SYMBOL(sock_i_uid);

unsigned long sock_i_ino(struct sock *sk)
{
	unsigned long ino;

	read_lock_bh(&sk->sk_callback_lock);
	ino = sk->sk_socket ? SOCK_INODE(sk->sk_socket)->i_ino : 0;
	read_unlock_bh(&sk->sk_callback_lock);
	return ino;
}
EXPORT_SYMBOL(sock_i_ino);

/*
 * Allocate a skb from the socket's send buffer.
 */
struct sk_buff *sock_wmalloc(struct sock *sk, unsigned long size, int force,
			     gfp_t priority)
{
	if (force || atomic_read(&sk->sk_wmem_alloc) < sk->sk_sndbuf) {
		struct sk_buff *skb = alloc_skb(size, priority);
		if (skb) {
			skb_set_owner_w(skb, sk);
			return skb;
		}
	}
	return NULL;
}
EXPORT_SYMBOL(sock_wmalloc);

/*
 * Allocate a memory block from the socket's option memory buffer.
 */
void *sock_kmalloc(struct sock *sk, int size, gfp_t priority)
{
	if ((unsigned int)size <= sysctl_optmem_max &&
	    atomic_read(&sk->sk_omem_alloc) + size < sysctl_optmem_max) {
		void *mem;
		/* First do the add, to avoid the race if kmalloc
		 * might sleep.
		 */
		atomic_add(size, &sk->sk_omem_alloc);
		mem = kmalloc(size, priority);
		if (mem)
			return mem;
		atomic_sub(size, &sk->sk_omem_alloc);
	}
	return NULL;
}
EXPORT_SYMBOL(sock_kmalloc);

/* Free an option memory block. Note, we actually want the inline
 * here as this allows gcc to detect the nullify and fold away the
 * condition entirely.
 */
static inline void __sock_kfree_s(struct sock *sk, void *mem, int size,
				  const bool nullify)
{
	if (WARN_ON_ONCE(!mem))
		return;
	if (nullify)
		kzfree(mem);
	else
		kfree(mem);
	atomic_sub(size, &sk->sk_omem_alloc);
}

void sock_kfree_s(struct sock *sk, void *mem, int size)
{
	__sock_kfree_s(sk, mem, size, false);
}
EXPORT_SYMBOL(sock_kfree_s);

void sock_kzfree_s(struct sock *sk, void *mem, int size)
{
	__sock_kfree_s(sk, mem, size, true);
}
EXPORT_SYMBOL(sock_kzfree_s);

/* It is almost wait_for_tcp_memory minus release_sock/lock_sock.
   I think, these locks should be removed for datagram sockets.
 */
static long sock_wait_for_wmem(struct sock *sk, long timeo)
{
	DEFINE_WAIT(wait);

	sk_clear_bit(SOCKWQ_ASYNC_NOSPACE, sk);
	for (;;) {
		if (!timeo)
			break;
		if (signal_pending(current))
			break;
		set_bit(SOCK_NOSPACE, &sk->sk_socket->flags);
		prepare_to_wait(sk_sleep(sk), &wait, TASK_INTERRUPTIBLE);
		if (atomic_read(&sk->sk_wmem_alloc) < sk->sk_sndbuf)
			break;
		if (sk->sk_shutdown & SEND_SHUTDOWN)
			break;
		if (sk->sk_err)
			break;
		timeo = schedule_timeout(timeo);
	}
	finish_wait(sk_sleep(sk), &wait);
	return timeo;
}


/*
 *	Generic send/receive buffer handlers
 */

struct sk_buff *sock_alloc_send_pskb(struct sock *sk, unsigned long header_len,
				     unsigned long data_len, int noblock,
				     int *errcode, int max_page_order)
{
	struct sk_buff *skb;
	long timeo;
	int err;

	timeo = sock_sndtimeo(sk, noblock);
	for (;;) {
		err = sock_error(sk);
		if (err != 0)
			goto failure;

		err = -EPIPE;
		if (sk->sk_shutdown & SEND_SHUTDOWN)
			goto failure;

		if (sk_wmem_alloc_get(sk) < sk->sk_sndbuf)
			break;

		sk_set_bit(SOCKWQ_ASYNC_NOSPACE, sk);
		set_bit(SOCK_NOSPACE, &sk->sk_socket->flags);
		err = -EAGAIN;
		if (!timeo)
			goto failure;
		if (signal_pending(current))
			goto interrupted;
		timeo = sock_wait_for_wmem(sk, timeo);
	}
	skb = alloc_skb_with_frags(header_len, data_len, max_page_order,
				   errcode, sk->sk_allocation);
	if (skb)
		skb_set_owner_w(skb, sk);
	return skb;

interrupted:
	err = sock_intr_errno(timeo);
failure:
	*errcode = err;
	return NULL;
}
EXPORT_SYMBOL(sock_alloc_send_pskb);

struct sk_buff *sock_alloc_send_skb(struct sock *sk, unsigned long size,
				    int noblock, int *errcode)
{
	return sock_alloc_send_pskb(sk, size, 0, noblock, errcode, 0);
}
EXPORT_SYMBOL(sock_alloc_send_skb);

int __sock_cmsg_send(struct sock *sk, struct msghdr *msg, struct cmsghdr *cmsg,
		     struct sockcm_cookie *sockc)
{
	u32 tsflags;

	switch (cmsg->cmsg_type) {
	case SO_MARK:
		if (!ns_capable(sock_net(sk)->user_ns, CAP_NET_ADMIN))
			return -EPERM;
		if (cmsg->cmsg_len != CMSG_LEN(sizeof(u32)))
			return -EINVAL;
		sockc->mark = *(u32 *)CMSG_DATA(cmsg);
		break;
	case SO_TIMESTAMPING:
		if (cmsg->cmsg_len != CMSG_LEN(sizeof(u32)))
			return -EINVAL;

		tsflags = *(u32 *)CMSG_DATA(cmsg);
		if (tsflags & ~SOF_TIMESTAMPING_TX_RECORD_MASK)
			return -EINVAL;

		sockc->tsflags &= ~SOF_TIMESTAMPING_TX_RECORD_MASK;
		sockc->tsflags |= tsflags;
		break;
	/* SCM_RIGHTS and SCM_CREDENTIALS are semantically in SOL_UNIX. */
	case SCM_RIGHTS:
	case SCM_CREDENTIALS:
		break;
	default:
		return -EINVAL;
	}
	return 0;
}
EXPORT_SYMBOL(__sock_cmsg_send);

int sock_cmsg_send(struct sock *sk, struct msghdr *msg,
		   struct sockcm_cookie *sockc)
{
	struct cmsghdr *cmsg;
	int ret;

	for_each_cmsghdr(cmsg, msg) {
		if (!CMSG_OK(msg, cmsg))
			return -EINVAL;
		if (cmsg->cmsg_level != SOL_SOCKET)
			continue;
		ret = __sock_cmsg_send(sk, msg, cmsg, sockc);
		if (ret)
			return ret;
	}
	return 0;
}
EXPORT_SYMBOL(sock_cmsg_send);

/* On 32bit arches, an skb frag is limited to 2^15 */
#define SKB_FRAG_PAGE_ORDER	get_order(32768)

/**
 * skb_page_frag_refill - check that a page_frag contains enough room
 * @sz: minimum size of the fragment we want to get
 * @pfrag: pointer to page_frag
 * @gfp: priority for memory allocation
 *
 * Note: While this allocator tries to use high order pages, there is
 * no guarantee that allocations succeed. Therefore, @sz MUST be
 * less or equal than PAGE_SIZE.
 */
bool skb_page_frag_refill(unsigned int sz, struct page_frag *pfrag, gfp_t gfp)
{
	if (pfrag->page) {
		if (page_ref_count(pfrag->page) == 1) {
			pfrag->offset = 0;
			return true;
		}
		if (pfrag->offset + sz <= pfrag->size)
			return true;
		put_page(pfrag->page);
	}

	pfrag->offset = 0;
	if (SKB_FRAG_PAGE_ORDER) {
		/* Avoid direct reclaim but allow kswapd to wake */
		pfrag->page = alloc_pages((gfp & ~__GFP_DIRECT_RECLAIM) |
					  __GFP_COMP | __GFP_NOWARN |
					  __GFP_NORETRY,
					  SKB_FRAG_PAGE_ORDER);
		if (likely(pfrag->page)) {
			pfrag->size = PAGE_SIZE << SKB_FRAG_PAGE_ORDER;
			return true;
		}
	}
	pfrag->page = alloc_page(gfp);
	if (likely(pfrag->page)) {
		pfrag->size = PAGE_SIZE;
		return true;
	}
	return false;
}
EXPORT_SYMBOL(skb_page_frag_refill);

bool sk_page_frag_refill(struct sock *sk, struct page_frag *pfrag)
{
	if (likely(skb_page_frag_refill(32U, pfrag, sk->sk_allocation)))
		return true;

	sk_enter_memory_pressure(sk);
	sk_stream_moderate_sndbuf(sk);
	return false;
}
EXPORT_SYMBOL(sk_page_frag_refill);

static void __lock_sock(struct sock *sk)
	__releases(&sk->sk_lock.slock)
	__acquires(&sk->sk_lock.slock)
{
	DEFINE_WAIT(wait);

	for (;;) {
		prepare_to_wait_exclusive(&sk->sk_lock.wq, &wait,
					TASK_UNINTERRUPTIBLE);
		spin_unlock_bh(&sk->sk_lock.slock);
		schedule();
		spin_lock_bh(&sk->sk_lock.slock);
		if (!sock_owned_by_user(sk))
			break;
	}
	finish_wait(&sk->sk_lock.wq, &wait);
}

static void __release_sock(struct sock *sk)
	__releases(&sk->sk_lock.slock)
	__acquires(&sk->sk_lock.slock)
{
	struct sk_buff *skb, *next;

	while ((skb = sk->sk_backlog.head) != NULL) {
		sk->sk_backlog.head = sk->sk_backlog.tail = NULL;

		spin_unlock_bh(&sk->sk_lock.slock);

		do {
			next = skb->next;
			prefetch(next);
			WARN_ON_ONCE(skb_dst_is_noref(skb));
			skb->next = NULL;
			sk_backlog_rcv(sk, skb);

			cond_resched();

			skb = next;
		} while (skb != NULL);

		spin_lock_bh(&sk->sk_lock.slock);
	}

	/*
	 * Doing the zeroing here guarantee we can not loop forever
	 * while a wild producer attempts to flood us.
	 */
	sk->sk_backlog.len = 0;
}

void __sk_flush_backlog(struct sock *sk)
{
	spin_lock_bh(&sk->sk_lock.slock);
	__release_sock(sk);
	spin_unlock_bh(&sk->sk_lock.slock);
}

/**
 * sk_wait_data - wait for data to arrive at sk_receive_queue
 * @sk:    sock to wait on
 * @timeo: for how long
 * @skb:   last skb seen on sk_receive_queue
 *
 * Now socket state including sk->sk_err is changed only under lock,
 * hence we may omit checks after joining wait queue.
 * We check receive queue before schedule() only as optimization;
 * it is very likely that release_sock() added new data.
 */
int sk_wait_data(struct sock *sk, long *timeo, const struct sk_buff *skb)
{
	int rc;
	DEFINE_WAIT(wait);

	prepare_to_wait(sk_sleep(sk), &wait, TASK_INTERRUPTIBLE);
	sk_set_bit(SOCKWQ_ASYNC_WAITDATA, sk);
	rc = sk_wait_event(sk, timeo, skb_peek_tail(&sk->sk_receive_queue) != skb);
	sk_clear_bit(SOCKWQ_ASYNC_WAITDATA, sk);
	finish_wait(sk_sleep(sk), &wait);
	return rc;
}
EXPORT_SYMBOL(sk_wait_data);

/**
 *	__sk_mem_schedule - increase sk_forward_alloc and memory_allocated
 *	@sk: socket
 *	@size: memory size to allocate
 *	@kind: allocation type
 *
 *	If kind is SK_MEM_SEND, it means wmem allocation. Otherwise it means
 *	rmem allocation. This function assumes that protocols which have
 *	memory_pressure use sk_wmem_queued as write buffer accounting.
 */
int __sk_mem_schedule(struct sock *sk, int size, int kind)
{
	struct proto *prot = sk->sk_prot;
	int amt = sk_mem_pages(size);
	long allocated;

	sk->sk_forward_alloc += amt * SK_MEM_QUANTUM;

	allocated = sk_memory_allocated_add(sk, amt);

	if (mem_cgroup_sockets_enabled && sk->sk_memcg &&
	    !mem_cgroup_charge_skmem(sk->sk_memcg, amt))
		goto suppress_allocation;

	/* Under limit. */
	if (allocated <= sk_prot_mem_limits(sk, 0)) {
		sk_leave_memory_pressure(sk);
		return 1;
	}

	/* Under pressure. */
	if (allocated > sk_prot_mem_limits(sk, 1))
		sk_enter_memory_pressure(sk);

	/* Over hard limit. */
	if (allocated > sk_prot_mem_limits(sk, 2))
		goto suppress_allocation;

	/* guarantee minimum buffer size under pressure */
	if (kind == SK_MEM_RECV) {
		if (atomic_read(&sk->sk_rmem_alloc) < prot->sysctl_rmem[0])
			return 1;

	} else { /* SK_MEM_SEND */
		if (sk->sk_type == SOCK_STREAM) {
			if (sk->sk_wmem_queued < prot->sysctl_wmem[0])
				return 1;
		} else if (atomic_read(&sk->sk_wmem_alloc) <
			   prot->sysctl_wmem[0])
				return 1;
	}

	if (sk_has_memory_pressure(sk)) {
		int alloc;

		if (!sk_under_memory_pressure(sk))
			return 1;
		alloc = sk_sockets_allocated_read_positive(sk);
		if (sk_prot_mem_limits(sk, 2) > alloc *
		    sk_mem_pages(sk->sk_wmem_queued +
				 atomic_read(&sk->sk_rmem_alloc) +
				 sk->sk_forward_alloc))
			return 1;
	}

suppress_allocation:

	if (kind == SK_MEM_SEND && sk->sk_type == SOCK_STREAM) {
		sk_stream_moderate_sndbuf(sk);

		/* Fail only if socket is _under_ its sndbuf.
		 * In this case we cannot block, so that we have to fail.
		 */
		if (sk->sk_wmem_queued + size >= sk->sk_sndbuf)
			return 1;
	}

	trace_sock_exceed_buf_limit(sk, prot, allocated);

	/* Alas. Undo changes. */
	sk->sk_forward_alloc -= amt * SK_MEM_QUANTUM;

	sk_memory_allocated_sub(sk, amt);

	if (mem_cgroup_sockets_enabled && sk->sk_memcg)
		mem_cgroup_uncharge_skmem(sk->sk_memcg, amt);

	return 0;
}
EXPORT_SYMBOL(__sk_mem_schedule);

/**
 *	__sk_mem_reclaim - reclaim memory_allocated
 *	@sk: socket
 *	@amount: number of bytes (rounded down to a SK_MEM_QUANTUM multiple)
 */
void __sk_mem_reclaim(struct sock *sk, int amount)
{
	amount >>= SK_MEM_QUANTUM_SHIFT;
	sk_memory_allocated_sub(sk, amount);
	sk->sk_forward_alloc -= amount << SK_MEM_QUANTUM_SHIFT;

	if (mem_cgroup_sockets_enabled && sk->sk_memcg)
		mem_cgroup_uncharge_skmem(sk->sk_memcg, amount);

	if (sk_under_memory_pressure(sk) &&
	    (sk_memory_allocated(sk) < sk_prot_mem_limits(sk, 0)))
		sk_leave_memory_pressure(sk);
}
EXPORT_SYMBOL(__sk_mem_reclaim);

int sk_set_peek_off(struct sock *sk, int val)
{
	if (val < 0)
		return -EINVAL;

	sk->sk_peek_off = val;
	return 0;
}
EXPORT_SYMBOL_GPL(sk_set_peek_off);

/*
 * Set of default routines for initialising struct proto_ops when
 * the protocol does not support a particular function. In certain
 * cases where it makes no sense for a protocol to have a "do nothing"
 * function, some default processing is provided.
 */

int sock_no_bind(struct socket *sock, struct sockaddr *saddr, int len)
{
	return -EOPNOTSUPP;
}
EXPORT_SYMBOL(sock_no_bind);

int sock_no_connect(struct socket *sock, struct sockaddr *saddr,
		    int len, int flags)
{
	return -EOPNOTSUPP;
}
EXPORT_SYMBOL(sock_no_connect);

int sock_no_socketpair(struct socket *sock1, struct socket *sock2)
{
	return -EOPNOTSUPP;
}
EXPORT_SYMBOL(sock_no_socketpair);

int sock_no_accept(struct socket *sock, struct socket *newsock, int flags)
{
	return -EOPNOTSUPP;
}
EXPORT_SYMBOL(sock_no_accept);

int sock_no_getname(struct socket *sock, struct sockaddr *saddr,
		    int *len, int peer)
{
	return -EOPNOTSUPP;
}
EXPORT_SYMBOL(sock_no_getname);

unsigned int sock_no_poll(struct file *file, struct socket *sock, poll_table *pt)
{
	return 0;
}
EXPORT_SYMBOL(sock_no_poll);

int sock_no_ioctl(struct socket *sock, unsigned int cmd, unsigned long arg)
{
	return -EOPNOTSUPP;
}
EXPORT_SYMBOL(sock_no_ioctl);

int sock_no_listen(struct socket *sock, int backlog)
{
	return -EOPNOTSUPP;
}
EXPORT_SYMBOL(sock_no_listen);

int sock_no_shutdown(struct socket *sock, int how)
{
	return -EOPNOTSUPP;
}
EXPORT_SYMBOL(sock_no_shutdown);

int sock_no_setsockopt(struct socket *sock, int level, int optname,
		    char __user *optval, unsigned int optlen)
{
	return -EOPNOTSUPP;
}
EXPORT_SYMBOL(sock_no_setsockopt);

int sock_no_getsockopt(struct socket *sock, int level, int optname,
		    char __user *optval, int __user *optlen)
{
	return -EOPNOTSUPP;
}
EXPORT_SYMBOL(sock_no_getsockopt);

int sock_no_sendmsg(struct socket *sock, struct msghdr *m, size_t len)
{
	return -EOPNOTSUPP;
}
EXPORT_SYMBOL(sock_no_sendmsg);

int sock_no_recvmsg(struct socket *sock, struct msghdr *m, size_t len,
		    int flags)
{
	return -EOPNOTSUPP;
}
EXPORT_SYMBOL(sock_no_recvmsg);

int sock_no_mmap(struct file *file, struct socket *sock, struct vm_area_struct *vma)
{
	/* Mirror missing mmap method error code */
	return -ENODEV;
}
EXPORT_SYMBOL(sock_no_mmap);

ssize_t sock_no_sendpage(struct socket *sock, struct page *page, int offset, size_t size, int flags)
{
	ssize_t res;
	struct msghdr msg = {.msg_flags = flags};
	struct kvec iov;
	char *kaddr = kmap(page);
	iov.iov_base = kaddr + offset;
	iov.iov_len = size;
	res = kernel_sendmsg(sock, &msg, &iov, 1, size);
	kunmap(page);
	return res;
}
EXPORT_SYMBOL(sock_no_sendpage);

/*
 *	Default Socket Callbacks
 */

static void sock_def_wakeup(struct sock *sk)
{
	struct socket_wq *wq;

	rcu_read_lock();
	wq = rcu_dereference(sk->sk_wq);
	if (skwq_has_sleeper(wq))
		wake_up_interruptible_all(&wq->wait);
	rcu_read_unlock();
}

static void sock_def_error_report(struct sock *sk)
{
	struct socket_wq *wq;

	rcu_read_lock();
	wq = rcu_dereference(sk->sk_wq);
	if (skwq_has_sleeper(wq))
		wake_up_interruptible_poll(&wq->wait, POLLERR);
	sk_wake_async(sk, SOCK_WAKE_IO, POLL_ERR);
	rcu_read_unlock();
}

static void sock_def_readable(struct sock *sk)
{
	struct socket_wq *wq;

	rcu_read_lock();
	wq = rcu_dereference(sk->sk_wq);
	if (skwq_has_sleeper(wq))
		wake_up_interruptible_sync_poll(&wq->wait, POLLIN | POLLPRI |
						POLLRDNORM | POLLRDBAND);
	sk_wake_async(sk, SOCK_WAKE_WAITD, POLL_IN);
	rcu_read_unlock();
}

static void sock_def_write_space(struct sock *sk)
{
	struct socket_wq *wq;

	rcu_read_lock();

	/* Do not wake up a writer until he can make "significant"
	 * progress.  --DaveM
	 */
	if ((atomic_read(&sk->sk_wmem_alloc) << 1) <= sk->sk_sndbuf) {
		wq = rcu_dereference(sk->sk_wq);
		if (skwq_has_sleeper(wq))
			wake_up_interruptible_sync_poll(&wq->wait, POLLOUT |
						POLLWRNORM | POLLWRBAND);

		/* Should agree with poll, otherwise some programs break */
		if (sock_writeable(sk))
			sk_wake_async(sk, SOCK_WAKE_SPACE, POLL_OUT);
	}

	rcu_read_unlock();
}

static void sock_def_destruct(struct sock *sk)
{
}

void sk_send_sigurg(struct sock *sk)
{
	if (sk->sk_socket && sk->sk_socket->file)
		if (send_sigurg(&sk->sk_socket->file->f_owner))
			sk_wake_async(sk, SOCK_WAKE_URG, POLL_PRI);
}
EXPORT_SYMBOL(sk_send_sigurg);

void sk_reset_timer(struct sock *sk, struct timer_list* timer,
		    unsigned long expires)
{
	if (!mod_timer(timer, expires))
		sock_hold(sk);
}
EXPORT_SYMBOL(sk_reset_timer);

void sk_stop_timer(struct sock *sk, struct timer_list* timer)
{
	if (del_timer(timer))
		__sock_put(sk);
}
EXPORT_SYMBOL(sk_stop_timer);

void sock_init_data(struct socket *sock, struct sock *sk)
{
	skb_queue_head_init(&sk->sk_receive_queue);
	skb_queue_head_init(&sk->sk_write_queue);
	skb_queue_head_init(&sk->sk_error_queue);

	sk->sk_send_head	=	NULL;

	init_timer(&sk->sk_timer);

	sk->sk_allocation	=	GFP_KERNEL;
	sk->sk_rcvbuf		=	sysctl_rmem_default;
	sk->sk_sndbuf		=	sysctl_wmem_default;
	sk->sk_state		=	TCP_CLOSE;
	sk_set_socket(sk, sock);

	sock_set_flag(sk, SOCK_ZAPPED);

	if (sock) {
		sk->sk_type	=	sock->type;
		sk->sk_wq	=	sock->wq;
		sock->sk	=	sk;
	} else
		sk->sk_wq	=	NULL;

	rwlock_init(&sk->sk_callback_lock);
	lockdep_set_class_and_name(&sk->sk_callback_lock,
			af_callback_keys + sk->sk_family,
			af_family_clock_key_strings[sk->sk_family]);

	sk->sk_state_change	=	sock_def_wakeup;
	sk->sk_data_ready	=	sock_def_readable;
	sk->sk_write_space	=	sock_def_write_space;
	sk->sk_error_report	=	sock_def_error_report;
	sk->sk_destruct		=	sock_def_destruct;

	sk->sk_frag.page	=	NULL;
	sk->sk_frag.offset	=	0;
	sk->sk_peek_off		=	-1;

	sk->sk_peer_pid 	=	NULL;
	sk->sk_peer_cred	=	NULL;
	sk->sk_write_pending	=	0;
	sk->sk_rcvlowat		=	1;
	sk->sk_rcvtimeo		=	MAX_SCHEDULE_TIMEOUT;
	sk->sk_sndtimeo		=	MAX_SCHEDULE_TIMEOUT;

	sk->sk_stamp = ktime_set(-1L, 0);

#ifdef CONFIG_NET_RX_BUSY_POLL
	sk->sk_napi_id		=	0;
	sk->sk_ll_usec		=	sysctl_net_busy_read;
#endif

	sk->sk_max_pacing_rate = ~0U;
	sk->sk_pacing_rate = ~0U;
	sk->sk_incoming_cpu = -1;
	/*
	 * Before updating sk_refcnt, we must commit prior changes to memory
	 * (Documentation/RCU/rculist_nulls.txt for details)
	 */
	smp_wmb();
	atomic_set(&sk->sk_refcnt, 1);
	atomic_set(&sk->sk_drops, 0);
}
EXPORT_SYMBOL(sock_init_data);

void lock_sock_nested(struct sock *sk, int subclass)
{
	might_sleep();
	spin_lock_bh(&sk->sk_lock.slock);
	if (sk->sk_lock.owned)
		__lock_sock(sk);
	sk->sk_lock.owned = 1;
	spin_unlock(&sk->sk_lock.slock);
	/*
	 * The sk_lock has mutex_lock() semantics here:
	 */
	mutex_acquire(&sk->sk_lock.dep_map, subclass, 0, _RET_IP_);
	local_bh_enable();
}
EXPORT_SYMBOL(lock_sock_nested);

void release_sock(struct sock *sk)
{
	spin_lock_bh(&sk->sk_lock.slock);
	if (sk->sk_backlog.tail)
		__release_sock(sk);

	/* Warning : release_cb() might need to release sk ownership,
	 * ie call sock_release_ownership(sk) before us.
	 */
	if (sk->sk_prot->release_cb)
		sk->sk_prot->release_cb(sk);

	sock_release_ownership(sk);
	if (waitqueue_active(&sk->sk_lock.wq))
		wake_up(&sk->sk_lock.wq);
	spin_unlock_bh(&sk->sk_lock.slock);
}
EXPORT_SYMBOL(release_sock);

/**
 * lock_sock_fast - fast version of lock_sock
 * @sk: socket
 *
 * This version should be used for very small section, where process wont block
 * return false if fast path is taken
 *   sk_lock.slock locked, owned = 0, BH disabled
 * return true if slow path is taken
 *   sk_lock.slock unlocked, owned = 1, BH enabled
 */
bool lock_sock_fast(struct sock *sk)
{
	might_sleep();
	spin_lock_bh(&sk->sk_lock.slock);

	if (!sk->sk_lock.owned)
		/*
		 * Note : We must disable BH
		 */
		return false;

	__lock_sock(sk);
	sk->sk_lock.owned = 1;
	spin_unlock(&sk->sk_lock.slock);
	/*
	 * The sk_lock has mutex_lock() semantics here:
	 */
	mutex_acquire(&sk->sk_lock.dep_map, 0, 0, _RET_IP_);
	local_bh_enable();
	return true;
}
EXPORT_SYMBOL(lock_sock_fast);

int sock_get_timestamp(struct sock *sk, struct timeval __user *userstamp)
{
	struct timeval tv;
	if (!sock_flag(sk, SOCK_TIMESTAMP))
		sock_enable_timestamp(sk, SOCK_TIMESTAMP);
	tv = ktime_to_timeval(sk->sk_stamp);
	if (tv.tv_sec == -1)
		return -ENOENT;
	if (tv.tv_sec == 0) {
		sk->sk_stamp = ktime_get_real();
		tv = ktime_to_timeval(sk->sk_stamp);
	}
	return copy_to_user(userstamp, &tv, sizeof(tv)) ? -EFAULT : 0;
}
EXPORT_SYMBOL(sock_get_timestamp);

int sock_get_timestampns(struct sock *sk, struct timespec __user *userstamp)
{
	struct timespec ts;
	if (!sock_flag(sk, SOCK_TIMESTAMP))
		sock_enable_timestamp(sk, SOCK_TIMESTAMP);
	ts = ktime_to_timespec(sk->sk_stamp);
	if (ts.tv_sec == -1)
		return -ENOENT;
	if (ts.tv_sec == 0) {
		sk->sk_stamp = ktime_get_real();
		ts = ktime_to_timespec(sk->sk_stamp);
	}
	return copy_to_user(userstamp, &ts, sizeof(ts)) ? -EFAULT : 0;
}
EXPORT_SYMBOL(sock_get_timestampns);

void sock_enable_timestamp(struct sock *sk, int flag)
{
	if (!sock_flag(sk, flag)) {
		unsigned long previous_flags = sk->sk_flags;

		sock_set_flag(sk, flag);
		/*
		 * we just set one of the two flags which require net
		 * time stamping, but time stamping might have been on
		 * already because of the other one
		 */
		if (sock_needs_netstamp(sk) &&
		    !(previous_flags & SK_FLAGS_TIMESTAMP))
			net_enable_timestamp();
	}
}

int sock_recv_errqueue(struct sock *sk, struct msghdr *msg, int len,
		       int level, int type)
{
	struct sock_exterr_skb *serr;
	struct sk_buff *skb;
	int copied, err;

	err = -EAGAIN;
	skb = sock_dequeue_err_skb(sk);
	if (skb == NULL)
		goto out;

	copied = skb->len;
	if (copied > len) {
		msg->msg_flags |= MSG_TRUNC;
		copied = len;
	}
	err = skb_copy_datagram_msg(skb, 0, msg, copied);
	if (err)
		goto out_free_skb;

	sock_recv_timestamp(msg, sk, skb);

	serr = SKB_EXT_ERR(skb);
	put_cmsg(msg, level, type, sizeof(serr->ee), &serr->ee);

	msg->msg_flags |= MSG_ERRQUEUE;
	err = copied;

out_free_skb:
	kfree_skb(skb);
out:
	return err;
}
EXPORT_SYMBOL(sock_recv_errqueue);

/*
 *	Get a socket option on an socket.
 *
 *	FIX: POSIX 1003.1g is very ambiguous here. It states that
 *	asynchronous errors should be reported by getsockopt. We assume
 *	this means if you specify SO_ERROR (otherwise whats the point of it).
 */
int sock_common_getsockopt(struct socket *sock, int level, int optname,
			   char __user *optval, int __user *optlen)
{
	struct sock *sk = sock->sk;

	return sk->sk_prot->getsockopt(sk, level, optname, optval, optlen);
}
EXPORT_SYMBOL(sock_common_getsockopt);

#ifdef CONFIG_COMPAT
int compat_sock_common_getsockopt(struct socket *sock, int level, int optname,
				  char __user *optval, int __user *optlen)
{
	struct sock *sk = sock->sk;

	if (sk->sk_prot->compat_getsockopt != NULL)
		return sk->sk_prot->compat_getsockopt(sk, level, optname,
						      optval, optlen);
	return sk->sk_prot->getsockopt(sk, level, optname, optval, optlen);
}
EXPORT_SYMBOL(compat_sock_common_getsockopt);
#endif

int sock_common_recvmsg(struct socket *sock, struct msghdr *msg, size_t size,
			int flags)
{
	struct sock *sk = sock->sk;
	int addr_len = 0;
	int err;

	err = sk->sk_prot->recvmsg(sk, msg, size, flags & MSG_DONTWAIT,
				   flags & ~MSG_DONTWAIT, &addr_len);
	if (err >= 0)
		msg->msg_namelen = addr_len;
	return err;
}
EXPORT_SYMBOL(sock_common_recvmsg);

/*
 *	Set socket options on an inet socket.
 */
int sock_common_setsockopt(struct socket *sock, int level, int optname,
			   char __user *optval, unsigned int optlen)
{
	struct sock *sk = sock->sk;

	return sk->sk_prot->setsockopt(sk, level, optname, optval, optlen);
}
EXPORT_SYMBOL(sock_common_setsockopt);

#ifdef CONFIG_COMPAT
int compat_sock_common_setsockopt(struct socket *sock, int level, int optname,
				  char __user *optval, unsigned int optlen)
{
	struct sock *sk = sock->sk;

	if (sk->sk_prot->compat_setsockopt != NULL)
		return sk->sk_prot->compat_setsockopt(sk, level, optname,
						      optval, optlen);
	return sk->sk_prot->setsockopt(sk, level, optname, optval, optlen);
}
EXPORT_SYMBOL(compat_sock_common_setsockopt);
#endif

void sk_common_release(struct sock *sk)
{
	if (sk->sk_prot->destroy)
		sk->sk_prot->destroy(sk);

	/*
	 * Observation: when sock_common_release is called, processes have
	 * no access to socket. But net still has.
	 * Step one, detach it from networking:
	 *
	 * A. Remove from hash tables.
	 */

	sk->sk_prot->unhash(sk);

	/*
	 * In this point socket cannot receive new packets, but it is possible
	 * that some packets are in flight because some CPU runs receiver and
	 * did hash table lookup before we unhashed socket. They will achieve
	 * receive queue and will be purged by socket destructor.
	 *
	 * Also we still have packets pending on receive queue and probably,
	 * our own packets waiting in device queues. sock_destroy will drain
	 * receive queue, but transmitted packets will delay socket destruction
	 * until the last reference will be released.
	 */

	sock_orphan(sk);

	xfrm_sk_free_policy(sk);

	sk_refcnt_debug_release(sk);

	sock_put(sk);
}
EXPORT_SYMBOL(sk_common_release);

#ifdef CONFIG_PROC_FS
#define PROTO_INUSE_NR	64	/* should be enough for the first time */
struct prot_inuse {
	int val[PROTO_INUSE_NR];
};

static DECLARE_BITMAP(proto_inuse_idx, PROTO_INUSE_NR);

#ifdef CONFIG_NET_NS
void sock_prot_inuse_add(struct net *net, struct proto *prot, int val)
{
	__this_cpu_add(net->core.inuse->val[prot->inuse_idx], val);
}
EXPORT_SYMBOL_GPL(sock_prot_inuse_add);

int sock_prot_inuse_get(struct net *net, struct proto *prot)
{
	int cpu, idx = prot->inuse_idx;
	int res = 0;

	for_each_possible_cpu(cpu)
		res += per_cpu_ptr(net->core.inuse, cpu)->val[idx];

	return res >= 0 ? res : 0;
}
EXPORT_SYMBOL_GPL(sock_prot_inuse_get);

static int __net_init sock_inuse_init_net(struct net *net)
{
	net->core.inuse = alloc_percpu(struct prot_inuse);
	return net->core.inuse ? 0 : -ENOMEM;
}

static void __net_exit sock_inuse_exit_net(struct net *net)
{
	free_percpu(net->core.inuse);
}

static struct pernet_operations net_inuse_ops = {
	.init = sock_inuse_init_net,
	.exit = sock_inuse_exit_net,
};

static __init int net_inuse_init(void)
{
	if (register_pernet_subsys(&net_inuse_ops))
		panic("Cannot initialize net inuse counters");

	return 0;
}

core_initcall(net_inuse_init);
#else
static DEFINE_PER_CPU(struct prot_inuse, prot_inuse);

void sock_prot_inuse_add(struct net *net, struct proto *prot, int val)
{
	__this_cpu_add(prot_inuse.val[prot->inuse_idx], val);
}
EXPORT_SYMBOL_GPL(sock_prot_inuse_add);

int sock_prot_inuse_get(struct net *net, struct proto *prot)
{
	int cpu, idx = prot->inuse_idx;
	int res = 0;

	for_each_possible_cpu(cpu)
		res += per_cpu(prot_inuse, cpu).val[idx];

	return res >= 0 ? res : 0;
}
EXPORT_SYMBOL_GPL(sock_prot_inuse_get);
#endif

static void assign_proto_idx(struct proto *prot)
{
	prot->inuse_idx = find_first_zero_bit(proto_inuse_idx, PROTO_INUSE_NR);

	if (unlikely(prot->inuse_idx == PROTO_INUSE_NR - 1)) {
		pr_err("PROTO_INUSE_NR exhausted\n");
		return;
	}

	set_bit(prot->inuse_idx, proto_inuse_idx);
}

static void release_proto_idx(struct proto *prot)
{
	if (prot->inuse_idx != PROTO_INUSE_NR - 1)
		clear_bit(prot->inuse_idx, proto_inuse_idx);
}
#else
static inline void assign_proto_idx(struct proto *prot)
{
}

static inline void release_proto_idx(struct proto *prot)
{
}
#endif

static void req_prot_cleanup(struct request_sock_ops *rsk_prot)
{
	if (!rsk_prot)
		return;
	kfree(rsk_prot->slab_name);
	rsk_prot->slab_name = NULL;
	kmem_cache_destroy(rsk_prot->slab);
	rsk_prot->slab = NULL;
}

static int req_prot_init(const struct proto *prot)
{
	struct request_sock_ops *rsk_prot = prot->rsk_prot;

	if (!rsk_prot)
		return 0;

	rsk_prot->slab_name = kasprintf(GFP_KERNEL, "request_sock_%s",
					prot->name);
	if (!rsk_prot->slab_name)
		return -ENOMEM;

	rsk_prot->slab = kmem_cache_create(rsk_prot->slab_name,
					   rsk_prot->obj_size, 0,
					   prot->slab_flags, NULL);

	if (!rsk_prot->slab) {
		pr_crit("%s: Can't create request sock SLAB cache!\n",
			prot->name);
		return -ENOMEM;
	}
	return 0;
}

int proto_register(struct proto *prot, int alloc_slab)
{
	if (alloc_slab) {
		prot->slab = kmem_cache_create(prot->name, prot->obj_size, 0,
					SLAB_HWCACHE_ALIGN | prot->slab_flags,
					NULL);

		if (prot->slab == NULL) {
			pr_crit("%s: Can't create sock SLAB cache!\n",
				prot->name);
			goto out;
		}

		if (req_prot_init(prot))
			goto out_free_request_sock_slab;

		if (prot->twsk_prot != NULL) {
			prot->twsk_prot->twsk_slab_name = kasprintf(GFP_KERNEL, "tw_sock_%s", prot->name);

			if (prot->twsk_prot->twsk_slab_name == NULL)
				goto out_free_request_sock_slab;

			prot->twsk_prot->twsk_slab =
				kmem_cache_create(prot->twsk_prot->twsk_slab_name,
						  prot->twsk_prot->twsk_obj_size,
						  0,
						  prot->slab_flags,
						  NULL);
			if (prot->twsk_prot->twsk_slab == NULL)
				goto out_free_timewait_sock_slab_name;
		}
	}

	mutex_lock(&proto_list_mutex);
	list_add(&prot->node, &proto_list);
	assign_proto_idx(prot);
	mutex_unlock(&proto_list_mutex);
	return 0;

out_free_timewait_sock_slab_name:
	kfree(prot->twsk_prot->twsk_slab_name);
out_free_request_sock_slab:
	req_prot_cleanup(prot->rsk_prot);

	kmem_cache_destroy(prot->slab);
	prot->slab = NULL;
out:
	return -ENOBUFS;
}
EXPORT_SYMBOL(proto_register);

void proto_unregister(struct proto *prot)
{
	mutex_lock(&proto_list_mutex);
	release_proto_idx(prot);
	list_del(&prot->node);
	mutex_unlock(&proto_list_mutex);

	kmem_cache_destroy(prot->slab);
	prot->slab = NULL;

	req_prot_cleanup(prot->rsk_prot);

	if (prot->twsk_prot != NULL && prot->twsk_prot->twsk_slab != NULL) {
		kmem_cache_destroy(prot->twsk_prot->twsk_slab);
		kfree(prot->twsk_prot->twsk_slab_name);
		prot->twsk_prot->twsk_slab = NULL;
	}
}
EXPORT_SYMBOL(proto_unregister);

#ifdef CONFIG_PROC_FS
static void *proto_seq_start(struct seq_file *seq, loff_t *pos)
	__acquires(proto_list_mutex)
{
	mutex_lock(&proto_list_mutex);
	return seq_list_start_head(&proto_list, *pos);
}

static void *proto_seq_next(struct seq_file *seq, void *v, loff_t *pos)
{
	return seq_list_next(v, &proto_list, pos);
}

static void proto_seq_stop(struct seq_file *seq, void *v)
	__releases(proto_list_mutex)
{
	mutex_unlock(&proto_list_mutex);
}

static char proto_method_implemented(const void *method)
{
	return method == NULL ? 'n' : 'y';
}
static long sock_prot_memory_allocated(struct proto *proto)
{
	return proto->memory_allocated != NULL ? proto_memory_allocated(proto) : -1L;
}

static char *sock_prot_memory_pressure(struct proto *proto)
{
	return proto->memory_pressure != NULL ?
	proto_memory_pressure(proto) ? "yes" : "no" : "NI";
}

static void proto_seq_printf(struct seq_file *seq, struct proto *proto)
{

	seq_printf(seq, "%-9s %4u %6d  %6ld   %-3s %6u   %-3s  %-10s "
			"%2c %2c %2c %2c %2c %2c %2c %2c %2c %2c %2c %2c %2c %2c %2c %2c %2c %2c %2c\n",
		   proto->name,
		   proto->obj_size,
		   sock_prot_inuse_get(seq_file_net(seq), proto),
		   sock_prot_memory_allocated(proto),
		   sock_prot_memory_pressure(proto),
		   proto->max_header,
		   proto->slab == NULL ? "no" : "yes",
		   module_name(proto->owner),
		   proto_method_implemented(proto->close),
		   proto_method_implemented(proto->connect),
		   proto_method_implemented(proto->disconnect),
		   proto_method_implemented(proto->accept),
		   proto_method_implemented(proto->ioctl),
		   proto_method_implemented(proto->init),
		   proto_method_implemented(proto->destroy),
		   proto_method_implemented(proto->shutdown),
		   proto_method_implemented(proto->setsockopt),
		   proto_method_implemented(proto->getsockopt),
		   proto_method_implemented(proto->sendmsg),
		   proto_method_implemented(proto->recvmsg),
		   proto_method_implemented(proto->sendpage),
		   proto_method_implemented(proto->bind),
		   proto_method_implemented(proto->backlog_rcv),
		   proto_method_implemented(proto->hash),
		   proto_method_implemented(proto->unhash),
		   proto_method_implemented(proto->get_port),
		   proto_method_implemented(proto->enter_memory_pressure));
}

static int proto_seq_show(struct seq_file *seq, void *v)
{
	if (v == &proto_list)
		seq_printf(seq, "%-9s %-4s %-8s %-6s %-5s %-7s %-4s %-10s %s",
			   "protocol",
			   "size",
			   "sockets",
			   "memory",
			   "press",
			   "maxhdr",
			   "slab",
			   "module",
			   "cl co di ac io in de sh ss gs se re sp bi br ha uh gp em\n");
	else
		proto_seq_printf(seq, list_entry(v, struct proto, node));
	return 0;
}

static const struct seq_operations proto_seq_ops = {
	.start  = proto_seq_start,
	.next   = proto_seq_next,
	.stop   = proto_seq_stop,
	.show   = proto_seq_show,
};

static int proto_seq_open(struct inode *inode, struct file *file)
{
	return seq_open_net(inode, file, &proto_seq_ops,
			    sizeof(struct seq_net_private));
}

static const struct file_operations proto_seq_fops = {
	.owner		= THIS_MODULE,
	.open		= proto_seq_open,
	.read		= seq_read,
	.llseek		= seq_lseek,
	.release	= seq_release_net,
};

static __net_init int proto_init_net(struct net *net)
{
	if (!proc_create("protocols", S_IRUGO, net->proc_net, &proto_seq_fops))
		return -ENOMEM;

	return 0;
}

static __net_exit void proto_exit_net(struct net *net)
{
	remove_proc_entry("protocols", net->proc_net);
}


static __net_initdata struct pernet_operations proto_net_ops = {
	.init = proto_init_net,
	.exit = proto_exit_net,
};

static int __init proto_init(void)
{
	return register_pernet_subsys(&proto_net_ops);
}

subsys_initcall(proto_init);

#endif /* PROC_FS */<|MERGE_RESOLUTION|>--- conflicted
+++ resolved
@@ -138,15 +138,11 @@
 
 #include <trace/events/sock.h>
 
-<<<<<<< HEAD
 #ifdef CONFIG_MPTCP
 #include <net/mptcp.h>
 #include <net/inet_common.h>
 #endif
 
-#ifdef CONFIG_INET
-=======
->>>>>>> a97a16f1
 #include <net/tcp.h>
 #include <net/busy_poll.h>
 

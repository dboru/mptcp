/*
 * INET		An implementation of the TCP/IP protocol suite for the LINUX
 *		operating system.  INET is implemented using the  BSD Socket
 *		interface as the means of communication with the user level.
 *
 *		Generic socket support routines. Memory allocators, socket lock/release
 *		handler for protocols to use and generic option handler.
 *
 *
 * Authors:	Ross Biro
 *		Fred N. van Kempen, <waltje@uWalt.NL.Mugnet.ORG>
 *		Florian La Roche, <flla@stud.uni-sb.de>
 *		Alan Cox, <A.Cox@swansea.ac.uk>
 *
 * Fixes:
 *		Alan Cox	: 	Numerous verify_area() problems
 *		Alan Cox	:	Connecting on a connecting socket
 *					now returns an error for tcp.
 *		Alan Cox	:	sock->protocol is set correctly.
 *					and is not sometimes left as 0.
 *		Alan Cox	:	connect handles icmp errors on a
 *					connect properly. Unfortunately there
 *					is a restart syscall nasty there. I
 *					can't match BSD without hacking the C
 *					library. Ideas urgently sought!
 *		Alan Cox	:	Disallow bind() to addresses that are
 *					not ours - especially broadcast ones!!
 *		Alan Cox	:	Socket 1024 _IS_ ok for users. (fencepost)
 *		Alan Cox	:	sock_wfree/sock_rfree don't destroy sockets,
 *					instead they leave that for the DESTROY timer.
 *		Alan Cox	:	Clean up error flag in accept
 *		Alan Cox	:	TCP ack handling is buggy, the DESTROY timer
 *					was buggy. Put a remove_sock() in the handler
 *					for memory when we hit 0. Also altered the timer
 *					code. The ACK stuff can wait and needs major
 *					TCP layer surgery.
 *		Alan Cox	:	Fixed TCP ack bug, removed remove sock
 *					and fixed timer/inet_bh race.
 *		Alan Cox	:	Added zapped flag for TCP
 *		Alan Cox	:	Move kfree_skb into skbuff.c and tidied up surplus code
 *		Alan Cox	:	for new sk_buff allocations wmalloc/rmalloc now call alloc_skb
 *		Alan Cox	:	kfree_s calls now are kfree_skbmem so we can track skb resources
 *		Alan Cox	:	Supports socket option broadcast now as does udp. Packet and raw need fixing.
 *		Alan Cox	:	Added RCVBUF,SNDBUF size setting. It suddenly occurred to me how easy it was so...
 *		Rick Sladkey	:	Relaxed UDP rules for matching packets.
 *		C.E.Hawkins	:	IFF_PROMISC/SIOCGHWADDR support
 *	Pauline Middelink	:	identd support
 *		Alan Cox	:	Fixed connect() taking signals I think.
 *		Alan Cox	:	SO_LINGER supported
 *		Alan Cox	:	Error reporting fixes
 *		Anonymous	:	inet_create tidied up (sk->reuse setting)
 *		Alan Cox	:	inet sockets don't set sk->type!
 *		Alan Cox	:	Split socket option code
 *		Alan Cox	:	Callbacks
 *		Alan Cox	:	Nagle flag for Charles & Johannes stuff
 *		Alex		:	Removed restriction on inet fioctl
 *		Alan Cox	:	Splitting INET from NET core
 *		Alan Cox	:	Fixed bogus SO_TYPE handling in getsockopt()
 *		Adam Caldwell	:	Missing return in SO_DONTROUTE/SO_DEBUG code
 *		Alan Cox	:	Split IP from generic code
 *		Alan Cox	:	New kfree_skbmem()
 *		Alan Cox	:	Make SO_DEBUG superuser only.
 *		Alan Cox	:	Allow anyone to clear SO_DEBUG
 *					(compatibility fix)
 *		Alan Cox	:	Added optimistic memory grabbing for AF_UNIX throughput.
 *		Alan Cox	:	Allocator for a socket is settable.
 *		Alan Cox	:	SO_ERROR includes soft errors.
 *		Alan Cox	:	Allow NULL arguments on some SO_ opts
 *		Alan Cox	: 	Generic socket allocation to make hooks
 *					easier (suggested by Craig Metz).
 *		Michael Pall	:	SO_ERROR returns positive errno again
 *              Steve Whitehouse:       Added default destructor to free
 *                                      protocol private data.
 *              Steve Whitehouse:       Added various other default routines
 *                                      common to several socket families.
 *              Chris Evans     :       Call suser() check last on F_SETOWN
 *		Jay Schulist	:	Added SO_ATTACH_FILTER and SO_DETACH_FILTER.
 *		Andi Kleen	:	Add sock_kmalloc()/sock_kfree_s()
 *		Andi Kleen	:	Fix write_space callback
 *		Chris Evans	:	Security fixes - signedness again
 *		Arnaldo C. Melo :       cleanups, use skb_queue_purge
 *
 * To Fix:
 *
 *
 *		This program is free software; you can redistribute it and/or
 *		modify it under the terms of the GNU General Public License
 *		as published by the Free Software Foundation; either version
 *		2 of the License, or (at your option) any later version.
 */

#define pr_fmt(fmt) KBUILD_MODNAME ": " fmt

#include <linux/capability.h>
#include <linux/errno.h>
#include <linux/errqueue.h>
#include <linux/types.h>
#include <linux/socket.h>
#include <linux/in.h>
#include <linux/kernel.h>
#include <linux/module.h>
#include <linux/proc_fs.h>
#include <linux/seq_file.h>
#include <linux/sched.h>
#include <linux/sched/mm.h>
#include <linux/timer.h>
#include <linux/string.h>
#include <linux/sockios.h>
#include <linux/net.h>
#include <linux/mm.h>
#include <linux/slab.h>
#include <linux/interrupt.h>
#include <linux/poll.h>
#include <linux/tcp.h>
#include <linux/init.h>
#include <linux/highmem.h>
#include <linux/user_namespace.h>
#include <linux/static_key.h>
#include <linux/memcontrol.h>
#include <linux/prefetch.h>

#include <linux/uaccess.h>

#include <linux/netdevice.h>
#include <net/protocol.h>
#include <linux/skbuff.h>
#include <net/net_namespace.h>
#include <net/request_sock.h>
#include <net/sock.h>
#include <linux/net_tstamp.h>
#include <net/xfrm.h>
#include <linux/ipsec.h>
#include <net/cls_cgroup.h>
#include <net/netprio_cgroup.h>
#include <linux/sock_diag.h>

#include <linux/filter.h>
#include <net/sock_reuseport.h>

#include <trace/events/sock.h>

#ifdef CONFIG_MPTCP
#include <net/mptcp.h>
#include <net/inet_common.h>
#endif

#include <net/tcp.h>
#include <net/busy_poll.h>

static DEFINE_MUTEX(proto_list_mutex);
static LIST_HEAD(proto_list);

static void sock_inuse_add(struct net *net, int val);

/**
 * sk_ns_capable - General socket capability test
 * @sk: Socket to use a capability on or through
 * @user_ns: The user namespace of the capability to use
 * @cap: The capability to use
 *
 * Test to see if the opener of the socket had when the socket was
 * created and the current process has the capability @cap in the user
 * namespace @user_ns.
 */
bool sk_ns_capable(const struct sock *sk,
		   struct user_namespace *user_ns, int cap)
{
	return file_ns_capable(sk->sk_socket->file, user_ns, cap) &&
		ns_capable(user_ns, cap);
}
EXPORT_SYMBOL(sk_ns_capable);

/**
 * sk_capable - Socket global capability test
 * @sk: Socket to use a capability on or through
 * @cap: The global capability to use
 *
 * Test to see if the opener of the socket had when the socket was
 * created and the current process has the capability @cap in all user
 * namespaces.
 */
bool sk_capable(const struct sock *sk, int cap)
{
	return sk_ns_capable(sk, &init_user_ns, cap);
}
EXPORT_SYMBOL(sk_capable);

/**
 * sk_net_capable - Network namespace socket capability test
 * @sk: Socket to use a capability on or through
 * @cap: The capability to use
 *
 * Test to see if the opener of the socket had when the socket was created
 * and the current process has the capability @cap over the network namespace
 * the socket is a member of.
 */
bool sk_net_capable(const struct sock *sk, int cap)
{
	return sk_ns_capable(sk, sock_net(sk)->user_ns, cap);
}
EXPORT_SYMBOL(sk_net_capable);

/*
 * Each address family might have different locking rules, so we have
 * one slock key per address family and separate keys for internal and
 * userspace sockets.
 */
static struct lock_class_key af_family_keys[AF_MAX];
static struct lock_class_key af_family_kern_keys[AF_MAX];
static struct lock_class_key af_family_slock_keys[AF_MAX];
static struct lock_class_key af_family_kern_slock_keys[AF_MAX];

/*
 * Make lock validator output more readable. (we pre-construct these
 * strings build-time, so that runtime initialization of socket
 * locks is fast):
 */

#define _sock_locks(x)						  \
  x "AF_UNSPEC",	x "AF_UNIX"     ,	x "AF_INET"     , \
  x "AF_AX25"  ,	x "AF_IPX"      ,	x "AF_APPLETALK", \
  x "AF_NETROM",	x "AF_BRIDGE"   ,	x "AF_ATMPVC"   , \
  x "AF_X25"   ,	x "AF_INET6"    ,	x "AF_ROSE"     , \
  x "AF_DECnet",	x "AF_NETBEUI"  ,	x "AF_SECURITY" , \
  x "AF_KEY"   ,	x "AF_NETLINK"  ,	x "AF_PACKET"   , \
  x "AF_ASH"   ,	x "AF_ECONET"   ,	x "AF_ATMSVC"   , \
  x "AF_RDS"   ,	x "AF_SNA"      ,	x "AF_IRDA"     , \
  x "AF_PPPOX" ,	x "AF_WANPIPE"  ,	x "AF_LLC"      , \
  x "27"       ,	x "28"          ,	x "AF_CAN"      , \
  x "AF_TIPC"  ,	x "AF_BLUETOOTH",	x "IUCV"        , \
  x "AF_RXRPC" ,	x "AF_ISDN"     ,	x "AF_PHONET"   , \
  x "AF_IEEE802154",	x "AF_CAIF"	,	x "AF_ALG"      , \
  x "AF_NFC"   ,	x "AF_VSOCK"    ,	x "AF_KCM"      , \
  x "AF_QIPCRTR",	x "AF_SMC"	,	x "AF_MAX"

static const char *const af_family_key_strings[AF_MAX+1] = {
	_sock_locks("sk_lock-")
};
static const char *const af_family_slock_key_strings[AF_MAX+1] = {
	_sock_locks("slock-")
};
static const char *const af_family_clock_key_strings[AF_MAX+1] = {
	_sock_locks("clock-")
};

static const char *const af_family_kern_key_strings[AF_MAX+1] = {
	_sock_locks("k-sk_lock-")
};
static const char *const af_family_kern_slock_key_strings[AF_MAX+1] = {
	_sock_locks("k-slock-")
};
static const char *const af_family_kern_clock_key_strings[AF_MAX+1] = {
	_sock_locks("k-clock-")
};
static const char *const af_family_rlock_key_strings[AF_MAX+1] = {
  "rlock-AF_UNSPEC", "rlock-AF_UNIX"     , "rlock-AF_INET"     ,
  "rlock-AF_AX25"  , "rlock-AF_IPX"      , "rlock-AF_APPLETALK",
  "rlock-AF_NETROM", "rlock-AF_BRIDGE"   , "rlock-AF_ATMPVC"   ,
  "rlock-AF_X25"   , "rlock-AF_INET6"    , "rlock-AF_ROSE"     ,
  "rlock-AF_DECnet", "rlock-AF_NETBEUI"  , "rlock-AF_SECURITY" ,
  "rlock-AF_KEY"   , "rlock-AF_NETLINK"  , "rlock-AF_PACKET"   ,
  "rlock-AF_ASH"   , "rlock-AF_ECONET"   , "rlock-AF_ATMSVC"   ,
  "rlock-AF_RDS"   , "rlock-AF_SNA"      , "rlock-AF_IRDA"     ,
  "rlock-AF_PPPOX" , "rlock-AF_WANPIPE"  , "rlock-AF_LLC"      ,
  "rlock-27"       , "rlock-28"          , "rlock-AF_CAN"      ,
  "rlock-AF_TIPC"  , "rlock-AF_BLUETOOTH", "rlock-AF_IUCV"     ,
  "rlock-AF_RXRPC" , "rlock-AF_ISDN"     , "rlock-AF_PHONET"   ,
  "rlock-AF_IEEE802154", "rlock-AF_CAIF" , "rlock-AF_ALG"      ,
  "rlock-AF_NFC"   , "rlock-AF_VSOCK"    , "rlock-AF_KCM"      ,
  "rlock-AF_QIPCRTR", "rlock-AF_SMC"     , "rlock-AF_MAX"
};
static const char *const af_family_wlock_key_strings[AF_MAX+1] = {
  "wlock-AF_UNSPEC", "wlock-AF_UNIX"     , "wlock-AF_INET"     ,
  "wlock-AF_AX25"  , "wlock-AF_IPX"      , "wlock-AF_APPLETALK",
  "wlock-AF_NETROM", "wlock-AF_BRIDGE"   , "wlock-AF_ATMPVC"   ,
  "wlock-AF_X25"   , "wlock-AF_INET6"    , "wlock-AF_ROSE"     ,
  "wlock-AF_DECnet", "wlock-AF_NETBEUI"  , "wlock-AF_SECURITY" ,
  "wlock-AF_KEY"   , "wlock-AF_NETLINK"  , "wlock-AF_PACKET"   ,
  "wlock-AF_ASH"   , "wlock-AF_ECONET"   , "wlock-AF_ATMSVC"   ,
  "wlock-AF_RDS"   , "wlock-AF_SNA"      , "wlock-AF_IRDA"     ,
  "wlock-AF_PPPOX" , "wlock-AF_WANPIPE"  , "wlock-AF_LLC"      ,
  "wlock-27"       , "wlock-28"          , "wlock-AF_CAN"      ,
  "wlock-AF_TIPC"  , "wlock-AF_BLUETOOTH", "wlock-AF_IUCV"     ,
  "wlock-AF_RXRPC" , "wlock-AF_ISDN"     , "wlock-AF_PHONET"   ,
  "wlock-AF_IEEE802154", "wlock-AF_CAIF" , "wlock-AF_ALG"      ,
  "wlock-AF_NFC"   , "wlock-AF_VSOCK"    , "wlock-AF_KCM"      ,
  "wlock-AF_QIPCRTR", "wlock-AF_SMC"     , "wlock-AF_MAX"
};
static const char *const af_family_elock_key_strings[AF_MAX+1] = {
  "elock-AF_UNSPEC", "elock-AF_UNIX"     , "elock-AF_INET"     ,
  "elock-AF_AX25"  , "elock-AF_IPX"      , "elock-AF_APPLETALK",
  "elock-AF_NETROM", "elock-AF_BRIDGE"   , "elock-AF_ATMPVC"   ,
  "elock-AF_X25"   , "elock-AF_INET6"    , "elock-AF_ROSE"     ,
  "elock-AF_DECnet", "elock-AF_NETBEUI"  , "elock-AF_SECURITY" ,
  "elock-AF_KEY"   , "elock-AF_NETLINK"  , "elock-AF_PACKET"   ,
  "elock-AF_ASH"   , "elock-AF_ECONET"   , "elock-AF_ATMSVC"   ,
  "elock-AF_RDS"   , "elock-AF_SNA"      , "elock-AF_IRDA"     ,
  "elock-AF_PPPOX" , "elock-AF_WANPIPE"  , "elock-AF_LLC"      ,
  "elock-27"       , "elock-28"          , "elock-AF_CAN"      ,
  "elock-AF_TIPC"  , "elock-AF_BLUETOOTH", "elock-AF_IUCV"     ,
  "elock-AF_RXRPC" , "elock-AF_ISDN"     , "elock-AF_PHONET"   ,
  "elock-AF_IEEE802154", "elock-AF_CAIF" , "elock-AF_ALG"      ,
  "elock-AF_NFC"   , "elock-AF_VSOCK"    , "elock-AF_KCM"      ,
  "elock-AF_QIPCRTR", "elock-AF_SMC"     , "elock-AF_MAX"
};

/*
 * sk_callback_lock and sk queues locking rules are per-address-family,
 * so split the lock classes by using a per-AF key:
 */
static struct lock_class_key af_callback_keys[AF_MAX];
static struct lock_class_key af_rlock_keys[AF_MAX];
static struct lock_class_key af_wlock_keys[AF_MAX];
static struct lock_class_key af_elock_keys[AF_MAX];
static struct lock_class_key af_kern_callback_keys[AF_MAX];

/* Run time adjustable parameters. */
__u32 sysctl_wmem_max __read_mostly = SK_WMEM_MAX;
EXPORT_SYMBOL(sysctl_wmem_max);
__u32 sysctl_rmem_max __read_mostly = SK_RMEM_MAX;
EXPORT_SYMBOL(sysctl_rmem_max);
__u32 sysctl_wmem_default __read_mostly = SK_WMEM_MAX;
__u32 sysctl_rmem_default __read_mostly = SK_RMEM_MAX;

/* Maximal space eaten by iovec or ancillary data plus some space */
int sysctl_optmem_max __read_mostly = sizeof(unsigned long)*(2*UIO_MAXIOV+512);
EXPORT_SYMBOL(sysctl_optmem_max);

int sysctl_tstamp_allow_data __read_mostly = 1;

struct static_key memalloc_socks = STATIC_KEY_INIT_FALSE;
EXPORT_SYMBOL_GPL(memalloc_socks);

/**
 * sk_set_memalloc - sets %SOCK_MEMALLOC
 * @sk: socket to set it on
 *
 * Set %SOCK_MEMALLOC on a socket for access to emergency reserves.
 * It's the responsibility of the admin to adjust min_free_kbytes
 * to meet the requirements
 */
void sk_set_memalloc(struct sock *sk)
{
	sock_set_flag(sk, SOCK_MEMALLOC);
	sk->sk_allocation |= __GFP_MEMALLOC;
	static_key_slow_inc(&memalloc_socks);
}
EXPORT_SYMBOL_GPL(sk_set_memalloc);

void sk_clear_memalloc(struct sock *sk)
{
	sock_reset_flag(sk, SOCK_MEMALLOC);
	sk->sk_allocation &= ~__GFP_MEMALLOC;
	static_key_slow_dec(&memalloc_socks);

	/*
	 * SOCK_MEMALLOC is allowed to ignore rmem limits to ensure forward
	 * progress of swapping. SOCK_MEMALLOC may be cleared while
	 * it has rmem allocations due to the last swapfile being deactivated
	 * but there is a risk that the socket is unusable due to exceeding
	 * the rmem limits. Reclaim the reserves and obey rmem limits again.
	 */
	sk_mem_reclaim(sk);
}
EXPORT_SYMBOL_GPL(sk_clear_memalloc);

int __sk_backlog_rcv(struct sock *sk, struct sk_buff *skb)
{
	int ret;
	unsigned int noreclaim_flag;

	/* these should have been dropped before queueing */
	BUG_ON(!sock_flag(sk, SOCK_MEMALLOC));

	noreclaim_flag = memalloc_noreclaim_save();
	ret = sk->sk_backlog_rcv(sk, skb);
	memalloc_noreclaim_restore(noreclaim_flag);

	return ret;
}
EXPORT_SYMBOL(__sk_backlog_rcv);

static int sock_set_timeout(long *timeo_p, char __user *optval, int optlen)
{
	struct timeval tv;

	if (optlen < sizeof(tv))
		return -EINVAL;
	if (copy_from_user(&tv, optval, sizeof(tv)))
		return -EFAULT;
	if (tv.tv_usec < 0 || tv.tv_usec >= USEC_PER_SEC)
		return -EDOM;

	if (tv.tv_sec < 0) {
		static int warned __read_mostly;

		*timeo_p = 0;
		if (warned < 10 && net_ratelimit()) {
			warned++;
			pr_info("%s: `%s' (pid %d) tries to set negative timeout\n",
				__func__, current->comm, task_pid_nr(current));
		}
		return 0;
	}
	*timeo_p = MAX_SCHEDULE_TIMEOUT;
	if (tv.tv_sec == 0 && tv.tv_usec == 0)
		return 0;
	if (tv.tv_sec < (MAX_SCHEDULE_TIMEOUT/HZ - 1))
		*timeo_p = tv.tv_sec * HZ + DIV_ROUND_UP(tv.tv_usec, USEC_PER_SEC / HZ);
	return 0;
}

static void sock_warn_obsolete_bsdism(const char *name)
{
	static int warned;
	static char warncomm[TASK_COMM_LEN];
	if (strcmp(warncomm, current->comm) && warned < 5) {
		strcpy(warncomm,  current->comm);
		pr_warn("process `%s' is using obsolete %s SO_BSDCOMPAT\n",
			warncomm, name);
		warned++;
	}
}

static bool sock_needs_netstamp(const struct sock *sk)
{
	switch (sk->sk_family) {
	case AF_UNSPEC:
	case AF_UNIX:
		return false;
	default:
		return true;
	}
}

static void sock_disable_timestamp(struct sock *sk, unsigned long flags)
{
	if (sk->sk_flags & flags) {
		sk->sk_flags &= ~flags;
		if (sock_needs_netstamp(sk) &&
		    !(sk->sk_flags & SK_FLAGS_TIMESTAMP))
			net_disable_timestamp();
	}
}


int __sock_queue_rcv_skb(struct sock *sk, struct sk_buff *skb)
{
	unsigned long flags;
	struct sk_buff_head *list = &sk->sk_receive_queue;

	if (atomic_read(&sk->sk_rmem_alloc) >= sk->sk_rcvbuf) {
		atomic_inc(&sk->sk_drops);
		trace_sock_rcvqueue_full(sk, skb);
		return -ENOMEM;
	}

	if (!sk_rmem_schedule(sk, skb, skb->truesize)) {
		atomic_inc(&sk->sk_drops);
		return -ENOBUFS;
	}

	skb->dev = NULL;
	skb_set_owner_r(skb, sk);

	/* we escape from rcu protected region, make sure we dont leak
	 * a norefcounted dst
	 */
	skb_dst_force(skb);

	spin_lock_irqsave(&list->lock, flags);
	sock_skb_set_dropcount(sk, skb);
	__skb_queue_tail(list, skb);
	spin_unlock_irqrestore(&list->lock, flags);

	if (!sock_flag(sk, SOCK_DEAD))
		sk->sk_data_ready(sk);
	return 0;
}
EXPORT_SYMBOL(__sock_queue_rcv_skb);

int sock_queue_rcv_skb(struct sock *sk, struct sk_buff *skb)
{
	int err;

	err = sk_filter(sk, skb);
	if (err)
		return err;

	return __sock_queue_rcv_skb(sk, skb);
}
EXPORT_SYMBOL(sock_queue_rcv_skb);

int __sk_receive_skb(struct sock *sk, struct sk_buff *skb,
		     const int nested, unsigned int trim_cap, bool refcounted)
{
	int rc = NET_RX_SUCCESS;

	if (sk_filter_trim_cap(sk, skb, trim_cap))
		goto discard_and_relse;

	skb->dev = NULL;

	if (sk_rcvqueues_full(sk, sk->sk_rcvbuf)) {
		atomic_inc(&sk->sk_drops);
		goto discard_and_relse;
	}
	if (nested)
		bh_lock_sock_nested(sk);
	else
		bh_lock_sock(sk);
	if (!sock_owned_by_user(sk)) {
		/*
		 * trylock + unlock semantics:
		 */
		mutex_acquire(&sk->sk_lock.dep_map, 0, 1, _RET_IP_);

		rc = sk_backlog_rcv(sk, skb);

		mutex_release(&sk->sk_lock.dep_map, 1, _RET_IP_);
	} else if (sk_add_backlog(sk, skb, sk->sk_rcvbuf)) {
		bh_unlock_sock(sk);
		atomic_inc(&sk->sk_drops);
		goto discard_and_relse;
	}

	bh_unlock_sock(sk);
out:
	if (refcounted)
		sock_put(sk);
	return rc;
discard_and_relse:
	kfree_skb(skb);
	goto out;
}
EXPORT_SYMBOL(__sk_receive_skb);

struct dst_entry *__sk_dst_check(struct sock *sk, u32 cookie)
{
	struct dst_entry *dst = __sk_dst_get(sk);

	if (dst && dst->obsolete && dst->ops->check(dst, cookie) == NULL) {
		sk_tx_queue_clear(sk);
		sk->sk_dst_pending_confirm = 0;
		RCU_INIT_POINTER(sk->sk_dst_cache, NULL);
		dst_release(dst);
		return NULL;
	}

	return dst;
}
EXPORT_SYMBOL(__sk_dst_check);

struct dst_entry *sk_dst_check(struct sock *sk, u32 cookie)
{
	struct dst_entry *dst = sk_dst_get(sk);

	if (dst && dst->obsolete && dst->ops->check(dst, cookie) == NULL) {
		sk_dst_reset(sk);
		dst_release(dst);
		return NULL;
	}

	return dst;
}
EXPORT_SYMBOL(sk_dst_check);

static int sock_setbindtodevice(struct sock *sk, char __user *optval,
				int optlen)
{
	int ret = -ENOPROTOOPT;
#ifdef CONFIG_NETDEVICES
	struct net *net = sock_net(sk);
	char devname[IFNAMSIZ];
	int index;

	/* Sorry... */
	ret = -EPERM;
	if (!ns_capable(net->user_ns, CAP_NET_RAW))
		goto out;

	ret = -EINVAL;
	if (optlen < 0)
		goto out;

	/* Bind this socket to a particular device like "eth0",
	 * as specified in the passed interface name. If the
	 * name is "" or the option length is zero the socket
	 * is not bound.
	 */
	if (optlen > IFNAMSIZ - 1)
		optlen = IFNAMSIZ - 1;
	memset(devname, 0, sizeof(devname));

	ret = -EFAULT;
	if (copy_from_user(devname, optval, optlen))
		goto out;

	index = 0;
	if (devname[0] != '\0') {
		struct net_device *dev;

		rcu_read_lock();
		dev = dev_get_by_name_rcu(net, devname);
		if (dev)
			index = dev->ifindex;
		rcu_read_unlock();
		ret = -ENODEV;
		if (!dev)
			goto out;
	}

	lock_sock(sk);
	sk->sk_bound_dev_if = index;
	sk_dst_reset(sk);
	release_sock(sk);

	ret = 0;

out:
#endif

	return ret;
}

static int sock_getbindtodevice(struct sock *sk, char __user *optval,
				int __user *optlen, int len)
{
	int ret = -ENOPROTOOPT;
#ifdef CONFIG_NETDEVICES
	struct net *net = sock_net(sk);
	char devname[IFNAMSIZ];

	if (sk->sk_bound_dev_if == 0) {
		len = 0;
		goto zero;
	}

	ret = -EINVAL;
	if (len < IFNAMSIZ)
		goto out;

	ret = netdev_get_name(net, devname, sk->sk_bound_dev_if);
	if (ret)
		goto out;

	len = strlen(devname) + 1;

	ret = -EFAULT;
	if (copy_to_user(optval, devname, len))
		goto out;

zero:
	ret = -EFAULT;
	if (put_user(len, optlen))
		goto out;

	ret = 0;

out:
#endif

	return ret;
}

static inline void sock_valbool_flag(struct sock *sk, int bit, int valbool)
{
	if (valbool)
		sock_set_flag(sk, bit);
	else
		sock_reset_flag(sk, bit);
}

bool sk_mc_loop(struct sock *sk)
{
	if (dev_recursion_level())
		return false;
	if (!sk)
		return true;
	switch (sk->sk_family) {
	case AF_INET:
		return inet_sk(sk)->mc_loop;
#if IS_ENABLED(CONFIG_IPV6)
	case AF_INET6:
		return inet6_sk(sk)->mc_loop;
#endif
	}
	WARN_ON(1);
	return true;
}
EXPORT_SYMBOL(sk_mc_loop);

/*
 *	This is meant for all protocols to use and covers goings on
 *	at the socket level. Everything here is generic.
 */

int sock_setsockopt(struct socket *sock, int level, int optname,
		    char __user *optval, unsigned int optlen)
{
	struct sock *sk = sock->sk;
	int val;
	int valbool;
	struct linger ling;
	int ret = 0;

	/*
	 *	Options without arguments
	 */

	if (optname == SO_BINDTODEVICE)
		return sock_setbindtodevice(sk, optval, optlen);

	if (optlen < sizeof(int))
		return -EINVAL;

	if (get_user(val, (int __user *)optval))
		return -EFAULT;

	valbool = val ? 1 : 0;

	lock_sock(sk);

	switch (optname) {
	case SO_DEBUG:
		if (val && !capable(CAP_NET_ADMIN))
			ret = -EACCES;
		else
			sock_valbool_flag(sk, SOCK_DBG, valbool);
		break;
	case SO_REUSEADDR:
		sk->sk_reuse = (valbool ? SK_CAN_REUSE : SK_NO_REUSE);
		break;
	case SO_REUSEPORT:
		sk->sk_reuseport = valbool;
		break;
	case SO_TYPE:
	case SO_PROTOCOL:
	case SO_DOMAIN:
	case SO_ERROR:
		ret = -ENOPROTOOPT;
		break;
	case SO_DONTROUTE:
		sock_valbool_flag(sk, SOCK_LOCALROUTE, valbool);
		break;
	case SO_BROADCAST:
		sock_valbool_flag(sk, SOCK_BROADCAST, valbool);
		break;
	case SO_SNDBUF:
		/* Don't error on this BSD doesn't and if you think
		 * about it this is right. Otherwise apps have to
		 * play 'guess the biggest size' games. RCVBUF/SNDBUF
		 * are treated in BSD as hints
		 */
		val = min_t(u32, val, sysctl_wmem_max);
set_sndbuf:
		sk->sk_userlocks |= SOCK_SNDBUF_LOCK;
		sk->sk_sndbuf = max_t(int, val * 2, SOCK_MIN_SNDBUF);
		/* Wake up sending tasks if we upped the value. */
		sk->sk_write_space(sk);
		break;

	case SO_SNDBUFFORCE:
		if (!capable(CAP_NET_ADMIN)) {
			ret = -EPERM;
			break;
		}
		goto set_sndbuf;

	case SO_RCVBUF:
		/* Don't error on this BSD doesn't and if you think
		 * about it this is right. Otherwise apps have to
		 * play 'guess the biggest size' games. RCVBUF/SNDBUF
		 * are treated in BSD as hints
		 */
		val = min_t(u32, val, sysctl_rmem_max);
set_rcvbuf:
		sk->sk_userlocks |= SOCK_RCVBUF_LOCK;
		/*
		 * We double it on the way in to account for
		 * "struct sk_buff" etc. overhead.   Applications
		 * assume that the SO_RCVBUF setting they make will
		 * allow that much actual data to be received on that
		 * socket.
		 *
		 * Applications are unaware that "struct sk_buff" and
		 * other overheads allocate from the receive buffer
		 * during socket buffer allocation.
		 *
		 * And after considering the possible alternatives,
		 * returning the value we actually used in getsockopt
		 * is the most desirable behavior.
		 */
		sk->sk_rcvbuf = max_t(int, val * 2, SOCK_MIN_RCVBUF);
		break;

	case SO_RCVBUFFORCE:
		if (!capable(CAP_NET_ADMIN)) {
			ret = -EPERM;
			break;
		}
		goto set_rcvbuf;

	case SO_KEEPALIVE:
		if (sk->sk_prot->keepalive)
			sk->sk_prot->keepalive(sk, valbool);
		sock_valbool_flag(sk, SOCK_KEEPOPEN, valbool);
		break;

	case SO_OOBINLINE:
		sock_valbool_flag(sk, SOCK_URGINLINE, valbool);
		break;

	case SO_NO_CHECK:
		sk->sk_no_check_tx = valbool;
		break;

	case SO_PRIORITY:
		if ((val >= 0 && val <= 6) ||
		    ns_capable(sock_net(sk)->user_ns, CAP_NET_ADMIN))
			sk->sk_priority = val;
		else
			ret = -EPERM;
		break;

	case SO_LINGER:
		if (optlen < sizeof(ling)) {
			ret = -EINVAL;	/* 1003.1g */
			break;
		}
		if (copy_from_user(&ling, optval, sizeof(ling))) {
			ret = -EFAULT;
			break;
		}
		if (!ling.l_onoff)
			sock_reset_flag(sk, SOCK_LINGER);
		else {
#if (BITS_PER_LONG == 32)
			if ((unsigned int)ling.l_linger >= MAX_SCHEDULE_TIMEOUT/HZ)
				sk->sk_lingertime = MAX_SCHEDULE_TIMEOUT;
			else
#endif
				sk->sk_lingertime = (unsigned int)ling.l_linger * HZ;
			sock_set_flag(sk, SOCK_LINGER);
		}
		break;

	case SO_BSDCOMPAT:
		sock_warn_obsolete_bsdism("setsockopt");
		break;

	case SO_PASSCRED:
		if (valbool)
			set_bit(SOCK_PASSCRED, &sock->flags);
		else
			clear_bit(SOCK_PASSCRED, &sock->flags);
		break;

	case SO_TIMESTAMP:
	case SO_TIMESTAMPNS:
		if (valbool)  {
			if (optname == SO_TIMESTAMP)
				sock_reset_flag(sk, SOCK_RCVTSTAMPNS);
			else
				sock_set_flag(sk, SOCK_RCVTSTAMPNS);
			sock_set_flag(sk, SOCK_RCVTSTAMP);
			sock_enable_timestamp(sk, SOCK_TIMESTAMP);
		} else {
			sock_reset_flag(sk, SOCK_RCVTSTAMP);
			sock_reset_flag(sk, SOCK_RCVTSTAMPNS);
		}
		break;

	case SO_TIMESTAMPING:
		if (val & ~SOF_TIMESTAMPING_MASK) {
			ret = -EINVAL;
			break;
		}

		if (val & SOF_TIMESTAMPING_OPT_ID &&
		    !(sk->sk_tsflags & SOF_TIMESTAMPING_OPT_ID)) {
			if (sk->sk_protocol == IPPROTO_TCP &&
			    sk->sk_type == SOCK_STREAM) {
				if ((1 << sk->sk_state) &
				    (TCPF_CLOSE | TCPF_LISTEN)) {
					ret = -EINVAL;
					break;
				}
				sk->sk_tskey = tcp_sk(sk)->snd_una;
			} else {
				sk->sk_tskey = 0;
			}
		}

		if (val & SOF_TIMESTAMPING_OPT_STATS &&
		    !(val & SOF_TIMESTAMPING_OPT_TSONLY)) {
			ret = -EINVAL;
			break;
		}

		sk->sk_tsflags = val;
		if (val & SOF_TIMESTAMPING_RX_SOFTWARE)
			sock_enable_timestamp(sk,
					      SOCK_TIMESTAMPING_RX_SOFTWARE);
		else
			sock_disable_timestamp(sk,
					       (1UL << SOCK_TIMESTAMPING_RX_SOFTWARE));
		break;

	case SO_RCVLOWAT:
		if (val < 0)
			val = INT_MAX;
		sk->sk_rcvlowat = val ? : 1;
		break;

	case SO_RCVTIMEO:
		ret = sock_set_timeout(&sk->sk_rcvtimeo, optval, optlen);
		break;

	case SO_SNDTIMEO:
		ret = sock_set_timeout(&sk->sk_sndtimeo, optval, optlen);
		break;

	case SO_ATTACH_FILTER:
		ret = -EINVAL;
		if (optlen == sizeof(struct sock_fprog)) {
			struct sock_fprog fprog;

			ret = -EFAULT;
			if (copy_from_user(&fprog, optval, sizeof(fprog)))
				break;

			ret = sk_attach_filter(&fprog, sk);
		}
		break;

	case SO_ATTACH_BPF:
		ret = -EINVAL;
		if (optlen == sizeof(u32)) {
			u32 ufd;

			ret = -EFAULT;
			if (copy_from_user(&ufd, optval, sizeof(ufd)))
				break;

			ret = sk_attach_bpf(ufd, sk);
		}
		break;

	case SO_ATTACH_REUSEPORT_CBPF:
		ret = -EINVAL;
		if (optlen == sizeof(struct sock_fprog)) {
			struct sock_fprog fprog;

			ret = -EFAULT;
			if (copy_from_user(&fprog, optval, sizeof(fprog)))
				break;

			ret = sk_reuseport_attach_filter(&fprog, sk);
		}
		break;

	case SO_ATTACH_REUSEPORT_EBPF:
		ret = -EINVAL;
		if (optlen == sizeof(u32)) {
			u32 ufd;

			ret = -EFAULT;
			if (copy_from_user(&ufd, optval, sizeof(ufd)))
				break;

			ret = sk_reuseport_attach_bpf(ufd, sk);
		}
		break;

	case SO_DETACH_FILTER:
		ret = sk_detach_filter(sk);
		break;

	case SO_LOCK_FILTER:
		if (sock_flag(sk, SOCK_FILTER_LOCKED) && !valbool)
			ret = -EPERM;
		else
			sock_valbool_flag(sk, SOCK_FILTER_LOCKED, valbool);
		break;

	case SO_PASSSEC:
		if (valbool)
			set_bit(SOCK_PASSSEC, &sock->flags);
		else
			clear_bit(SOCK_PASSSEC, &sock->flags);
		break;
	case SO_MARK:
		if (!ns_capable(sock_net(sk)->user_ns, CAP_NET_ADMIN))
			ret = -EPERM;
		else
			sk->sk_mark = val;
		break;

	case SO_RXQ_OVFL:
		sock_valbool_flag(sk, SOCK_RXQ_OVFL, valbool);
		break;

	case SO_WIFI_STATUS:
		sock_valbool_flag(sk, SOCK_WIFI_STATUS, valbool);
		break;

	case SO_PEEK_OFF:
		if (sock->ops->set_peek_off)
			ret = sock->ops->set_peek_off(sk, val);
		else
			ret = -EOPNOTSUPP;
		break;

	case SO_NOFCS:
		sock_valbool_flag(sk, SOCK_NOFCS, valbool);
		break;

	case SO_SELECT_ERR_QUEUE:
		sock_valbool_flag(sk, SOCK_SELECT_ERR_QUEUE, valbool);
		break;

#ifdef CONFIG_NET_RX_BUSY_POLL
	case SO_BUSY_POLL:
		/* allow unprivileged users to decrease the value */
		if ((val > sk->sk_ll_usec) && !capable(CAP_NET_ADMIN))
			ret = -EPERM;
		else {
			if (val < 0)
				ret = -EINVAL;
			else
				sk->sk_ll_usec = val;
		}
		break;
#endif

	case SO_MAX_PACING_RATE:
		if (val != ~0U)
			cmpxchg(&sk->sk_pacing_status,
				SK_PACING_NONE,
				SK_PACING_NEEDED);
		sk->sk_max_pacing_rate = val;
		sk->sk_pacing_rate = min(sk->sk_pacing_rate,
					 sk->sk_max_pacing_rate);
		break;

	case SO_INCOMING_CPU:
		sk->sk_incoming_cpu = val;
		break;

	case SO_CNX_ADVICE:
		if (val == 1)
			dst_negative_advice(sk);
		break;

	case SO_ZEROCOPY:
		if (sk->sk_family != PF_INET && sk->sk_family != PF_INET6)
			ret = -ENOTSUPP;
		else if (sk->sk_protocol != IPPROTO_TCP)
			ret = -ENOTSUPP;
		else if (sk->sk_state != TCP_CLOSE)
			ret = -EBUSY;
		else if (val < 0 || val > 1)
			ret = -EINVAL;
		else
			sock_valbool_flag(sk, SOCK_ZEROCOPY, valbool);
		break;

	default:
		ret = -ENOPROTOOPT;
		break;
	}
	release_sock(sk);
	return ret;
}
EXPORT_SYMBOL(sock_setsockopt);


static void cred_to_ucred(struct pid *pid, const struct cred *cred,
			  struct ucred *ucred)
{
	ucred->pid = pid_vnr(pid);
	ucred->uid = ucred->gid = -1;
	if (cred) {
		struct user_namespace *current_ns = current_user_ns();

		ucred->uid = from_kuid_munged(current_ns, cred->euid);
		ucred->gid = from_kgid_munged(current_ns, cred->egid);
	}
}

static int groups_to_user(gid_t __user *dst, const struct group_info *src)
{
	struct user_namespace *user_ns = current_user_ns();
	int i;

	for (i = 0; i < src->ngroups; i++)
		if (put_user(from_kgid_munged(user_ns, src->gid[i]), dst + i))
			return -EFAULT;

	return 0;
}

int sock_getsockopt(struct socket *sock, int level, int optname,
		    char __user *optval, int __user *optlen)
{
	struct sock *sk = sock->sk;

	union {
		int val;
		u64 val64;
		struct linger ling;
		struct timeval tm;
	} v;

	int lv = sizeof(int);
	int len;

	if (get_user(len, optlen))
		return -EFAULT;
	if (len < 0)
		return -EINVAL;

	memset(&v, 0, sizeof(v));

	switch (optname) {
	case SO_DEBUG:
		v.val = sock_flag(sk, SOCK_DBG);
		break;

	case SO_DONTROUTE:
		v.val = sock_flag(sk, SOCK_LOCALROUTE);
		break;

	case SO_BROADCAST:
		v.val = sock_flag(sk, SOCK_BROADCAST);
		break;

	case SO_SNDBUF:
		v.val = sk->sk_sndbuf;
		break;

	case SO_RCVBUF:
		v.val = sk->sk_rcvbuf;
		break;

	case SO_REUSEADDR:
		v.val = sk->sk_reuse;
		break;

	case SO_REUSEPORT:
		v.val = sk->sk_reuseport;
		break;

	case SO_KEEPALIVE:
		v.val = sock_flag(sk, SOCK_KEEPOPEN);
		break;

	case SO_TYPE:
		v.val = sk->sk_type;
		break;

	case SO_PROTOCOL:
		v.val = sk->sk_protocol;
		break;

	case SO_DOMAIN:
		v.val = sk->sk_family;
		break;

	case SO_ERROR:
		v.val = -sock_error(sk);
		if (v.val == 0)
			v.val = xchg(&sk->sk_err_soft, 0);
		break;

	case SO_OOBINLINE:
		v.val = sock_flag(sk, SOCK_URGINLINE);
		break;

	case SO_NO_CHECK:
		v.val = sk->sk_no_check_tx;
		break;

	case SO_PRIORITY:
		v.val = sk->sk_priority;
		break;

	case SO_LINGER:
		lv		= sizeof(v.ling);
		v.ling.l_onoff	= sock_flag(sk, SOCK_LINGER);
		v.ling.l_linger	= sk->sk_lingertime / HZ;
		break;

	case SO_BSDCOMPAT:
		sock_warn_obsolete_bsdism("getsockopt");
		break;

	case SO_TIMESTAMP:
		v.val = sock_flag(sk, SOCK_RCVTSTAMP) &&
				!sock_flag(sk, SOCK_RCVTSTAMPNS);
		break;

	case SO_TIMESTAMPNS:
		v.val = sock_flag(sk, SOCK_RCVTSTAMPNS);
		break;

	case SO_TIMESTAMPING:
		v.val = sk->sk_tsflags;
		break;

	case SO_RCVTIMEO:
		lv = sizeof(struct timeval);
		if (sk->sk_rcvtimeo == MAX_SCHEDULE_TIMEOUT) {
			v.tm.tv_sec = 0;
			v.tm.tv_usec = 0;
		} else {
			v.tm.tv_sec = sk->sk_rcvtimeo / HZ;
			v.tm.tv_usec = ((sk->sk_rcvtimeo % HZ) * USEC_PER_SEC) / HZ;
		}
		break;

	case SO_SNDTIMEO:
		lv = sizeof(struct timeval);
		if (sk->sk_sndtimeo == MAX_SCHEDULE_TIMEOUT) {
			v.tm.tv_sec = 0;
			v.tm.tv_usec = 0;
		} else {
			v.tm.tv_sec = sk->sk_sndtimeo / HZ;
			v.tm.tv_usec = ((sk->sk_sndtimeo % HZ) * USEC_PER_SEC) / HZ;
		}
		break;

	case SO_RCVLOWAT:
		v.val = sk->sk_rcvlowat;
		break;

	case SO_SNDLOWAT:
		v.val = 1;
		break;

	case SO_PASSCRED:
		v.val = !!test_bit(SOCK_PASSCRED, &sock->flags);
		break;

	case SO_PEERCRED:
	{
		struct ucred peercred;
		if (len > sizeof(peercred))
			len = sizeof(peercred);
		cred_to_ucred(sk->sk_peer_pid, sk->sk_peer_cred, &peercred);
		if (copy_to_user(optval, &peercred, len))
			return -EFAULT;
		goto lenout;
	}

	case SO_PEERGROUPS:
	{
		int ret, n;

		if (!sk->sk_peer_cred)
			return -ENODATA;

		n = sk->sk_peer_cred->group_info->ngroups;
		if (len < n * sizeof(gid_t)) {
			len = n * sizeof(gid_t);
			return put_user(len, optlen) ? -EFAULT : -ERANGE;
		}
		len = n * sizeof(gid_t);

		ret = groups_to_user((gid_t __user *)optval,
				     sk->sk_peer_cred->group_info);
		if (ret)
			return ret;
		goto lenout;
	}

	case SO_PEERNAME:
	{
		char address[128];

		if (sock->ops->getname(sock, (struct sockaddr *)address, &lv, 2))
			return -ENOTCONN;
		if (lv < len)
			return -EINVAL;
		if (copy_to_user(optval, address, len))
			return -EFAULT;
		goto lenout;
	}

	/* Dubious BSD thing... Probably nobody even uses it, but
	 * the UNIX standard wants it for whatever reason... -DaveM
	 */
	case SO_ACCEPTCONN:
		v.val = sk->sk_state == TCP_LISTEN;
		break;

	case SO_PASSSEC:
		v.val = !!test_bit(SOCK_PASSSEC, &sock->flags);
		break;

	case SO_PEERSEC:
		return security_socket_getpeersec_stream(sock, optval, optlen, len);

	case SO_MARK:
		v.val = sk->sk_mark;
		break;

	case SO_RXQ_OVFL:
		v.val = sock_flag(sk, SOCK_RXQ_OVFL);
		break;

	case SO_WIFI_STATUS:
		v.val = sock_flag(sk, SOCK_WIFI_STATUS);
		break;

	case SO_PEEK_OFF:
		if (!sock->ops->set_peek_off)
			return -EOPNOTSUPP;

		v.val = sk->sk_peek_off;
		break;
	case SO_NOFCS:
		v.val = sock_flag(sk, SOCK_NOFCS);
		break;

	case SO_BINDTODEVICE:
		return sock_getbindtodevice(sk, optval, optlen, len);

	case SO_GET_FILTER:
		len = sk_get_filter(sk, (struct sock_filter __user *)optval, len);
		if (len < 0)
			return len;

		goto lenout;

	case SO_LOCK_FILTER:
		v.val = sock_flag(sk, SOCK_FILTER_LOCKED);
		break;

	case SO_BPF_EXTENSIONS:
		v.val = bpf_tell_extensions();
		break;

	case SO_SELECT_ERR_QUEUE:
		v.val = sock_flag(sk, SOCK_SELECT_ERR_QUEUE);
		break;

#ifdef CONFIG_NET_RX_BUSY_POLL
	case SO_BUSY_POLL:
		v.val = sk->sk_ll_usec;
		break;
#endif

	case SO_MAX_PACING_RATE:
		v.val = sk->sk_max_pacing_rate;
		break;

	case SO_INCOMING_CPU:
		v.val = sk->sk_incoming_cpu;
		break;

	case SO_MEMINFO:
	{
		u32 meminfo[SK_MEMINFO_VARS];

		if (get_user(len, optlen))
			return -EFAULT;

		sk_get_meminfo(sk, meminfo);

		len = min_t(unsigned int, len, sizeof(meminfo));
		if (copy_to_user(optval, &meminfo, len))
			return -EFAULT;

		goto lenout;
	}

#ifdef CONFIG_NET_RX_BUSY_POLL
	case SO_INCOMING_NAPI_ID:
		v.val = READ_ONCE(sk->sk_napi_id);

		/* aggregate non-NAPI IDs down to 0 */
		if (v.val < MIN_NAPI_ID)
			v.val = 0;

		break;
#endif

	case SO_COOKIE:
		lv = sizeof(u64);
		if (len < lv)
			return -EINVAL;
		v.val64 = sock_gen_cookie(sk);
		break;

	case SO_ZEROCOPY:
		v.val = sock_flag(sk, SOCK_ZEROCOPY);
		break;

	default:
		/* We implement the SO_SNDLOWAT etc to not be settable
		 * (1003.1g 7).
		 */
		return -ENOPROTOOPT;
	}

	if (len > lv)
		len = lv;
	if (copy_to_user(optval, &v, len))
		return -EFAULT;
lenout:
	if (put_user(len, optlen))
		return -EFAULT;
	return 0;
}

/*
 * Initialize an sk_lock.
 *
 * (We also register the sk_lock with the lock validator.)
 */
static inline void sock_lock_init(struct sock *sk)
{
#ifdef CONFIG_MPTCP
	/* Reclassify the lock-class for subflows */
	if (sk->sk_type == SOCK_STREAM && sk->sk_protocol == IPPROTO_TCP)
		if (mptcp(tcp_sk(sk)) || tcp_sk(sk)->is_master_sk) {
			sock_lock_init_class_and_name(sk, meta_slock_key_name,
						      &meta_slock_key,
						      meta_key_name,
						      &meta_key);

			/* We don't yet have the mptcp-point.
			 * Thus we still need inet_sock_destruct
			 */
			sk->sk_destruct = inet_sock_destruct;
			return;
		}
#endif

	if (sk->sk_kern_sock)
		sock_lock_init_class_and_name(
			sk,
			af_family_kern_slock_key_strings[sk->sk_family],
			af_family_kern_slock_keys + sk->sk_family,
			af_family_kern_key_strings[sk->sk_family],
			af_family_kern_keys + sk->sk_family);
	else
		sock_lock_init_class_and_name(
			sk,
			af_family_slock_key_strings[sk->sk_family],
			af_family_slock_keys + sk->sk_family,
			af_family_key_strings[sk->sk_family],
			af_family_keys + sk->sk_family);
}

/*
 * Copy all fields from osk to nsk but nsk->sk_refcnt must not change yet,
 * even temporarly, because of RCU lookups. sk_node should also be left as is.
 * We must not copy fields between sk_dontcopy_begin and sk_dontcopy_end
 */
static void sock_copy(struct sock *nsk, const struct sock *osk)
{
#ifdef CONFIG_SECURITY_NETWORK
	void *sptr = nsk->sk_security;
#endif
	memcpy(nsk, osk, offsetof(struct sock, sk_dontcopy_begin));

	memcpy(&nsk->sk_dontcopy_end, &osk->sk_dontcopy_end,
	       osk->sk_prot->obj_size - offsetof(struct sock, sk_dontcopy_end));

#ifdef CONFIG_SECURITY_NETWORK
	nsk->sk_security = sptr;
	security_sk_clone(osk, nsk);
#endif
}

static struct sock *sk_prot_alloc(struct proto *prot, gfp_t priority,
		int family)
{
	struct sock *sk;
	struct kmem_cache *slab;

	slab = prot->slab;
	if (slab != NULL) {
		sk = kmem_cache_alloc(slab, priority & ~__GFP_ZERO);
		if (!sk)
			return sk;
		if (priority & __GFP_ZERO) {
			if (prot->clear_sk)
				prot->clear_sk(sk, prot->obj_size);
			else
				sk_prot_clear_nulls(sk, prot->obj_size);
		}
	} else
		sk = kmalloc(prot->obj_size, priority);

	if (sk != NULL) {
		if (security_sk_alloc(sk, family, priority))
			goto out_free;

		if (!try_module_get(prot->owner))
			goto out_free_sec;
		sk_tx_queue_clear(sk);
	}

	return sk;

out_free_sec:
	security_sk_free(sk);
out_free:
	if (slab != NULL)
		kmem_cache_free(slab, sk);
	else
		kfree(sk);
	return NULL;
}

static void sk_prot_free(struct proto *prot, struct sock *sk)
{
	struct kmem_cache *slab;
	struct module *owner;

	owner = prot->owner;
	slab = prot->slab;

	cgroup_sk_free(&sk->sk_cgrp_data);
	mem_cgroup_sk_free(sk);
	security_sk_free(sk);
	if (slab != NULL)
		kmem_cache_free(slab, sk);
	else
		kfree(sk);
	module_put(owner);
}

/**
 *	sk_alloc - All socket objects are allocated here
 *	@net: the applicable net namespace
 *	@family: protocol family
 *	@priority: for allocation (%GFP_KERNEL, %GFP_ATOMIC, etc)
 *	@prot: struct proto associated with this new sock instance
 *	@kern: is this to be a kernel socket?
 */
struct sock *sk_alloc(struct net *net, int family, gfp_t priority,
		      struct proto *prot, int kern)
{
	struct sock *sk;

	sk = sk_prot_alloc(prot, priority | __GFP_ZERO, family);
	if (sk) {
		sk->sk_family = family;
		/*
		 * See comment in struct sock definition to understand
		 * why we need sk_prot_creator -acme
		 */
		sk->sk_prot = sk->sk_prot_creator = prot;
		sk->sk_kern_sock = kern;
		sock_lock_init(sk);
		sk->sk_net_refcnt = kern ? 0 : 1;
		if (likely(sk->sk_net_refcnt)) {
			get_net(net);
			sock_inuse_add(net, 1);
		}

		sock_net_set(sk, net);
		refcount_set(&sk->sk_wmem_alloc, 1);

		mem_cgroup_sk_alloc(sk);
		cgroup_sk_alloc(&sk->sk_cgrp_data);
		sock_update_classid(&sk->sk_cgrp_data);
		sock_update_netprioidx(&sk->sk_cgrp_data);
	}

	return sk;
}
EXPORT_SYMBOL(sk_alloc);

/* Sockets having SOCK_RCU_FREE will call this function after one RCU
 * grace period. This is the case for UDP sockets and TCP listeners.
 */
static void __sk_destruct(struct rcu_head *head)
{
	struct sock *sk = container_of(head, struct sock, sk_rcu);
	struct sk_filter *filter;

	if (sk->sk_destruct)
		sk->sk_destruct(sk);

	filter = rcu_dereference_check(sk->sk_filter,
				       refcount_read(&sk->sk_wmem_alloc) == 0);
	if (filter) {
		sk_filter_uncharge(sk, filter);
		RCU_INIT_POINTER(sk->sk_filter, NULL);
	}
	if (rcu_access_pointer(sk->sk_reuseport_cb))
		reuseport_detach_sock(sk);

	sock_disable_timestamp(sk, SK_FLAGS_TIMESTAMP);

	if (atomic_read(&sk->sk_omem_alloc))
		pr_debug("%s: optmem leakage (%d bytes) detected\n",
			 __func__, atomic_read(&sk->sk_omem_alloc));

	if (sk->sk_frag.page) {
		put_page(sk->sk_frag.page);
		sk->sk_frag.page = NULL;
	}

	if (sk->sk_peer_cred)
		put_cred(sk->sk_peer_cred);
	put_pid(sk->sk_peer_pid);
	if (likely(sk->sk_net_refcnt))
		put_net(sock_net(sk));
	sk_prot_free(sk->sk_prot_creator, sk);
}

void sk_destruct(struct sock *sk)
{
	if (sock_flag(sk, SOCK_RCU_FREE))
		call_rcu(&sk->sk_rcu, __sk_destruct);
	else
		__sk_destruct(&sk->sk_rcu);
}

static void __sk_free(struct sock *sk)
{
	if (likely(sk->sk_net_refcnt))
		sock_inuse_add(sock_net(sk), -1);

	if (unlikely(sock_diag_has_destroy_listeners(sk) && sk->sk_net_refcnt))
		sock_diag_broadcast_destroy(sk);
	else
		sk_destruct(sk);
}

void sk_free(struct sock *sk)
{
	/*
	 * We subtract one from sk_wmem_alloc and can know if
	 * some packets are still in some tx queue.
	 * If not null, sock_wfree() will call __sk_free(sk) later
	 */
	if (refcount_dec_and_test(&sk->sk_wmem_alloc))
		__sk_free(sk);
}
EXPORT_SYMBOL(sk_free);

static void sk_init_common(struct sock *sk)
{
	skb_queue_head_init(&sk->sk_receive_queue);
	skb_queue_head_init(&sk->sk_write_queue);
	skb_queue_head_init(&sk->sk_error_queue);

	rwlock_init(&sk->sk_callback_lock);
	lockdep_set_class_and_name(&sk->sk_receive_queue.lock,
			af_rlock_keys + sk->sk_family,
			af_family_rlock_key_strings[sk->sk_family]);
	lockdep_set_class_and_name(&sk->sk_write_queue.lock,
			af_wlock_keys + sk->sk_family,
			af_family_wlock_key_strings[sk->sk_family]);
	lockdep_set_class_and_name(&sk->sk_error_queue.lock,
			af_elock_keys + sk->sk_family,
			af_family_elock_key_strings[sk->sk_family]);
	lockdep_set_class_and_name(&sk->sk_callback_lock,
			af_callback_keys + sk->sk_family,
			af_family_clock_key_strings[sk->sk_family]);
}

/**
 *	sk_clone_lock - clone a socket, and lock its clone
 *	@sk: the socket to clone
 *	@priority: for allocation (%GFP_KERNEL, %GFP_ATOMIC, etc)
 *
 *	Caller must unlock socket even in error path (bh_unlock_sock(newsk))
 */
struct sock *sk_clone_lock(const struct sock *sk, const gfp_t priority)
{
	struct sock *newsk;
	bool is_charged = true;

	newsk = sk_prot_alloc(sk->sk_prot, priority, sk->sk_family);
	if (newsk != NULL) {
		struct sk_filter *filter;

		sock_copy(newsk, sk);

		newsk->sk_prot_creator = sk->sk_prot;

		/* SANITY */
		if (likely(newsk->sk_net_refcnt))
			get_net(sock_net(newsk));
		sk_node_init(&newsk->sk_node);
		sock_lock_init(newsk);
		bh_lock_sock(newsk);
		newsk->sk_backlog.head	= newsk->sk_backlog.tail = NULL;
		newsk->sk_backlog.len = 0;

		atomic_set(&newsk->sk_rmem_alloc, 0);
		/*
		 * sk_wmem_alloc set to one (see sk_free() and sock_wfree())
		 */
		refcount_set(&newsk->sk_wmem_alloc, 1);
		atomic_set(&newsk->sk_omem_alloc, 0);
		sk_init_common(newsk);

		newsk->sk_dst_cache	= NULL;
		newsk->sk_dst_pending_confirm = 0;
		newsk->sk_wmem_queued	= 0;
		newsk->sk_forward_alloc = 0;
		atomic_set(&newsk->sk_drops, 0);
		newsk->sk_send_head	= NULL;
		newsk->sk_userlocks	= sk->sk_userlocks & ~SOCK_BINDPORT_LOCK;
		atomic_set(&newsk->sk_zckey, 0);

		sock_reset_flag(newsk, SOCK_DONE);
<<<<<<< HEAD
		sock_reset_flag(newsk, SOCK_MPTCP);
=======
		mem_cgroup_sk_alloc(newsk);
>>>>>>> 7928b2cb
		cgroup_sk_alloc(&newsk->sk_cgrp_data);

		rcu_read_lock();
		filter = rcu_dereference(sk->sk_filter);
		if (filter != NULL)
			/* though it's an empty new sock, the charging may fail
			 * if sysctl_optmem_max was changed between creation of
			 * original socket and cloning
			 */
			is_charged = sk_filter_charge(newsk, filter);
		RCU_INIT_POINTER(newsk->sk_filter, filter);
		rcu_read_unlock();

		if (unlikely(!is_charged || xfrm_sk_clone_policy(newsk, sk))) {
			/* We need to make sure that we don't uncharge the new
			 * socket if we couldn't charge it in the first place
			 * as otherwise we uncharge the parent's filter.
			 */
			if (!is_charged)
				RCU_INIT_POINTER(newsk->sk_filter, NULL);
			sk_free_unlock_clone(newsk);
			newsk = NULL;
			goto out;
		}
		RCU_INIT_POINTER(newsk->sk_reuseport_cb, NULL);

		newsk->sk_err	   = 0;
		newsk->sk_err_soft = 0;
		newsk->sk_priority = 0;
		newsk->sk_incoming_cpu = raw_smp_processor_id();
		atomic64_set(&newsk->sk_cookie, 0);
		if (likely(newsk->sk_net_refcnt))
			sock_inuse_add(sock_net(newsk), 1);

		/*
		 * Before updating sk_refcnt, we must commit prior changes to memory
		 * (Documentation/RCU/rculist_nulls.txt for details)
		 */
		smp_wmb();
		refcount_set(&newsk->sk_refcnt, 2);

		/*
		 * Increment the counter in the same struct proto as the master
		 * sock (sk_refcnt_debug_inc uses newsk->sk_prot->socks, that
		 * is the same as sk->sk_prot->socks, as this field was copied
		 * with memcpy).
		 *
		 * This _changes_ the previous behaviour, where
		 * tcp_create_openreq_child always was incrementing the
		 * equivalent to tcp_prot->socks (inet_sock_nr), so this have
		 * to be taken into account in all callers. -acme
		 */
		sk_refcnt_debug_inc(newsk);
		sk_set_socket(newsk, NULL);
		newsk->sk_wq = NULL;

		if (newsk->sk_prot->sockets_allocated)
			sk_sockets_allocated_inc(newsk);

		if (sock_needs_netstamp(sk) &&
		    newsk->sk_flags & SK_FLAGS_TIMESTAMP)
			net_enable_timestamp();
	}
out:
	return newsk;
}
EXPORT_SYMBOL_GPL(sk_clone_lock);

void sk_free_unlock_clone(struct sock *sk)
{
	/* It is still raw copy of parent, so invalidate
	 * destructor and make plain sk_free() */
	sk->sk_destruct = NULL;
	bh_unlock_sock(sk);
	sk_free(sk);
}
EXPORT_SYMBOL_GPL(sk_free_unlock_clone);

void sk_setup_caps(struct sock *sk, struct dst_entry *dst)
{
	u32 max_segs = 1;

	sk_dst_set(sk, dst);
	sk->sk_route_caps = dst->dev->features;
	if (sk->sk_route_caps & NETIF_F_GSO)
		sk->sk_route_caps |= NETIF_F_GSO_SOFTWARE;
	sk->sk_route_caps &= ~sk->sk_route_nocaps;
	if (sk_can_gso(sk)) {
		if (dst->header_len && !xfrm_dst_offload_ok(dst)) {
			sk->sk_route_caps &= ~NETIF_F_GSO_MASK;
		} else {
			sk->sk_route_caps |= NETIF_F_SG | NETIF_F_HW_CSUM;
			sk->sk_gso_max_size = dst->dev->gso_max_size;
			max_segs = max_t(u32, dst->dev->gso_max_segs, 1);
		}
	}
	sk->sk_gso_max_segs = max_segs;
}
EXPORT_SYMBOL_GPL(sk_setup_caps);

/*
 *	Simple resource managers for sockets.
 */


/*
 * Write buffer destructor automatically called from kfree_skb.
 */
void sock_wfree(struct sk_buff *skb)
{
	struct sock *sk = skb->sk;
	unsigned int len = skb->truesize;

	if (!sock_flag(sk, SOCK_USE_WRITE_QUEUE)) {
		/*
		 * Keep a reference on sk_wmem_alloc, this will be released
		 * after sk_write_space() call
		 */
		WARN_ON(refcount_sub_and_test(len - 1, &sk->sk_wmem_alloc));
		sk->sk_write_space(sk);
		len = 1;
	}
	/*
	 * if sk_wmem_alloc reaches 0, we must finish what sk_free()
	 * could not do because of in-flight packets
	 */
	if (refcount_sub_and_test(len, &sk->sk_wmem_alloc))
		__sk_free(sk);
}
EXPORT_SYMBOL(sock_wfree);

/* This variant of sock_wfree() is used by TCP,
 * since it sets SOCK_USE_WRITE_QUEUE.
 */
void __sock_wfree(struct sk_buff *skb)
{
	struct sock *sk = skb->sk;

	if (refcount_sub_and_test(skb->truesize, &sk->sk_wmem_alloc))
		__sk_free(sk);
}

void skb_set_owner_w(struct sk_buff *skb, struct sock *sk)
{
	skb_orphan(skb);
	skb->sk = sk;
#ifdef CONFIG_INET
	if (unlikely(!sk_fullsock(sk))) {
		skb->destructor = sock_edemux;
		sock_hold(sk);
		return;
	}
#endif
	skb->destructor = sock_wfree;
	skb_set_hash_from_sk(skb, sk);
	/*
	 * We used to take a refcount on sk, but following operation
	 * is enough to guarantee sk_free() wont free this sock until
	 * all in-flight packets are completed
	 */
	refcount_add(skb->truesize, &sk->sk_wmem_alloc);
}
EXPORT_SYMBOL(skb_set_owner_w);

/* This helper is used by netem, as it can hold packets in its
 * delay queue. We want to allow the owner socket to send more
 * packets, as if they were already TX completed by a typical driver.
 * But we also want to keep skb->sk set because some packet schedulers
 * rely on it (sch_fq for example).
 */
void skb_orphan_partial(struct sk_buff *skb)
{
	if (skb_is_tcp_pure_ack(skb))
		return;

	if (skb->destructor == sock_wfree
#ifdef CONFIG_INET
	    || skb->destructor == tcp_wfree
#endif
		) {
		struct sock *sk = skb->sk;

		if (refcount_inc_not_zero(&sk->sk_refcnt)) {
			WARN_ON(refcount_sub_and_test(skb->truesize, &sk->sk_wmem_alloc));
			skb->destructor = sock_efree;
		}
	} else {
		skb_orphan(skb);
	}
}
EXPORT_SYMBOL(skb_orphan_partial);

/*
 * Read buffer destructor automatically called from kfree_skb.
 */
void sock_rfree(struct sk_buff *skb)
{
	struct sock *sk = skb->sk;
	unsigned int len = skb->truesize;

	atomic_sub(len, &sk->sk_rmem_alloc);
	sk_mem_uncharge(sk, len);
}
EXPORT_SYMBOL(sock_rfree);

/*
 * Buffer destructor for skbs that are not used directly in read or write
 * path, e.g. for error handler skbs. Automatically called from kfree_skb.
 */
void sock_efree(struct sk_buff *skb)
{
	sock_put(skb->sk);
}
EXPORT_SYMBOL(sock_efree);

kuid_t sock_i_uid(struct sock *sk)
{
	kuid_t uid;

	read_lock_bh(&sk->sk_callback_lock);
	uid = sk->sk_socket ? SOCK_INODE(sk->sk_socket)->i_uid : GLOBAL_ROOT_UID;
	read_unlock_bh(&sk->sk_callback_lock);
	return uid;
}
EXPORT_SYMBOL(sock_i_uid);

unsigned long sock_i_ino(struct sock *sk)
{
	unsigned long ino;

	read_lock_bh(&sk->sk_callback_lock);
	ino = sk->sk_socket ? SOCK_INODE(sk->sk_socket)->i_ino : 0;
	read_unlock_bh(&sk->sk_callback_lock);
	return ino;
}
EXPORT_SYMBOL(sock_i_ino);

/*
 * Allocate a skb from the socket's send buffer.
 */
struct sk_buff *sock_wmalloc(struct sock *sk, unsigned long size, int force,
			     gfp_t priority)
{
	if (force || refcount_read(&sk->sk_wmem_alloc) < sk->sk_sndbuf) {
		struct sk_buff *skb = alloc_skb(size, priority);
		if (skb) {
			skb_set_owner_w(skb, sk);
			return skb;
		}
	}
	return NULL;
}
EXPORT_SYMBOL(sock_wmalloc);

static void sock_ofree(struct sk_buff *skb)
{
	struct sock *sk = skb->sk;

	atomic_sub(skb->truesize, &sk->sk_omem_alloc);
}

struct sk_buff *sock_omalloc(struct sock *sk, unsigned long size,
			     gfp_t priority)
{
	struct sk_buff *skb;

	/* small safe race: SKB_TRUESIZE may differ from final skb->truesize */
	if (atomic_read(&sk->sk_omem_alloc) + SKB_TRUESIZE(size) >
	    sysctl_optmem_max)
		return NULL;

	skb = alloc_skb(size, priority);
	if (!skb)
		return NULL;

	atomic_add(skb->truesize, &sk->sk_omem_alloc);
	skb->sk = sk;
	skb->destructor = sock_ofree;
	return skb;
}

/*
 * Allocate a memory block from the socket's option memory buffer.
 */
void *sock_kmalloc(struct sock *sk, int size, gfp_t priority)
{
	if ((unsigned int)size <= sysctl_optmem_max &&
	    atomic_read(&sk->sk_omem_alloc) + size < sysctl_optmem_max) {
		void *mem;
		/* First do the add, to avoid the race if kmalloc
		 * might sleep.
		 */
		atomic_add(size, &sk->sk_omem_alloc);
		mem = kmalloc(size, priority);
		if (mem)
			return mem;
		atomic_sub(size, &sk->sk_omem_alloc);
	}
	return NULL;
}
EXPORT_SYMBOL(sock_kmalloc);

/* Free an option memory block. Note, we actually want the inline
 * here as this allows gcc to detect the nullify and fold away the
 * condition entirely.
 */
static inline void __sock_kfree_s(struct sock *sk, void *mem, int size,
				  const bool nullify)
{
	if (WARN_ON_ONCE(!mem))
		return;
	if (nullify)
		kzfree(mem);
	else
		kfree(mem);
	atomic_sub(size, &sk->sk_omem_alloc);
}

void sock_kfree_s(struct sock *sk, void *mem, int size)
{
	__sock_kfree_s(sk, mem, size, false);
}
EXPORT_SYMBOL(sock_kfree_s);

void sock_kzfree_s(struct sock *sk, void *mem, int size)
{
	__sock_kfree_s(sk, mem, size, true);
}
EXPORT_SYMBOL(sock_kzfree_s);

/* It is almost wait_for_tcp_memory minus release_sock/lock_sock.
   I think, these locks should be removed for datagram sockets.
 */
static long sock_wait_for_wmem(struct sock *sk, long timeo)
{
	DEFINE_WAIT(wait);

	sk_clear_bit(SOCKWQ_ASYNC_NOSPACE, sk);
	for (;;) {
		if (!timeo)
			break;
		if (signal_pending(current))
			break;
		set_bit(SOCK_NOSPACE, &sk->sk_socket->flags);
		prepare_to_wait(sk_sleep(sk), &wait, TASK_INTERRUPTIBLE);
		if (refcount_read(&sk->sk_wmem_alloc) < sk->sk_sndbuf)
			break;
		if (sk->sk_shutdown & SEND_SHUTDOWN)
			break;
		if (sk->sk_err)
			break;
		timeo = schedule_timeout(timeo);
	}
	finish_wait(sk_sleep(sk), &wait);
	return timeo;
}


/*
 *	Generic send/receive buffer handlers
 */

struct sk_buff *sock_alloc_send_pskb(struct sock *sk, unsigned long header_len,
				     unsigned long data_len, int noblock,
				     int *errcode, int max_page_order)
{
	struct sk_buff *skb;
	long timeo;
	int err;

	timeo = sock_sndtimeo(sk, noblock);
	for (;;) {
		err = sock_error(sk);
		if (err != 0)
			goto failure;

		err = -EPIPE;
		if (sk->sk_shutdown & SEND_SHUTDOWN)
			goto failure;

		if (sk_wmem_alloc_get(sk) < sk->sk_sndbuf)
			break;

		sk_set_bit(SOCKWQ_ASYNC_NOSPACE, sk);
		set_bit(SOCK_NOSPACE, &sk->sk_socket->flags);
		err = -EAGAIN;
		if (!timeo)
			goto failure;
		if (signal_pending(current))
			goto interrupted;
		timeo = sock_wait_for_wmem(sk, timeo);
	}
	skb = alloc_skb_with_frags(header_len, data_len, max_page_order,
				   errcode, sk->sk_allocation);
	if (skb)
		skb_set_owner_w(skb, sk);
	return skb;

interrupted:
	err = sock_intr_errno(timeo);
failure:
	*errcode = err;
	return NULL;
}
EXPORT_SYMBOL(sock_alloc_send_pskb);

struct sk_buff *sock_alloc_send_skb(struct sock *sk, unsigned long size,
				    int noblock, int *errcode)
{
	return sock_alloc_send_pskb(sk, size, 0, noblock, errcode, 0);
}
EXPORT_SYMBOL(sock_alloc_send_skb);

int __sock_cmsg_send(struct sock *sk, struct msghdr *msg, struct cmsghdr *cmsg,
		     struct sockcm_cookie *sockc)
{
	u32 tsflags;

	switch (cmsg->cmsg_type) {
	case SO_MARK:
		if (!ns_capable(sock_net(sk)->user_ns, CAP_NET_ADMIN))
			return -EPERM;
		if (cmsg->cmsg_len != CMSG_LEN(sizeof(u32)))
			return -EINVAL;
		sockc->mark = *(u32 *)CMSG_DATA(cmsg);
		break;
	case SO_TIMESTAMPING:
		if (cmsg->cmsg_len != CMSG_LEN(sizeof(u32)))
			return -EINVAL;

		tsflags = *(u32 *)CMSG_DATA(cmsg);
		if (tsflags & ~SOF_TIMESTAMPING_TX_RECORD_MASK)
			return -EINVAL;

		sockc->tsflags &= ~SOF_TIMESTAMPING_TX_RECORD_MASK;
		sockc->tsflags |= tsflags;
		break;
	/* SCM_RIGHTS and SCM_CREDENTIALS are semantically in SOL_UNIX. */
	case SCM_RIGHTS:
	case SCM_CREDENTIALS:
		break;
	default:
		return -EINVAL;
	}
	return 0;
}
EXPORT_SYMBOL(__sock_cmsg_send);

int sock_cmsg_send(struct sock *sk, struct msghdr *msg,
		   struct sockcm_cookie *sockc)
{
	struct cmsghdr *cmsg;
	int ret;

	for_each_cmsghdr(cmsg, msg) {
		if (!CMSG_OK(msg, cmsg))
			return -EINVAL;
		if (cmsg->cmsg_level != SOL_SOCKET)
			continue;
		ret = __sock_cmsg_send(sk, msg, cmsg, sockc);
		if (ret)
			return ret;
	}
	return 0;
}
EXPORT_SYMBOL(sock_cmsg_send);

static void sk_enter_memory_pressure(struct sock *sk)
{
	if (!sk->sk_prot->enter_memory_pressure)
		return;

	sk->sk_prot->enter_memory_pressure(sk);
}

static void sk_leave_memory_pressure(struct sock *sk)
{
	if (sk->sk_prot->leave_memory_pressure) {
		sk->sk_prot->leave_memory_pressure(sk);
	} else {
		unsigned long *memory_pressure = sk->sk_prot->memory_pressure;

		if (memory_pressure && *memory_pressure)
			*memory_pressure = 0;
	}
}

/* On 32bit arches, an skb frag is limited to 2^15 */
#define SKB_FRAG_PAGE_ORDER	get_order(32768)

/**
 * skb_page_frag_refill - check that a page_frag contains enough room
 * @sz: minimum size of the fragment we want to get
 * @pfrag: pointer to page_frag
 * @gfp: priority for memory allocation
 *
 * Note: While this allocator tries to use high order pages, there is
 * no guarantee that allocations succeed. Therefore, @sz MUST be
 * less or equal than PAGE_SIZE.
 */
bool skb_page_frag_refill(unsigned int sz, struct page_frag *pfrag, gfp_t gfp)
{
	if (pfrag->page) {
		if (page_ref_count(pfrag->page) == 1) {
			pfrag->offset = 0;
			return true;
		}
		if (pfrag->offset + sz <= pfrag->size)
			return true;
		put_page(pfrag->page);
	}

	pfrag->offset = 0;
	if (SKB_FRAG_PAGE_ORDER) {
		/* Avoid direct reclaim but allow kswapd to wake */
		pfrag->page = alloc_pages((gfp & ~__GFP_DIRECT_RECLAIM) |
					  __GFP_COMP | __GFP_NOWARN |
					  __GFP_NORETRY,
					  SKB_FRAG_PAGE_ORDER);
		if (likely(pfrag->page)) {
			pfrag->size = PAGE_SIZE << SKB_FRAG_PAGE_ORDER;
			return true;
		}
	}
	pfrag->page = alloc_page(gfp);
	if (likely(pfrag->page)) {
		pfrag->size = PAGE_SIZE;
		return true;
	}
	return false;
}
EXPORT_SYMBOL(skb_page_frag_refill);

bool sk_page_frag_refill(struct sock *sk, struct page_frag *pfrag)
{
	if (likely(skb_page_frag_refill(32U, pfrag, sk->sk_allocation)))
		return true;

	sk_enter_memory_pressure(sk);
	sk_stream_moderate_sndbuf(sk);
	return false;
}
EXPORT_SYMBOL(sk_page_frag_refill);

static void __lock_sock(struct sock *sk)
	__releases(&sk->sk_lock.slock)
	__acquires(&sk->sk_lock.slock)
{
	DEFINE_WAIT(wait);

	for (;;) {
		prepare_to_wait_exclusive(&sk->sk_lock.wq, &wait,
					TASK_UNINTERRUPTIBLE);
		spin_unlock_bh(&sk->sk_lock.slock);
		schedule();
		spin_lock_bh(&sk->sk_lock.slock);
		if (!sock_owned_by_user(sk))
			break;
	}
	finish_wait(&sk->sk_lock.wq, &wait);
}

static void __release_sock(struct sock *sk)
	__releases(&sk->sk_lock.slock)
	__acquires(&sk->sk_lock.slock)
{
	struct sk_buff *skb, *next;

	while ((skb = sk->sk_backlog.head) != NULL) {
		sk->sk_backlog.head = sk->sk_backlog.tail = NULL;

		spin_unlock_bh(&sk->sk_lock.slock);

		do {
			next = skb->next;
			prefetch(next);
			WARN_ON_ONCE(skb_dst_is_noref(skb));
			skb->next = NULL;
			sk_backlog_rcv(sk, skb);

			cond_resched();

			skb = next;
		} while (skb != NULL);

		spin_lock_bh(&sk->sk_lock.slock);
	}

	/*
	 * Doing the zeroing here guarantee we can not loop forever
	 * while a wild producer attempts to flood us.
	 */
	sk->sk_backlog.len = 0;
}

void __sk_flush_backlog(struct sock *sk)
{
	spin_lock_bh(&sk->sk_lock.slock);
	__release_sock(sk);
	spin_unlock_bh(&sk->sk_lock.slock);
}

/**
 * sk_wait_data - wait for data to arrive at sk_receive_queue
 * @sk:    sock to wait on
 * @timeo: for how long
 * @skb:   last skb seen on sk_receive_queue
 *
 * Now socket state including sk->sk_err is changed only under lock,
 * hence we may omit checks after joining wait queue.
 * We check receive queue before schedule() only as optimization;
 * it is very likely that release_sock() added new data.
 */
int sk_wait_data(struct sock *sk, long *timeo, const struct sk_buff *skb)
{
	DEFINE_WAIT_FUNC(wait, woken_wake_function);
	int rc;

	add_wait_queue(sk_sleep(sk), &wait);
	sk_set_bit(SOCKWQ_ASYNC_WAITDATA, sk);
	rc = sk_wait_event(sk, timeo, skb_peek_tail(&sk->sk_receive_queue) != skb, &wait);
	sk_clear_bit(SOCKWQ_ASYNC_WAITDATA, sk);
	remove_wait_queue(sk_sleep(sk), &wait);
	return rc;
}
EXPORT_SYMBOL(sk_wait_data);

/**
 *	__sk_mem_raise_allocated - increase memory_allocated
 *	@sk: socket
 *	@size: memory size to allocate
 *	@amt: pages to allocate
 *	@kind: allocation type
 *
 *	Similar to __sk_mem_schedule(), but does not update sk_forward_alloc
 */
int __sk_mem_raise_allocated(struct sock *sk, int size, int amt, int kind)
{
	struct proto *prot = sk->sk_prot;
	long allocated = sk_memory_allocated_add(sk, amt);

	if (mem_cgroup_sockets_enabled && sk->sk_memcg &&
	    !mem_cgroup_charge_skmem(sk->sk_memcg, amt))
		goto suppress_allocation;

	/* Under limit. */
	if (allocated <= sk_prot_mem_limits(sk, 0)) {
		sk_leave_memory_pressure(sk);
		return 1;
	}

	/* Under pressure. */
	if (allocated > sk_prot_mem_limits(sk, 1))
		sk_enter_memory_pressure(sk);

	/* Over hard limit. */
	if (allocated > sk_prot_mem_limits(sk, 2))
		goto suppress_allocation;

	/* guarantee minimum buffer size under pressure */
	if (kind == SK_MEM_RECV) {
		if (atomic_read(&sk->sk_rmem_alloc) < sk_get_rmem0(sk, prot))
			return 1;

	} else { /* SK_MEM_SEND */
		int wmem0 = sk_get_wmem0(sk, prot);

		if (sk->sk_type == SOCK_STREAM) {
			if (sk->sk_wmem_queued < wmem0)
				return 1;
		} else if (refcount_read(&sk->sk_wmem_alloc) < wmem0) {
				return 1;
		}
	}

	if (sk_has_memory_pressure(sk)) {
		int alloc;

		if (!sk_under_memory_pressure(sk))
			return 1;
		alloc = sk_sockets_allocated_read_positive(sk);
		if (sk_prot_mem_limits(sk, 2) > alloc *
		    sk_mem_pages(sk->sk_wmem_queued +
				 atomic_read(&sk->sk_rmem_alloc) +
				 sk->sk_forward_alloc))
			return 1;
	}

suppress_allocation:

	if (kind == SK_MEM_SEND && sk->sk_type == SOCK_STREAM) {
		sk_stream_moderate_sndbuf(sk);

		/* Fail only if socket is _under_ its sndbuf.
		 * In this case we cannot block, so that we have to fail.
		 */
		if (sk->sk_wmem_queued + size >= sk->sk_sndbuf)
			return 1;
	}

	trace_sock_exceed_buf_limit(sk, prot, allocated);

	sk_memory_allocated_sub(sk, amt);

	if (mem_cgroup_sockets_enabled && sk->sk_memcg)
		mem_cgroup_uncharge_skmem(sk->sk_memcg, amt);

	return 0;
}
EXPORT_SYMBOL(__sk_mem_raise_allocated);

/**
 *	__sk_mem_schedule - increase sk_forward_alloc and memory_allocated
 *	@sk: socket
 *	@size: memory size to allocate
 *	@kind: allocation type
 *
 *	If kind is SK_MEM_SEND, it means wmem allocation. Otherwise it means
 *	rmem allocation. This function assumes that protocols which have
 *	memory_pressure use sk_wmem_queued as write buffer accounting.
 */
int __sk_mem_schedule(struct sock *sk, int size, int kind)
{
	int ret, amt = sk_mem_pages(size);

	sk->sk_forward_alloc += amt << SK_MEM_QUANTUM_SHIFT;
	ret = __sk_mem_raise_allocated(sk, size, amt, kind);
	if (!ret)
		sk->sk_forward_alloc -= amt << SK_MEM_QUANTUM_SHIFT;
	return ret;
}
EXPORT_SYMBOL(__sk_mem_schedule);

/**
 *	__sk_mem_reduce_allocated - reclaim memory_allocated
 *	@sk: socket
 *	@amount: number of quanta
 *
 *	Similar to __sk_mem_reclaim(), but does not update sk_forward_alloc
 */
void __sk_mem_reduce_allocated(struct sock *sk, int amount)
{
	sk_memory_allocated_sub(sk, amount);

	if (mem_cgroup_sockets_enabled && sk->sk_memcg)
		mem_cgroup_uncharge_skmem(sk->sk_memcg, amount);

	if (sk_under_memory_pressure(sk) &&
	    (sk_memory_allocated(sk) < sk_prot_mem_limits(sk, 0)))
		sk_leave_memory_pressure(sk);
}
EXPORT_SYMBOL(__sk_mem_reduce_allocated);

/**
 *	__sk_mem_reclaim - reclaim sk_forward_alloc and memory_allocated
 *	@sk: socket
 *	@amount: number of bytes (rounded down to a SK_MEM_QUANTUM multiple)
 */
void __sk_mem_reclaim(struct sock *sk, int amount)
{
	amount >>= SK_MEM_QUANTUM_SHIFT;
	sk->sk_forward_alloc -= amount << SK_MEM_QUANTUM_SHIFT;
	__sk_mem_reduce_allocated(sk, amount);
}
EXPORT_SYMBOL(__sk_mem_reclaim);

int sk_set_peek_off(struct sock *sk, int val)
{
	sk->sk_peek_off = val;
	return 0;
}
EXPORT_SYMBOL_GPL(sk_set_peek_off);

/*
 * Set of default routines for initialising struct proto_ops when
 * the protocol does not support a particular function. In certain
 * cases where it makes no sense for a protocol to have a "do nothing"
 * function, some default processing is provided.
 */

int sock_no_bind(struct socket *sock, struct sockaddr *saddr, int len)
{
	return -EOPNOTSUPP;
}
EXPORT_SYMBOL(sock_no_bind);

int sock_no_connect(struct socket *sock, struct sockaddr *saddr,
		    int len, int flags)
{
	return -EOPNOTSUPP;
}
EXPORT_SYMBOL(sock_no_connect);

int sock_no_socketpair(struct socket *sock1, struct socket *sock2)
{
	return -EOPNOTSUPP;
}
EXPORT_SYMBOL(sock_no_socketpair);

int sock_no_accept(struct socket *sock, struct socket *newsock, int flags,
		   bool kern)
{
	return -EOPNOTSUPP;
}
EXPORT_SYMBOL(sock_no_accept);

int sock_no_getname(struct socket *sock, struct sockaddr *saddr,
		    int *len, int peer)
{
	return -EOPNOTSUPP;
}
EXPORT_SYMBOL(sock_no_getname);

__poll_t sock_no_poll(struct file *file, struct socket *sock, poll_table *pt)
{
	return 0;
}
EXPORT_SYMBOL(sock_no_poll);

int sock_no_ioctl(struct socket *sock, unsigned int cmd, unsigned long arg)
{
	return -EOPNOTSUPP;
}
EXPORT_SYMBOL(sock_no_ioctl);

int sock_no_listen(struct socket *sock, int backlog)
{
	return -EOPNOTSUPP;
}
EXPORT_SYMBOL(sock_no_listen);

int sock_no_shutdown(struct socket *sock, int how)
{
	return -EOPNOTSUPP;
}
EXPORT_SYMBOL(sock_no_shutdown);

int sock_no_setsockopt(struct socket *sock, int level, int optname,
		    char __user *optval, unsigned int optlen)
{
	return -EOPNOTSUPP;
}
EXPORT_SYMBOL(sock_no_setsockopt);

int sock_no_getsockopt(struct socket *sock, int level, int optname,
		    char __user *optval, int __user *optlen)
{
	return -EOPNOTSUPP;
}
EXPORT_SYMBOL(sock_no_getsockopt);

int sock_no_sendmsg(struct socket *sock, struct msghdr *m, size_t len)
{
	return -EOPNOTSUPP;
}
EXPORT_SYMBOL(sock_no_sendmsg);

int sock_no_sendmsg_locked(struct sock *sk, struct msghdr *m, size_t len)
{
	return -EOPNOTSUPP;
}
EXPORT_SYMBOL(sock_no_sendmsg_locked);

int sock_no_recvmsg(struct socket *sock, struct msghdr *m, size_t len,
		    int flags)
{
	return -EOPNOTSUPP;
}
EXPORT_SYMBOL(sock_no_recvmsg);

int sock_no_mmap(struct file *file, struct socket *sock, struct vm_area_struct *vma)
{
	/* Mirror missing mmap method error code */
	return -ENODEV;
}
EXPORT_SYMBOL(sock_no_mmap);

ssize_t sock_no_sendpage(struct socket *sock, struct page *page, int offset, size_t size, int flags)
{
	ssize_t res;
	struct msghdr msg = {.msg_flags = flags};
	struct kvec iov;
	char *kaddr = kmap(page);
	iov.iov_base = kaddr + offset;
	iov.iov_len = size;
	res = kernel_sendmsg(sock, &msg, &iov, 1, size);
	kunmap(page);
	return res;
}
EXPORT_SYMBOL(sock_no_sendpage);

ssize_t sock_no_sendpage_locked(struct sock *sk, struct page *page,
				int offset, size_t size, int flags)
{
	ssize_t res;
	struct msghdr msg = {.msg_flags = flags};
	struct kvec iov;
	char *kaddr = kmap(page);

	iov.iov_base = kaddr + offset;
	iov.iov_len = size;
	res = kernel_sendmsg_locked(sk, &msg, &iov, 1, size);
	kunmap(page);
	return res;
}
EXPORT_SYMBOL(sock_no_sendpage_locked);

/*
 *	Default Socket Callbacks
 */

static void sock_def_wakeup(struct sock *sk)
{
	struct socket_wq *wq;

	rcu_read_lock();
	wq = rcu_dereference(sk->sk_wq);
	if (skwq_has_sleeper(wq))
		wake_up_interruptible_all(&wq->wait);
	rcu_read_unlock();
}

static void sock_def_error_report(struct sock *sk)
{
	struct socket_wq *wq;

	rcu_read_lock();
	wq = rcu_dereference(sk->sk_wq);
	if (skwq_has_sleeper(wq))
		wake_up_interruptible_poll(&wq->wait, EPOLLERR);
	sk_wake_async(sk, SOCK_WAKE_IO, POLL_ERR);
	rcu_read_unlock();
}

static void sock_def_readable(struct sock *sk)
{
	struct socket_wq *wq;

	rcu_read_lock();
	wq = rcu_dereference(sk->sk_wq);
	if (skwq_has_sleeper(wq))
		wake_up_interruptible_sync_poll(&wq->wait, EPOLLIN | EPOLLPRI |
						EPOLLRDNORM | EPOLLRDBAND);
	sk_wake_async(sk, SOCK_WAKE_WAITD, POLL_IN);
	rcu_read_unlock();
}

static void sock_def_write_space(struct sock *sk)
{
	struct socket_wq *wq;

	rcu_read_lock();

	/* Do not wake up a writer until he can make "significant"
	 * progress.  --DaveM
	 */
	if ((refcount_read(&sk->sk_wmem_alloc) << 1) <= sk->sk_sndbuf) {
		wq = rcu_dereference(sk->sk_wq);
		if (skwq_has_sleeper(wq))
			wake_up_interruptible_sync_poll(&wq->wait, EPOLLOUT |
						EPOLLWRNORM | EPOLLWRBAND);

		/* Should agree with poll, otherwise some programs break */
		if (sock_writeable(sk))
			sk_wake_async(sk, SOCK_WAKE_SPACE, POLL_OUT);
	}

	rcu_read_unlock();
}

static void sock_def_destruct(struct sock *sk)
{
}

void sk_send_sigurg(struct sock *sk)
{
	if (sk->sk_socket && sk->sk_socket->file)
		if (send_sigurg(&sk->sk_socket->file->f_owner))
			sk_wake_async(sk, SOCK_WAKE_URG, POLL_PRI);
}
EXPORT_SYMBOL(sk_send_sigurg);

void sk_reset_timer(struct sock *sk, struct timer_list* timer,
		    unsigned long expires)
{
	if (!mod_timer(timer, expires))
		sock_hold(sk);
}
EXPORT_SYMBOL(sk_reset_timer);

void sk_stop_timer(struct sock *sk, struct timer_list* timer)
{
	if (del_timer(timer))
		__sock_put(sk);
}
EXPORT_SYMBOL(sk_stop_timer);

void sock_init_data(struct socket *sock, struct sock *sk)
{
	sk_init_common(sk);
	sk->sk_send_head	=	NULL;

	timer_setup(&sk->sk_timer, NULL, 0);

	sk->sk_allocation	=	GFP_KERNEL;
	sk->sk_rcvbuf		=	sysctl_rmem_default;
	sk->sk_sndbuf		=	sysctl_wmem_default;
	sk->sk_state		=	TCP_CLOSE;
	sk_set_socket(sk, sock);

	sock_set_flag(sk, SOCK_ZAPPED);

	if (sock) {
		sk->sk_type	=	sock->type;
		sk->sk_wq	=	sock->wq;
		sock->sk	=	sk;
		sk->sk_uid	=	SOCK_INODE(sock)->i_uid;
	} else {
		sk->sk_wq	=	NULL;
		sk->sk_uid	=	make_kuid(sock_net(sk)->user_ns, 0);
	}

	rwlock_init(&sk->sk_callback_lock);
	if (sk->sk_kern_sock)
		lockdep_set_class_and_name(
			&sk->sk_callback_lock,
			af_kern_callback_keys + sk->sk_family,
			af_family_kern_clock_key_strings[sk->sk_family]);
	else
		lockdep_set_class_and_name(
			&sk->sk_callback_lock,
			af_callback_keys + sk->sk_family,
			af_family_clock_key_strings[sk->sk_family]);

	sk->sk_state_change	=	sock_def_wakeup;
	sk->sk_data_ready	=	sock_def_readable;
	sk->sk_write_space	=	sock_def_write_space;
	sk->sk_error_report	=	sock_def_error_report;
	sk->sk_destruct		=	sock_def_destruct;

	sk->sk_frag.page	=	NULL;
	sk->sk_frag.offset	=	0;
	sk->sk_peek_off		=	-1;

	sk->sk_peer_pid 	=	NULL;
	sk->sk_peer_cred	=	NULL;
	sk->sk_write_pending	=	0;
	sk->sk_rcvlowat		=	1;
	sk->sk_rcvtimeo		=	MAX_SCHEDULE_TIMEOUT;
	sk->sk_sndtimeo		=	MAX_SCHEDULE_TIMEOUT;

	sk->sk_stamp = SK_DEFAULT_STAMP;
	atomic_set(&sk->sk_zckey, 0);

#ifdef CONFIG_NET_RX_BUSY_POLL
	sk->sk_napi_id		=	0;
	sk->sk_ll_usec		=	sysctl_net_busy_read;
#endif

	sk->sk_max_pacing_rate = ~0U;
	sk->sk_pacing_rate = ~0U;
	sk->sk_pacing_shift = 10;
	sk->sk_incoming_cpu = -1;
	/*
	 * Before updating sk_refcnt, we must commit prior changes to memory
	 * (Documentation/RCU/rculist_nulls.txt for details)
	 */
	smp_wmb();
	refcount_set(&sk->sk_refcnt, 1);
	atomic_set(&sk->sk_drops, 0);
}
EXPORT_SYMBOL(sock_init_data);

void lock_sock_nested(struct sock *sk, int subclass)
{
	might_sleep();
	spin_lock_bh(&sk->sk_lock.slock);
	if (sk->sk_lock.owned)
		__lock_sock(sk);
	sk->sk_lock.owned = 1;
	spin_unlock(&sk->sk_lock.slock);
	/*
	 * The sk_lock has mutex_lock() semantics here:
	 */
	mutex_acquire(&sk->sk_lock.dep_map, subclass, 0, _RET_IP_);
	local_bh_enable();
}
EXPORT_SYMBOL(lock_sock_nested);

void release_sock(struct sock *sk)
{
	spin_lock_bh(&sk->sk_lock.slock);
	if (sk->sk_backlog.tail)
		__release_sock(sk);

	/* Warning : release_cb() might need to release sk ownership,
	 * ie call sock_release_ownership(sk) before us.
	 */
	if (sk->sk_prot->release_cb)
		sk->sk_prot->release_cb(sk);

	sock_release_ownership(sk);
	if (waitqueue_active(&sk->sk_lock.wq))
		wake_up(&sk->sk_lock.wq);
	spin_unlock_bh(&sk->sk_lock.slock);
}
EXPORT_SYMBOL(release_sock);

/**
 * lock_sock_fast - fast version of lock_sock
 * @sk: socket
 *
 * This version should be used for very small section, where process wont block
 * return false if fast path is taken:
 *
 *   sk_lock.slock locked, owned = 0, BH disabled
 *
 * return true if slow path is taken:
 *
 *   sk_lock.slock unlocked, owned = 1, BH enabled
 */
bool lock_sock_fast(struct sock *sk)
{
	might_sleep();
	spin_lock_bh(&sk->sk_lock.slock);

	if (!sk->sk_lock.owned)
		/*
		 * Note : We must disable BH
		 */
		return false;

	__lock_sock(sk);
	sk->sk_lock.owned = 1;
	spin_unlock(&sk->sk_lock.slock);
	/*
	 * The sk_lock has mutex_lock() semantics here:
	 */
	mutex_acquire(&sk->sk_lock.dep_map, 0, 0, _RET_IP_);
	local_bh_enable();
	return true;
}
EXPORT_SYMBOL(lock_sock_fast);

int sock_get_timestamp(struct sock *sk, struct timeval __user *userstamp)
{
	struct timeval tv;
	if (!sock_flag(sk, SOCK_TIMESTAMP))
		sock_enable_timestamp(sk, SOCK_TIMESTAMP);
	tv = ktime_to_timeval(sk->sk_stamp);
	if (tv.tv_sec == -1)
		return -ENOENT;
	if (tv.tv_sec == 0) {
		sk->sk_stamp = ktime_get_real();
		tv = ktime_to_timeval(sk->sk_stamp);
	}
	return copy_to_user(userstamp, &tv, sizeof(tv)) ? -EFAULT : 0;
}
EXPORT_SYMBOL(sock_get_timestamp);

int sock_get_timestampns(struct sock *sk, struct timespec __user *userstamp)
{
	struct timespec ts;
	if (!sock_flag(sk, SOCK_TIMESTAMP))
		sock_enable_timestamp(sk, SOCK_TIMESTAMP);
	ts = ktime_to_timespec(sk->sk_stamp);
	if (ts.tv_sec == -1)
		return -ENOENT;
	if (ts.tv_sec == 0) {
		sk->sk_stamp = ktime_get_real();
		ts = ktime_to_timespec(sk->sk_stamp);
	}
	return copy_to_user(userstamp, &ts, sizeof(ts)) ? -EFAULT : 0;
}
EXPORT_SYMBOL(sock_get_timestampns);

void sock_enable_timestamp(struct sock *sk, int flag)
{
	if (!sock_flag(sk, flag)) {
		unsigned long previous_flags = sk->sk_flags;

		sock_set_flag(sk, flag);
		/*
		 * we just set one of the two flags which require net
		 * time stamping, but time stamping might have been on
		 * already because of the other one
		 */
		if (sock_needs_netstamp(sk) &&
		    !(previous_flags & SK_FLAGS_TIMESTAMP))
			net_enable_timestamp();
	}
}

int sock_recv_errqueue(struct sock *sk, struct msghdr *msg, int len,
		       int level, int type)
{
	struct sock_exterr_skb *serr;
	struct sk_buff *skb;
	int copied, err;

	err = -EAGAIN;
	skb = sock_dequeue_err_skb(sk);
	if (skb == NULL)
		goto out;

	copied = skb->len;
	if (copied > len) {
		msg->msg_flags |= MSG_TRUNC;
		copied = len;
	}
	err = skb_copy_datagram_msg(skb, 0, msg, copied);
	if (err)
		goto out_free_skb;

	sock_recv_timestamp(msg, sk, skb);

	serr = SKB_EXT_ERR(skb);
	put_cmsg(msg, level, type, sizeof(serr->ee), &serr->ee);

	msg->msg_flags |= MSG_ERRQUEUE;
	err = copied;

out_free_skb:
	kfree_skb(skb);
out:
	return err;
}
EXPORT_SYMBOL(sock_recv_errqueue);

/*
 *	Get a socket option on an socket.
 *
 *	FIX: POSIX 1003.1g is very ambiguous here. It states that
 *	asynchronous errors should be reported by getsockopt. We assume
 *	this means if you specify SO_ERROR (otherwise whats the point of it).
 */
int sock_common_getsockopt(struct socket *sock, int level, int optname,
			   char __user *optval, int __user *optlen)
{
	struct sock *sk = sock->sk;

	return sk->sk_prot->getsockopt(sk, level, optname, optval, optlen);
}
EXPORT_SYMBOL(sock_common_getsockopt);

#ifdef CONFIG_COMPAT
int compat_sock_common_getsockopt(struct socket *sock, int level, int optname,
				  char __user *optval, int __user *optlen)
{
	struct sock *sk = sock->sk;

	if (sk->sk_prot->compat_getsockopt != NULL)
		return sk->sk_prot->compat_getsockopt(sk, level, optname,
						      optval, optlen);
	return sk->sk_prot->getsockopt(sk, level, optname, optval, optlen);
}
EXPORT_SYMBOL(compat_sock_common_getsockopt);
#endif

int sock_common_recvmsg(struct socket *sock, struct msghdr *msg, size_t size,
			int flags)
{
	struct sock *sk = sock->sk;
	int addr_len = 0;
	int err;

	err = sk->sk_prot->recvmsg(sk, msg, size, flags & MSG_DONTWAIT,
				   flags & ~MSG_DONTWAIT, &addr_len);
	if (err >= 0)
		msg->msg_namelen = addr_len;
	return err;
}
EXPORT_SYMBOL(sock_common_recvmsg);

/*
 *	Set socket options on an inet socket.
 */
int sock_common_setsockopt(struct socket *sock, int level, int optname,
			   char __user *optval, unsigned int optlen)
{
	struct sock *sk = sock->sk;

	return sk->sk_prot->setsockopt(sk, level, optname, optval, optlen);
}
EXPORT_SYMBOL(sock_common_setsockopt);

#ifdef CONFIG_COMPAT
int compat_sock_common_setsockopt(struct socket *sock, int level, int optname,
				  char __user *optval, unsigned int optlen)
{
	struct sock *sk = sock->sk;

	if (sk->sk_prot->compat_setsockopt != NULL)
		return sk->sk_prot->compat_setsockopt(sk, level, optname,
						      optval, optlen);
	return sk->sk_prot->setsockopt(sk, level, optname, optval, optlen);
}
EXPORT_SYMBOL(compat_sock_common_setsockopt);
#endif

void sk_common_release(struct sock *sk)
{
	if (sk->sk_prot->destroy)
		sk->sk_prot->destroy(sk);

	/*
	 * Observation: when sock_common_release is called, processes have
	 * no access to socket. But net still has.
	 * Step one, detach it from networking:
	 *
	 * A. Remove from hash tables.
	 */

	sk->sk_prot->unhash(sk);

	/*
	 * In this point socket cannot receive new packets, but it is possible
	 * that some packets are in flight because some CPU runs receiver and
	 * did hash table lookup before we unhashed socket. They will achieve
	 * receive queue and will be purged by socket destructor.
	 *
	 * Also we still have packets pending on receive queue and probably,
	 * our own packets waiting in device queues. sock_destroy will drain
	 * receive queue, but transmitted packets will delay socket destruction
	 * until the last reference will be released.
	 */

	sock_orphan(sk);

	xfrm_sk_free_policy(sk);

	sk_refcnt_debug_release(sk);

	sock_put(sk);
}
EXPORT_SYMBOL(sk_common_release);

void sk_get_meminfo(const struct sock *sk, u32 *mem)
{
	memset(mem, 0, sizeof(*mem) * SK_MEMINFO_VARS);

	mem[SK_MEMINFO_RMEM_ALLOC] = sk_rmem_alloc_get(sk);
	mem[SK_MEMINFO_RCVBUF] = sk->sk_rcvbuf;
	mem[SK_MEMINFO_WMEM_ALLOC] = sk_wmem_alloc_get(sk);
	mem[SK_MEMINFO_SNDBUF] = sk->sk_sndbuf;
	mem[SK_MEMINFO_FWD_ALLOC] = sk->sk_forward_alloc;
	mem[SK_MEMINFO_WMEM_QUEUED] = sk->sk_wmem_queued;
	mem[SK_MEMINFO_OPTMEM] = atomic_read(&sk->sk_omem_alloc);
	mem[SK_MEMINFO_BACKLOG] = sk->sk_backlog.len;
	mem[SK_MEMINFO_DROPS] = atomic_read(&sk->sk_drops);
}

#ifdef CONFIG_PROC_FS
#define PROTO_INUSE_NR	64	/* should be enough for the first time */
struct prot_inuse {
	int val[PROTO_INUSE_NR];
};

static DECLARE_BITMAP(proto_inuse_idx, PROTO_INUSE_NR);

void sock_prot_inuse_add(struct net *net, struct proto *prot, int val)
{
	__this_cpu_add(net->core.prot_inuse->val[prot->inuse_idx], val);
}
EXPORT_SYMBOL_GPL(sock_prot_inuse_add);

int sock_prot_inuse_get(struct net *net, struct proto *prot)
{
	int cpu, idx = prot->inuse_idx;
	int res = 0;

	for_each_possible_cpu(cpu)
		res += per_cpu_ptr(net->core.prot_inuse, cpu)->val[idx];

	return res >= 0 ? res : 0;
}
EXPORT_SYMBOL_GPL(sock_prot_inuse_get);

static void sock_inuse_add(struct net *net, int val)
{
	this_cpu_add(*net->core.sock_inuse, val);
}

int sock_inuse_get(struct net *net)
{
	int cpu, res = 0;

	for_each_possible_cpu(cpu)
		res += *per_cpu_ptr(net->core.sock_inuse, cpu);

	return res;
}

EXPORT_SYMBOL_GPL(sock_inuse_get);

static int __net_init sock_inuse_init_net(struct net *net)
{
	net->core.prot_inuse = alloc_percpu(struct prot_inuse);
	if (net->core.prot_inuse == NULL)
		return -ENOMEM;

	net->core.sock_inuse = alloc_percpu(int);
	if (net->core.sock_inuse == NULL)
		goto out;

	return 0;

out:
	free_percpu(net->core.prot_inuse);
	return -ENOMEM;
}

static void __net_exit sock_inuse_exit_net(struct net *net)
{
	free_percpu(net->core.prot_inuse);
	free_percpu(net->core.sock_inuse);
}

static struct pernet_operations net_inuse_ops = {
	.init = sock_inuse_init_net,
	.exit = sock_inuse_exit_net,
};

static __init int net_inuse_init(void)
{
	if (register_pernet_subsys(&net_inuse_ops))
		panic("Cannot initialize net inuse counters");

	return 0;
}

core_initcall(net_inuse_init);

static void assign_proto_idx(struct proto *prot)
{
	prot->inuse_idx = find_first_zero_bit(proto_inuse_idx, PROTO_INUSE_NR);

	if (unlikely(prot->inuse_idx == PROTO_INUSE_NR - 1)) {
		pr_err("PROTO_INUSE_NR exhausted\n");
		return;
	}

	set_bit(prot->inuse_idx, proto_inuse_idx);
}

static void release_proto_idx(struct proto *prot)
{
	if (prot->inuse_idx != PROTO_INUSE_NR - 1)
		clear_bit(prot->inuse_idx, proto_inuse_idx);
}
#else
static inline void assign_proto_idx(struct proto *prot)
{
}

static inline void release_proto_idx(struct proto *prot)
{
}

static void sock_inuse_add(struct net *net, int val)
{
}
#endif

static void req_prot_cleanup(struct request_sock_ops *rsk_prot)
{
	if (!rsk_prot)
		return;
	kfree(rsk_prot->slab_name);
	rsk_prot->slab_name = NULL;
	kmem_cache_destroy(rsk_prot->slab);
	rsk_prot->slab = NULL;
}

static int req_prot_init(const struct proto *prot)
{
	struct request_sock_ops *rsk_prot = prot->rsk_prot;

	if (!rsk_prot)
		return 0;

	rsk_prot->slab_name = kasprintf(GFP_KERNEL, "request_sock_%s",
					prot->name);
	if (!rsk_prot->slab_name)
		return -ENOMEM;

	rsk_prot->slab = kmem_cache_create(rsk_prot->slab_name,
					   rsk_prot->obj_size, 0,
					   prot->slab_flags, NULL);

	if (!rsk_prot->slab) {
		pr_crit("%s: Can't create request sock SLAB cache!\n",
			prot->name);
		return -ENOMEM;
	}
	return 0;
}

int proto_register(struct proto *prot, int alloc_slab)
{
	if (alloc_slab) {
		prot->slab = kmem_cache_create_usercopy(prot->name,
					prot->obj_size, 0,
					SLAB_HWCACHE_ALIGN | prot->slab_flags,
					prot->useroffset, prot->usersize,
					NULL);

		if (prot->slab == NULL) {
			pr_crit("%s: Can't create sock SLAB cache!\n",
				prot->name);
			goto out;
		}

		if (req_prot_init(prot))
			goto out_free_request_sock_slab;

		if (prot->twsk_prot != NULL) {
			prot->twsk_prot->twsk_slab_name = kasprintf(GFP_KERNEL, "tw_sock_%s", prot->name);

			if (prot->twsk_prot->twsk_slab_name == NULL)
				goto out_free_request_sock_slab;

			prot->twsk_prot->twsk_slab =
				kmem_cache_create(prot->twsk_prot->twsk_slab_name,
						  prot->twsk_prot->twsk_obj_size,
						  0,
						  prot->slab_flags,
						  NULL);
			if (prot->twsk_prot->twsk_slab == NULL)
				goto out_free_timewait_sock_slab_name;
		}
	}

	mutex_lock(&proto_list_mutex);
	list_add(&prot->node, &proto_list);
	assign_proto_idx(prot);
	mutex_unlock(&proto_list_mutex);
	return 0;

out_free_timewait_sock_slab_name:
	kfree(prot->twsk_prot->twsk_slab_name);
out_free_request_sock_slab:
	req_prot_cleanup(prot->rsk_prot);

	kmem_cache_destroy(prot->slab);
	prot->slab = NULL;
out:
	return -ENOBUFS;
}
EXPORT_SYMBOL(proto_register);

void proto_unregister(struct proto *prot)
{
	mutex_lock(&proto_list_mutex);
	release_proto_idx(prot);
	list_del(&prot->node);
	mutex_unlock(&proto_list_mutex);

	kmem_cache_destroy(prot->slab);
	prot->slab = NULL;

	req_prot_cleanup(prot->rsk_prot);

	if (prot->twsk_prot != NULL && prot->twsk_prot->twsk_slab != NULL) {
		kmem_cache_destroy(prot->twsk_prot->twsk_slab);
		kfree(prot->twsk_prot->twsk_slab_name);
		prot->twsk_prot->twsk_slab = NULL;
	}
}
EXPORT_SYMBOL(proto_unregister);

#ifdef CONFIG_PROC_FS
static void *proto_seq_start(struct seq_file *seq, loff_t *pos)
	__acquires(proto_list_mutex)
{
	mutex_lock(&proto_list_mutex);
	return seq_list_start_head(&proto_list, *pos);
}

static void *proto_seq_next(struct seq_file *seq, void *v, loff_t *pos)
{
	return seq_list_next(v, &proto_list, pos);
}

static void proto_seq_stop(struct seq_file *seq, void *v)
	__releases(proto_list_mutex)
{
	mutex_unlock(&proto_list_mutex);
}

static char proto_method_implemented(const void *method)
{
	return method == NULL ? 'n' : 'y';
}
static long sock_prot_memory_allocated(struct proto *proto)
{
	return proto->memory_allocated != NULL ? proto_memory_allocated(proto) : -1L;
}

static char *sock_prot_memory_pressure(struct proto *proto)
{
	return proto->memory_pressure != NULL ?
	proto_memory_pressure(proto) ? "yes" : "no" : "NI";
}

static void proto_seq_printf(struct seq_file *seq, struct proto *proto)
{

	seq_printf(seq, "%-9s %4u %6d  %6ld   %-3s %6u   %-3s  %-10s "
			"%2c %2c %2c %2c %2c %2c %2c %2c %2c %2c %2c %2c %2c %2c %2c %2c %2c %2c %2c\n",
		   proto->name,
		   proto->obj_size,
		   sock_prot_inuse_get(seq_file_net(seq), proto),
		   sock_prot_memory_allocated(proto),
		   sock_prot_memory_pressure(proto),
		   proto->max_header,
		   proto->slab == NULL ? "no" : "yes",
		   module_name(proto->owner),
		   proto_method_implemented(proto->close),
		   proto_method_implemented(proto->connect),
		   proto_method_implemented(proto->disconnect),
		   proto_method_implemented(proto->accept),
		   proto_method_implemented(proto->ioctl),
		   proto_method_implemented(proto->init),
		   proto_method_implemented(proto->destroy),
		   proto_method_implemented(proto->shutdown),
		   proto_method_implemented(proto->setsockopt),
		   proto_method_implemented(proto->getsockopt),
		   proto_method_implemented(proto->sendmsg),
		   proto_method_implemented(proto->recvmsg),
		   proto_method_implemented(proto->sendpage),
		   proto_method_implemented(proto->bind),
		   proto_method_implemented(proto->backlog_rcv),
		   proto_method_implemented(proto->hash),
		   proto_method_implemented(proto->unhash),
		   proto_method_implemented(proto->get_port),
		   proto_method_implemented(proto->enter_memory_pressure));
}

static int proto_seq_show(struct seq_file *seq, void *v)
{
	if (v == &proto_list)
		seq_printf(seq, "%-9s %-4s %-8s %-6s %-5s %-7s %-4s %-10s %s",
			   "protocol",
			   "size",
			   "sockets",
			   "memory",
			   "press",
			   "maxhdr",
			   "slab",
			   "module",
			   "cl co di ac io in de sh ss gs se re sp bi br ha uh gp em\n");
	else
		proto_seq_printf(seq, list_entry(v, struct proto, node));
	return 0;
}

static const struct seq_operations proto_seq_ops = {
	.start  = proto_seq_start,
	.next   = proto_seq_next,
	.stop   = proto_seq_stop,
	.show   = proto_seq_show,
};

static int proto_seq_open(struct inode *inode, struct file *file)
{
	return seq_open_net(inode, file, &proto_seq_ops,
			    sizeof(struct seq_net_private));
}

static const struct file_operations proto_seq_fops = {
	.open		= proto_seq_open,
	.read		= seq_read,
	.llseek		= seq_lseek,
	.release	= seq_release_net,
};

static __net_init int proto_init_net(struct net *net)
{
	if (!proc_create("protocols", S_IRUGO, net->proc_net, &proto_seq_fops))
		return -ENOMEM;

	return 0;
}

static __net_exit void proto_exit_net(struct net *net)
{
	remove_proc_entry("protocols", net->proc_net);
}


static __net_initdata struct pernet_operations proto_net_ops = {
	.init = proto_init_net,
	.exit = proto_exit_net,
};

static int __init proto_init(void)
{
	return register_pernet_subsys(&proto_net_ops);
}

subsys_initcall(proto_init);

#endif /* PROC_FS */

#ifdef CONFIG_NET_RX_BUSY_POLL
bool sk_busy_loop_end(void *p, unsigned long start_time)
{
	struct sock *sk = p;

	return !skb_queue_empty(&sk->sk_receive_queue) ||
	       sk_busy_loop_timeout(sk, start_time);
}
EXPORT_SYMBOL(sk_busy_loop_end);
#endif /* CONFIG_NET_RX_BUSY_POLL */<|MERGE_RESOLUTION|>--- conflicted
+++ resolved
@@ -1715,11 +1715,8 @@
 		atomic_set(&newsk->sk_zckey, 0);
 
 		sock_reset_flag(newsk, SOCK_DONE);
-<<<<<<< HEAD
 		sock_reset_flag(newsk, SOCK_MPTCP);
-=======
 		mem_cgroup_sk_alloc(newsk);
->>>>>>> 7928b2cb
 		cgroup_sk_alloc(&newsk->sk_cgrp_data);
 
 		rcu_read_lock();

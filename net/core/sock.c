/*
 * INET		An implementation of the TCP/IP protocol suite for the LINUX
 *		operating system.  INET is implemented using the  BSD Socket
 *		interface as the means of communication with the user level.
 *
 *		Generic socket support routines. Memory allocators, socket lock/release
 *		handler for protocols to use and generic option handler.
 *
 *
 * Authors:	Ross Biro
 *		Fred N. van Kempen, <waltje@uWalt.NL.Mugnet.ORG>
 *		Florian La Roche, <flla@stud.uni-sb.de>
 *		Alan Cox, <A.Cox@swansea.ac.uk>
 *
 * Fixes:
 *		Alan Cox	: 	Numerous verify_area() problems
 *		Alan Cox	:	Connecting on a connecting socket
 *					now returns an error for tcp.
 *		Alan Cox	:	sock->protocol is set correctly.
 *					and is not sometimes left as 0.
 *		Alan Cox	:	connect handles icmp errors on a
 *					connect properly. Unfortunately there
 *					is a restart syscall nasty there. I
 *					can't match BSD without hacking the C
 *					library. Ideas urgently sought!
 *		Alan Cox	:	Disallow bind() to addresses that are
 *					not ours - especially broadcast ones!!
 *		Alan Cox	:	Socket 1024 _IS_ ok for users. (fencepost)
 *		Alan Cox	:	sock_wfree/sock_rfree don't destroy sockets,
 *					instead they leave that for the DESTROY timer.
 *		Alan Cox	:	Clean up error flag in accept
 *		Alan Cox	:	TCP ack handling is buggy, the DESTROY timer
 *					was buggy. Put a remove_sock() in the handler
 *					for memory when we hit 0. Also altered the timer
 *					code. The ACK stuff can wait and needs major
 *					TCP layer surgery.
 *		Alan Cox	:	Fixed TCP ack bug, removed remove sock
 *					and fixed timer/inet_bh race.
 *		Alan Cox	:	Added zapped flag for TCP
 *		Alan Cox	:	Move kfree_skb into skbuff.c and tidied up surplus code
 *		Alan Cox	:	for new sk_buff allocations wmalloc/rmalloc now call alloc_skb
 *		Alan Cox	:	kfree_s calls now are kfree_skbmem so we can track skb resources
 *		Alan Cox	:	Supports socket option broadcast now as does udp. Packet and raw need fixing.
 *		Alan Cox	:	Added RCVBUF,SNDBUF size setting. It suddenly occurred to me how easy it was so...
 *		Rick Sladkey	:	Relaxed UDP rules for matching packets.
 *		C.E.Hawkins	:	IFF_PROMISC/SIOCGHWADDR support
 *	Pauline Middelink	:	identd support
 *		Alan Cox	:	Fixed connect() taking signals I think.
 *		Alan Cox	:	SO_LINGER supported
 *		Alan Cox	:	Error reporting fixes
 *		Anonymous	:	inet_create tidied up (sk->reuse setting)
 *		Alan Cox	:	inet sockets don't set sk->type!
 *		Alan Cox	:	Split socket option code
 *		Alan Cox	:	Callbacks
 *		Alan Cox	:	Nagle flag for Charles & Johannes stuff
 *		Alex		:	Removed restriction on inet fioctl
 *		Alan Cox	:	Splitting INET from NET core
 *		Alan Cox	:	Fixed bogus SO_TYPE handling in getsockopt()
 *		Adam Caldwell	:	Missing return in SO_DONTROUTE/SO_DEBUG code
 *		Alan Cox	:	Split IP from generic code
 *		Alan Cox	:	New kfree_skbmem()
 *		Alan Cox	:	Make SO_DEBUG superuser only.
 *		Alan Cox	:	Allow anyone to clear SO_DEBUG
 *					(compatibility fix)
 *		Alan Cox	:	Added optimistic memory grabbing for AF_UNIX throughput.
 *		Alan Cox	:	Allocator for a socket is settable.
 *		Alan Cox	:	SO_ERROR includes soft errors.
 *		Alan Cox	:	Allow NULL arguments on some SO_ opts
 *		Alan Cox	: 	Generic socket allocation to make hooks
 *					easier (suggested by Craig Metz).
 *		Michael Pall	:	SO_ERROR returns positive errno again
 *              Steve Whitehouse:       Added default destructor to free
 *                                      protocol private data.
 *              Steve Whitehouse:       Added various other default routines
 *                                      common to several socket families.
 *              Chris Evans     :       Call suser() check last on F_SETOWN
 *		Jay Schulist	:	Added SO_ATTACH_FILTER and SO_DETACH_FILTER.
 *		Andi Kleen	:	Add sock_kmalloc()/sock_kfree_s()
 *		Andi Kleen	:	Fix write_space callback
 *		Chris Evans	:	Security fixes - signedness again
 *		Arnaldo C. Melo :       cleanups, use skb_queue_purge
 *
 * To Fix:
 *
 *
 *		This program is free software; you can redistribute it and/or
 *		modify it under the terms of the GNU General Public License
 *		as published by the Free Software Foundation; either version
 *		2 of the License, or (at your option) any later version.
 */

#define pr_fmt(fmt) KBUILD_MODNAME ": " fmt

#include <linux/capability.h>
#include <linux/errno.h>
#include <linux/errqueue.h>
#include <linux/types.h>
#include <linux/socket.h>
#include <linux/in.h>
#include <linux/kernel.h>
#include <linux/module.h>
#include <linux/proc_fs.h>
#include <linux/seq_file.h>
#include <linux/sched.h>
#include <linux/timer.h>
#include <linux/string.h>
#include <linux/sockios.h>
#include <linux/net.h>
#include <linux/mm.h>
#include <linux/slab.h>
#include <linux/interrupt.h>
#include <linux/poll.h>
#include <linux/tcp.h>
#include <linux/init.h>
#include <linux/highmem.h>
#include <linux/user_namespace.h>
#include <linux/static_key.h>
#include <linux/memcontrol.h>
#include <linux/prefetch.h>

#include <linux/uaccess.h>

#include <linux/netdevice.h>
#include <net/protocol.h>
#include <linux/skbuff.h>
#include <net/net_namespace.h>
#include <net/request_sock.h>
#include <net/sock.h>
#include <linux/net_tstamp.h>
#include <net/xfrm.h>
#include <linux/ipsec.h>
#include <net/cls_cgroup.h>
#include <net/netprio_cgroup.h>
#include <linux/sock_diag.h>

#include <linux/filter.h>
#include <net/sock_reuseport.h>

#include <trace/events/sock.h>

#ifdef CONFIG_MPTCP
#include <net/mptcp.h>
#include <net/inet_common.h>
#endif

#ifdef CONFIG_INET
#include <net/tcp.h>
#endif

#include <net/busy_poll.h>

static DEFINE_MUTEX(proto_list_mutex);
static LIST_HEAD(proto_list);

/**
 * sk_ns_capable - General socket capability test
 * @sk: Socket to use a capability on or through
 * @user_ns: The user namespace of the capability to use
 * @cap: The capability to use
 *
 * Test to see if the opener of the socket had when the socket was
 * created and the current process has the capability @cap in the user
 * namespace @user_ns.
 */
bool sk_ns_capable(const struct sock *sk,
		   struct user_namespace *user_ns, int cap)
{
	return file_ns_capable(sk->sk_socket->file, user_ns, cap) &&
		ns_capable(user_ns, cap);
}
EXPORT_SYMBOL(sk_ns_capable);

/**
 * sk_capable - Socket global capability test
 * @sk: Socket to use a capability on or through
 * @cap: The global capability to use
 *
 * Test to see if the opener of the socket had when the socket was
 * created and the current process has the capability @cap in all user
 * namespaces.
 */
bool sk_capable(const struct sock *sk, int cap)
{
	return sk_ns_capable(sk, &init_user_ns, cap);
}
EXPORT_SYMBOL(sk_capable);

/**
 * sk_net_capable - Network namespace socket capability test
 * @sk: Socket to use a capability on or through
 * @cap: The capability to use
 *
 * Test to see if the opener of the socket had when the socket was created
 * and the current process has the capability @cap over the network namespace
 * the socket is a member of.
 */
bool sk_net_capable(const struct sock *sk, int cap)
{
	return sk_ns_capable(sk, sock_net(sk)->user_ns, cap);
}
EXPORT_SYMBOL(sk_net_capable);

/*
 * Each address family might have different locking rules, so we have
 * one slock key per address family and separate keys for internal and
 * userspace sockets.
 */
static struct lock_class_key af_family_keys[AF_MAX];
static struct lock_class_key af_family_kern_keys[AF_MAX];
static struct lock_class_key af_family_slock_keys[AF_MAX];
static struct lock_class_key af_family_kern_slock_keys[AF_MAX];

/*
 * Make lock validator output more readable. (we pre-construct these
 * strings build-time, so that runtime initialization of socket
 * locks is fast):
 */

#define _sock_locks(x)						  \
  x "AF_UNSPEC",	x "AF_UNIX"     ,	x "AF_INET"     , \
  x "AF_AX25"  ,	x "AF_IPX"      ,	x "AF_APPLETALK", \
  x "AF_NETROM",	x "AF_BRIDGE"   ,	x "AF_ATMPVC"   , \
  x "AF_X25"   ,	x "AF_INET6"    ,	x "AF_ROSE"     , \
  x "AF_DECnet",	x "AF_NETBEUI"  ,	x "AF_SECURITY" , \
  x "AF_KEY"   ,	x "AF_NETLINK"  ,	x "AF_PACKET"   , \
  x "AF_ASH"   ,	x "AF_ECONET"   ,	x "AF_ATMSVC"   , \
  x "AF_RDS"   ,	x "AF_SNA"      ,	x "AF_IRDA"     , \
  x "AF_PPPOX" ,	x "AF_WANPIPE"  ,	x "AF_LLC"      , \
  x "27"       ,	x "28"          ,	x "AF_CAN"      , \
  x "AF_TIPC"  ,	x "AF_BLUETOOTH",	x "IUCV"        , \
  x "AF_RXRPC" ,	x "AF_ISDN"     ,	x "AF_PHONET"   , \
  x "AF_IEEE802154",	x "AF_CAIF"	,	x "AF_ALG"      , \
  x "AF_NFC"   ,	x "AF_VSOCK"    ,	x "AF_KCM"      , \
  x "AF_QIPCRTR",	x "AF_SMC"	,	x "AF_MAX"

static const char *const af_family_key_strings[AF_MAX+1] = {
	_sock_locks("sk_lock-")
};
static const char *const af_family_slock_key_strings[AF_MAX+1] = {
	_sock_locks("slock-")
};
<<<<<<< HEAD
char *const af_family_clock_key_strings[AF_MAX+1] = {
  "clock-AF_UNSPEC", "clock-AF_UNIX"     , "clock-AF_INET"     ,
  "clock-AF_AX25"  , "clock-AF_IPX"      , "clock-AF_APPLETALK",
  "clock-AF_NETROM", "clock-AF_BRIDGE"   , "clock-AF_ATMPVC"   ,
  "clock-AF_X25"   , "clock-AF_INET6"    , "clock-AF_ROSE"     ,
  "clock-AF_DECnet", "clock-AF_NETBEUI"  , "clock-AF_SECURITY" ,
  "clock-AF_KEY"   , "clock-AF_NETLINK"  , "clock-AF_PACKET"   ,
  "clock-AF_ASH"   , "clock-AF_ECONET"   , "clock-AF_ATMSVC"   ,
  "clock-AF_RDS"   , "clock-AF_SNA"      , "clock-AF_IRDA"     ,
  "clock-AF_PPPOX" , "clock-AF_WANPIPE"  , "clock-AF_LLC"      ,
  "clock-27"       , "clock-28"          , "clock-AF_CAN"      ,
  "clock-AF_TIPC"  , "clock-AF_BLUETOOTH", "clock-AF_IUCV"     ,
  "clock-AF_RXRPC" , "clock-AF_ISDN"     , "clock-AF_PHONET"   ,
  "clock-AF_IEEE802154", "clock-AF_CAIF" , "clock-AF_ALG"      ,
  "clock-AF_NFC"   , "clock-AF_VSOCK"    , "clock-AF_KCM"      ,
  "clock-AF_QIPCRTR", "clock-AF_MAX"
=======
static const char *const af_family_clock_key_strings[AF_MAX+1] = {
	_sock_locks("clock-")
};

static const char *const af_family_kern_key_strings[AF_MAX+1] = {
	_sock_locks("k-sk_lock-")
};
static const char *const af_family_kern_slock_key_strings[AF_MAX+1] = {
	_sock_locks("k-slock-")
};
static const char *const af_family_kern_clock_key_strings[AF_MAX+1] = {
	_sock_locks("k-clock-")
>>>>>>> a351e9b9
};

/*
 * sk_callback_lock locking rules are per-address-family,
 * so split the lock classes by using a per-AF key:
 */
<<<<<<< HEAD
struct lock_class_key af_callback_keys[AF_MAX];
=======
static struct lock_class_key af_callback_keys[AF_MAX];
static struct lock_class_key af_kern_callback_keys[AF_MAX];
>>>>>>> a351e9b9

/* Take into consideration the size of the struct sk_buff overhead in the
 * determination of these values, since that is non-constant across
 * platforms.  This makes socket queueing behavior and performance
 * not depend upon such differences.
 */
#define _SK_MEM_PACKETS		256
#define _SK_MEM_OVERHEAD	SKB_TRUESIZE(256)
#define SK_WMEM_MAX		(_SK_MEM_OVERHEAD * _SK_MEM_PACKETS)
#define SK_RMEM_MAX		(_SK_MEM_OVERHEAD * _SK_MEM_PACKETS)

/* Run time adjustable parameters. */
__u32 sysctl_wmem_max __read_mostly = SK_WMEM_MAX;
EXPORT_SYMBOL(sysctl_wmem_max);
__u32 sysctl_rmem_max __read_mostly = SK_RMEM_MAX;
EXPORT_SYMBOL(sysctl_rmem_max);
__u32 sysctl_wmem_default __read_mostly = SK_WMEM_MAX;
__u32 sysctl_rmem_default __read_mostly = SK_RMEM_MAX;

/* Maximal space eaten by iovec or ancillary data plus some space */
int sysctl_optmem_max __read_mostly = sizeof(unsigned long)*(2*UIO_MAXIOV+512);
EXPORT_SYMBOL(sysctl_optmem_max);

int sysctl_tstamp_allow_data __read_mostly = 1;

struct static_key memalloc_socks = STATIC_KEY_INIT_FALSE;
EXPORT_SYMBOL_GPL(memalloc_socks);

/**
 * sk_set_memalloc - sets %SOCK_MEMALLOC
 * @sk: socket to set it on
 *
 * Set %SOCK_MEMALLOC on a socket for access to emergency reserves.
 * It's the responsibility of the admin to adjust min_free_kbytes
 * to meet the requirements
 */
void sk_set_memalloc(struct sock *sk)
{
	sock_set_flag(sk, SOCK_MEMALLOC);
	sk->sk_allocation |= __GFP_MEMALLOC;
	static_key_slow_inc(&memalloc_socks);
}
EXPORT_SYMBOL_GPL(sk_set_memalloc);

void sk_clear_memalloc(struct sock *sk)
{
	sock_reset_flag(sk, SOCK_MEMALLOC);
	sk->sk_allocation &= ~__GFP_MEMALLOC;
	static_key_slow_dec(&memalloc_socks);

	/*
	 * SOCK_MEMALLOC is allowed to ignore rmem limits to ensure forward
	 * progress of swapping. SOCK_MEMALLOC may be cleared while
	 * it has rmem allocations due to the last swapfile being deactivated
	 * but there is a risk that the socket is unusable due to exceeding
	 * the rmem limits. Reclaim the reserves and obey rmem limits again.
	 */
	sk_mem_reclaim(sk);
}
EXPORT_SYMBOL_GPL(sk_clear_memalloc);

int __sk_backlog_rcv(struct sock *sk, struct sk_buff *skb)
{
	int ret;
	unsigned long pflags = current->flags;

	/* these should have been dropped before queueing */
	BUG_ON(!sock_flag(sk, SOCK_MEMALLOC));

	current->flags |= PF_MEMALLOC;
	ret = sk->sk_backlog_rcv(sk, skb);
	tsk_restore_flags(current, pflags, PF_MEMALLOC);

	return ret;
}
EXPORT_SYMBOL(__sk_backlog_rcv);

static int sock_set_timeout(long *timeo_p, char __user *optval, int optlen)
{
	struct timeval tv;

	if (optlen < sizeof(tv))
		return -EINVAL;
	if (copy_from_user(&tv, optval, sizeof(tv)))
		return -EFAULT;
	if (tv.tv_usec < 0 || tv.tv_usec >= USEC_PER_SEC)
		return -EDOM;

	if (tv.tv_sec < 0) {
		static int warned __read_mostly;

		*timeo_p = 0;
		if (warned < 10 && net_ratelimit()) {
			warned++;
			pr_info("%s: `%s' (pid %d) tries to set negative timeout\n",
				__func__, current->comm, task_pid_nr(current));
		}
		return 0;
	}
	*timeo_p = MAX_SCHEDULE_TIMEOUT;
	if (tv.tv_sec == 0 && tv.tv_usec == 0)
		return 0;
	if (tv.tv_sec < (MAX_SCHEDULE_TIMEOUT/HZ - 1))
		*timeo_p = tv.tv_sec * HZ + DIV_ROUND_UP(tv.tv_usec, USEC_PER_SEC / HZ);
	return 0;
}

static void sock_warn_obsolete_bsdism(const char *name)
{
	static int warned;
	static char warncomm[TASK_COMM_LEN];
	if (strcmp(warncomm, current->comm) && warned < 5) {
		strcpy(warncomm,  current->comm);
		pr_warn("process `%s' is using obsolete %s SO_BSDCOMPAT\n",
			warncomm, name);
		warned++;
	}
}

static bool sock_needs_netstamp(const struct sock *sk)
{
	switch (sk->sk_family) {
	case AF_UNSPEC:
	case AF_UNIX:
		return false;
	default:
		return true;
	}
}

static void sock_disable_timestamp(struct sock *sk, unsigned long flags)
{
	if (sk->sk_flags & flags) {
		sk->sk_flags &= ~flags;
		if (sock_needs_netstamp(sk) &&
		    !(sk->sk_flags & SK_FLAGS_TIMESTAMP))
			net_disable_timestamp();
	}
}


int __sock_queue_rcv_skb(struct sock *sk, struct sk_buff *skb)
{
	unsigned long flags;
	struct sk_buff_head *list = &sk->sk_receive_queue;

	if (atomic_read(&sk->sk_rmem_alloc) >= sk->sk_rcvbuf) {
		atomic_inc(&sk->sk_drops);
		trace_sock_rcvqueue_full(sk, skb);
		return -ENOMEM;
	}

	if (!sk_rmem_schedule(sk, skb, skb->truesize)) {
		atomic_inc(&sk->sk_drops);
		return -ENOBUFS;
	}

	skb->dev = NULL;
	skb_set_owner_r(skb, sk);

	/* we escape from rcu protected region, make sure we dont leak
	 * a norefcounted dst
	 */
	skb_dst_force(skb);

	spin_lock_irqsave(&list->lock, flags);
	sock_skb_set_dropcount(sk, skb);
	__skb_queue_tail(list, skb);
	spin_unlock_irqrestore(&list->lock, flags);

	if (!sock_flag(sk, SOCK_DEAD))
		sk->sk_data_ready(sk);
	return 0;
}
EXPORT_SYMBOL(__sock_queue_rcv_skb);

int sock_queue_rcv_skb(struct sock *sk, struct sk_buff *skb)
{
	int err;

	err = sk_filter(sk, skb);
	if (err)
		return err;

	return __sock_queue_rcv_skb(sk, skb);
}
EXPORT_SYMBOL(sock_queue_rcv_skb);

int __sk_receive_skb(struct sock *sk, struct sk_buff *skb,
		     const int nested, unsigned int trim_cap, bool refcounted)
{
	int rc = NET_RX_SUCCESS;

	if (sk_filter_trim_cap(sk, skb, trim_cap))
		goto discard_and_relse;

	skb->dev = NULL;

	if (sk_rcvqueues_full(sk, sk->sk_rcvbuf)) {
		atomic_inc(&sk->sk_drops);
		goto discard_and_relse;
	}
	if (nested)
		bh_lock_sock_nested(sk);
	else
		bh_lock_sock(sk);
	if (!sock_owned_by_user(sk)) {
		/*
		 * trylock + unlock semantics:
		 */
		mutex_acquire(&sk->sk_lock.dep_map, 0, 1, _RET_IP_);

		rc = sk_backlog_rcv(sk, skb);

		mutex_release(&sk->sk_lock.dep_map, 1, _RET_IP_);
	} else if (sk_add_backlog(sk, skb, sk->sk_rcvbuf)) {
		bh_unlock_sock(sk);
		atomic_inc(&sk->sk_drops);
		goto discard_and_relse;
	}

	bh_unlock_sock(sk);
out:
	if (refcounted)
		sock_put(sk);
	return rc;
discard_and_relse:
	kfree_skb(skb);
	goto out;
}
EXPORT_SYMBOL(__sk_receive_skb);

struct dst_entry *__sk_dst_check(struct sock *sk, u32 cookie)
{
	struct dst_entry *dst = __sk_dst_get(sk);

	if (dst && dst->obsolete && dst->ops->check(dst, cookie) == NULL) {
		sk_tx_queue_clear(sk);
		sk->sk_dst_pending_confirm = 0;
		RCU_INIT_POINTER(sk->sk_dst_cache, NULL);
		dst_release(dst);
		return NULL;
	}

	return dst;
}
EXPORT_SYMBOL(__sk_dst_check);

struct dst_entry *sk_dst_check(struct sock *sk, u32 cookie)
{
	struct dst_entry *dst = sk_dst_get(sk);

	if (dst && dst->obsolete && dst->ops->check(dst, cookie) == NULL) {
		sk_dst_reset(sk);
		dst_release(dst);
		return NULL;
	}

	return dst;
}
EXPORT_SYMBOL(sk_dst_check);

static int sock_setbindtodevice(struct sock *sk, char __user *optval,
				int optlen)
{
	int ret = -ENOPROTOOPT;
#ifdef CONFIG_NETDEVICES
	struct net *net = sock_net(sk);
	char devname[IFNAMSIZ];
	int index;

	/* Sorry... */
	ret = -EPERM;
	if (!ns_capable(net->user_ns, CAP_NET_RAW))
		goto out;

	ret = -EINVAL;
	if (optlen < 0)
		goto out;

	/* Bind this socket to a particular device like "eth0",
	 * as specified in the passed interface name. If the
	 * name is "" or the option length is zero the socket
	 * is not bound.
	 */
	if (optlen > IFNAMSIZ - 1)
		optlen = IFNAMSIZ - 1;
	memset(devname, 0, sizeof(devname));

	ret = -EFAULT;
	if (copy_from_user(devname, optval, optlen))
		goto out;

	index = 0;
	if (devname[0] != '\0') {
		struct net_device *dev;

		rcu_read_lock();
		dev = dev_get_by_name_rcu(net, devname);
		if (dev)
			index = dev->ifindex;
		rcu_read_unlock();
		ret = -ENODEV;
		if (!dev)
			goto out;
	}

	lock_sock(sk);
	sk->sk_bound_dev_if = index;
	sk_dst_reset(sk);
	release_sock(sk);

	ret = 0;

out:
#endif

	return ret;
}

static int sock_getbindtodevice(struct sock *sk, char __user *optval,
				int __user *optlen, int len)
{
	int ret = -ENOPROTOOPT;
#ifdef CONFIG_NETDEVICES
	struct net *net = sock_net(sk);
	char devname[IFNAMSIZ];

	if (sk->sk_bound_dev_if == 0) {
		len = 0;
		goto zero;
	}

	ret = -EINVAL;
	if (len < IFNAMSIZ)
		goto out;

	ret = netdev_get_name(net, devname, sk->sk_bound_dev_if);
	if (ret)
		goto out;

	len = strlen(devname) + 1;

	ret = -EFAULT;
	if (copy_to_user(optval, devname, len))
		goto out;

zero:
	ret = -EFAULT;
	if (put_user(len, optlen))
		goto out;

	ret = 0;

out:
#endif

	return ret;
}

static inline void sock_valbool_flag(struct sock *sk, int bit, int valbool)
{
	if (valbool)
		sock_set_flag(sk, bit);
	else
		sock_reset_flag(sk, bit);
}

bool sk_mc_loop(struct sock *sk)
{
	if (dev_recursion_level())
		return false;
	if (!sk)
		return true;
	switch (sk->sk_family) {
	case AF_INET:
		return inet_sk(sk)->mc_loop;
#if IS_ENABLED(CONFIG_IPV6)
	case AF_INET6:
		return inet6_sk(sk)->mc_loop;
#endif
	}
	WARN_ON(1);
	return true;
}
EXPORT_SYMBOL(sk_mc_loop);

/*
 *	This is meant for all protocols to use and covers goings on
 *	at the socket level. Everything here is generic.
 */

int sock_setsockopt(struct socket *sock, int level, int optname,
		    char __user *optval, unsigned int optlen)
{
	struct sock *sk = sock->sk;
	int val;
	int valbool;
	struct linger ling;
	int ret = 0;

	/*
	 *	Options without arguments
	 */

	if (optname == SO_BINDTODEVICE)
		return sock_setbindtodevice(sk, optval, optlen);

	if (optlen < sizeof(int))
		return -EINVAL;

	if (get_user(val, (int __user *)optval))
		return -EFAULT;

	valbool = val ? 1 : 0;

	lock_sock(sk);

	switch (optname) {
	case SO_DEBUG:
		if (val && !capable(CAP_NET_ADMIN))
			ret = -EACCES;
		else
			sock_valbool_flag(sk, SOCK_DBG, valbool);
		break;
	case SO_REUSEADDR:
		sk->sk_reuse = (valbool ? SK_CAN_REUSE : SK_NO_REUSE);
		break;
	case SO_REUSEPORT:
		sk->sk_reuseport = valbool;
		break;
	case SO_TYPE:
	case SO_PROTOCOL:
	case SO_DOMAIN:
	case SO_ERROR:
		ret = -ENOPROTOOPT;
		break;
	case SO_DONTROUTE:
		sock_valbool_flag(sk, SOCK_LOCALROUTE, valbool);
		break;
	case SO_BROADCAST:
		sock_valbool_flag(sk, SOCK_BROADCAST, valbool);
		break;
	case SO_SNDBUF:
		/* Don't error on this BSD doesn't and if you think
		 * about it this is right. Otherwise apps have to
		 * play 'guess the biggest size' games. RCVBUF/SNDBUF
		 * are treated in BSD as hints
		 */
		val = min_t(u32, val, sysctl_wmem_max);
set_sndbuf:
		sk->sk_userlocks |= SOCK_SNDBUF_LOCK;
		sk->sk_sndbuf = max_t(int, val * 2, SOCK_MIN_SNDBUF);
		/* Wake up sending tasks if we upped the value. */
		sk->sk_write_space(sk);
		break;

	case SO_SNDBUFFORCE:
		if (!capable(CAP_NET_ADMIN)) {
			ret = -EPERM;
			break;
		}
		goto set_sndbuf;

	case SO_RCVBUF:
		/* Don't error on this BSD doesn't and if you think
		 * about it this is right. Otherwise apps have to
		 * play 'guess the biggest size' games. RCVBUF/SNDBUF
		 * are treated in BSD as hints
		 */
		val = min_t(u32, val, sysctl_rmem_max);
set_rcvbuf:
		sk->sk_userlocks |= SOCK_RCVBUF_LOCK;
		/*
		 * We double it on the way in to account for
		 * "struct sk_buff" etc. overhead.   Applications
		 * assume that the SO_RCVBUF setting they make will
		 * allow that much actual data to be received on that
		 * socket.
		 *
		 * Applications are unaware that "struct sk_buff" and
		 * other overheads allocate from the receive buffer
		 * during socket buffer allocation.
		 *
		 * And after considering the possible alternatives,
		 * returning the value we actually used in getsockopt
		 * is the most desirable behavior.
		 */
		sk->sk_rcvbuf = max_t(int, val * 2, SOCK_MIN_RCVBUF);
		break;

	case SO_RCVBUFFORCE:
		if (!capable(CAP_NET_ADMIN)) {
			ret = -EPERM;
			break;
		}
		goto set_rcvbuf;

	case SO_KEEPALIVE:
		if (sk->sk_prot->keepalive)
			sk->sk_prot->keepalive(sk, valbool);
		sock_valbool_flag(sk, SOCK_KEEPOPEN, valbool);
		break;

	case SO_OOBINLINE:
		sock_valbool_flag(sk, SOCK_URGINLINE, valbool);
		break;

	case SO_NO_CHECK:
		sk->sk_no_check_tx = valbool;
		break;

	case SO_PRIORITY:
		if ((val >= 0 && val <= 6) ||
		    ns_capable(sock_net(sk)->user_ns, CAP_NET_ADMIN))
			sk->sk_priority = val;
		else
			ret = -EPERM;
		break;

	case SO_LINGER:
		if (optlen < sizeof(ling)) {
			ret = -EINVAL;	/* 1003.1g */
			break;
		}
		if (copy_from_user(&ling, optval, sizeof(ling))) {
			ret = -EFAULT;
			break;
		}
		if (!ling.l_onoff)
			sock_reset_flag(sk, SOCK_LINGER);
		else {
#if (BITS_PER_LONG == 32)
			if ((unsigned int)ling.l_linger >= MAX_SCHEDULE_TIMEOUT/HZ)
				sk->sk_lingertime = MAX_SCHEDULE_TIMEOUT;
			else
#endif
				sk->sk_lingertime = (unsigned int)ling.l_linger * HZ;
			sock_set_flag(sk, SOCK_LINGER);
		}
		break;

	case SO_BSDCOMPAT:
		sock_warn_obsolete_bsdism("setsockopt");
		break;

	case SO_PASSCRED:
		if (valbool)
			set_bit(SOCK_PASSCRED, &sock->flags);
		else
			clear_bit(SOCK_PASSCRED, &sock->flags);
		break;

	case SO_TIMESTAMP:
	case SO_TIMESTAMPNS:
		if (valbool)  {
			if (optname == SO_TIMESTAMP)
				sock_reset_flag(sk, SOCK_RCVTSTAMPNS);
			else
				sock_set_flag(sk, SOCK_RCVTSTAMPNS);
			sock_set_flag(sk, SOCK_RCVTSTAMP);
			sock_enable_timestamp(sk, SOCK_TIMESTAMP);
		} else {
			sock_reset_flag(sk, SOCK_RCVTSTAMP);
			sock_reset_flag(sk, SOCK_RCVTSTAMPNS);
		}
		break;

	case SO_TIMESTAMPING:
		if (val & ~SOF_TIMESTAMPING_MASK) {
			ret = -EINVAL;
			break;
		}

		if (val & SOF_TIMESTAMPING_OPT_ID &&
		    !(sk->sk_tsflags & SOF_TIMESTAMPING_OPT_ID)) {
			if (sk->sk_protocol == IPPROTO_TCP &&
			    sk->sk_type == SOCK_STREAM) {
				if ((1 << sk->sk_state) &
				    (TCPF_CLOSE | TCPF_LISTEN)) {
					ret = -EINVAL;
					break;
				}
				sk->sk_tskey = tcp_sk(sk)->snd_una;
			} else {
				sk->sk_tskey = 0;
			}
		}

		if (val & SOF_TIMESTAMPING_OPT_STATS &&
		    !(val & SOF_TIMESTAMPING_OPT_TSONLY)) {
			ret = -EINVAL;
			break;
		}

		sk->sk_tsflags = val;
		if (val & SOF_TIMESTAMPING_RX_SOFTWARE)
			sock_enable_timestamp(sk,
					      SOCK_TIMESTAMPING_RX_SOFTWARE);
		else
			sock_disable_timestamp(sk,
					       (1UL << SOCK_TIMESTAMPING_RX_SOFTWARE));
		break;

	case SO_RCVLOWAT:
		if (val < 0)
			val = INT_MAX;
		sk->sk_rcvlowat = val ? : 1;
		break;

	case SO_RCVTIMEO:
		ret = sock_set_timeout(&sk->sk_rcvtimeo, optval, optlen);
		break;

	case SO_SNDTIMEO:
		ret = sock_set_timeout(&sk->sk_sndtimeo, optval, optlen);
		break;

	case SO_ATTACH_FILTER:
		ret = -EINVAL;
		if (optlen == sizeof(struct sock_fprog)) {
			struct sock_fprog fprog;

			ret = -EFAULT;
			if (copy_from_user(&fprog, optval, sizeof(fprog)))
				break;

			ret = sk_attach_filter(&fprog, sk);
		}
		break;

	case SO_ATTACH_BPF:
		ret = -EINVAL;
		if (optlen == sizeof(u32)) {
			u32 ufd;

			ret = -EFAULT;
			if (copy_from_user(&ufd, optval, sizeof(ufd)))
				break;

			ret = sk_attach_bpf(ufd, sk);
		}
		break;

	case SO_ATTACH_REUSEPORT_CBPF:
		ret = -EINVAL;
		if (optlen == sizeof(struct sock_fprog)) {
			struct sock_fprog fprog;

			ret = -EFAULT;
			if (copy_from_user(&fprog, optval, sizeof(fprog)))
				break;

			ret = sk_reuseport_attach_filter(&fprog, sk);
		}
		break;

	case SO_ATTACH_REUSEPORT_EBPF:
		ret = -EINVAL;
		if (optlen == sizeof(u32)) {
			u32 ufd;

			ret = -EFAULT;
			if (copy_from_user(&ufd, optval, sizeof(ufd)))
				break;

			ret = sk_reuseport_attach_bpf(ufd, sk);
		}
		break;

	case SO_DETACH_FILTER:
		ret = sk_detach_filter(sk);
		break;

	case SO_LOCK_FILTER:
		if (sock_flag(sk, SOCK_FILTER_LOCKED) && !valbool)
			ret = -EPERM;
		else
			sock_valbool_flag(sk, SOCK_FILTER_LOCKED, valbool);
		break;

	case SO_PASSSEC:
		if (valbool)
			set_bit(SOCK_PASSSEC, &sock->flags);
		else
			clear_bit(SOCK_PASSSEC, &sock->flags);
		break;
	case SO_MARK:
		if (!ns_capable(sock_net(sk)->user_ns, CAP_NET_ADMIN))
			ret = -EPERM;
		else
			sk->sk_mark = val;
		break;

	case SO_RXQ_OVFL:
		sock_valbool_flag(sk, SOCK_RXQ_OVFL, valbool);
		break;

	case SO_WIFI_STATUS:
		sock_valbool_flag(sk, SOCK_WIFI_STATUS, valbool);
		break;

	case SO_PEEK_OFF:
		if (sock->ops->set_peek_off)
			ret = sock->ops->set_peek_off(sk, val);
		else
			ret = -EOPNOTSUPP;
		break;

	case SO_NOFCS:
		sock_valbool_flag(sk, SOCK_NOFCS, valbool);
		break;

	case SO_SELECT_ERR_QUEUE:
		sock_valbool_flag(sk, SOCK_SELECT_ERR_QUEUE, valbool);
		break;

#ifdef CONFIG_NET_RX_BUSY_POLL
	case SO_BUSY_POLL:
		/* allow unprivileged users to decrease the value */
		if ((val > sk->sk_ll_usec) && !capable(CAP_NET_ADMIN))
			ret = -EPERM;
		else {
			if (val < 0)
				ret = -EINVAL;
			else
				sk->sk_ll_usec = val;
		}
		break;
#endif

	case SO_MAX_PACING_RATE:
		sk->sk_max_pacing_rate = val;
		sk->sk_pacing_rate = min(sk->sk_pacing_rate,
					 sk->sk_max_pacing_rate);
		break;

	case SO_INCOMING_CPU:
		sk->sk_incoming_cpu = val;
		break;

	case SO_CNX_ADVICE:
		if (val == 1)
			dst_negative_advice(sk);
		break;
	default:
		ret = -ENOPROTOOPT;
		break;
	}
	release_sock(sk);
	return ret;
}
EXPORT_SYMBOL(sock_setsockopt);


static void cred_to_ucred(struct pid *pid, const struct cred *cred,
			  struct ucred *ucred)
{
	ucred->pid = pid_vnr(pid);
	ucred->uid = ucred->gid = -1;
	if (cred) {
		struct user_namespace *current_ns = current_user_ns();

		ucred->uid = from_kuid_munged(current_ns, cred->euid);
		ucred->gid = from_kgid_munged(current_ns, cred->egid);
	}
}

int sock_getsockopt(struct socket *sock, int level, int optname,
		    char __user *optval, int __user *optlen)
{
	struct sock *sk = sock->sk;

	union {
		int val;
		struct linger ling;
		struct timeval tm;
	} v;

	int lv = sizeof(int);
	int len;

	if (get_user(len, optlen))
		return -EFAULT;
	if (len < 0)
		return -EINVAL;

	memset(&v, 0, sizeof(v));

	switch (optname) {
	case SO_DEBUG:
		v.val = sock_flag(sk, SOCK_DBG);
		break;

	case SO_DONTROUTE:
		v.val = sock_flag(sk, SOCK_LOCALROUTE);
		break;

	case SO_BROADCAST:
		v.val = sock_flag(sk, SOCK_BROADCAST);
		break;

	case SO_SNDBUF:
		v.val = sk->sk_sndbuf;
		break;

	case SO_RCVBUF:
		v.val = sk->sk_rcvbuf;
		break;

	case SO_REUSEADDR:
		v.val = sk->sk_reuse;
		break;

	case SO_REUSEPORT:
		v.val = sk->sk_reuseport;
		break;

	case SO_KEEPALIVE:
		v.val = sock_flag(sk, SOCK_KEEPOPEN);
		break;

	case SO_TYPE:
		v.val = sk->sk_type;
		break;

	case SO_PROTOCOL:
		v.val = sk->sk_protocol;
		break;

	case SO_DOMAIN:
		v.val = sk->sk_family;
		break;

	case SO_ERROR:
		v.val = -sock_error(sk);
		if (v.val == 0)
			v.val = xchg(&sk->sk_err_soft, 0);
		break;

	case SO_OOBINLINE:
		v.val = sock_flag(sk, SOCK_URGINLINE);
		break;

	case SO_NO_CHECK:
		v.val = sk->sk_no_check_tx;
		break;

	case SO_PRIORITY:
		v.val = sk->sk_priority;
		break;

	case SO_LINGER:
		lv		= sizeof(v.ling);
		v.ling.l_onoff	= sock_flag(sk, SOCK_LINGER);
		v.ling.l_linger	= sk->sk_lingertime / HZ;
		break;

	case SO_BSDCOMPAT:
		sock_warn_obsolete_bsdism("getsockopt");
		break;

	case SO_TIMESTAMP:
		v.val = sock_flag(sk, SOCK_RCVTSTAMP) &&
				!sock_flag(sk, SOCK_RCVTSTAMPNS);
		break;

	case SO_TIMESTAMPNS:
		v.val = sock_flag(sk, SOCK_RCVTSTAMPNS);
		break;

	case SO_TIMESTAMPING:
		v.val = sk->sk_tsflags;
		break;

	case SO_RCVTIMEO:
		lv = sizeof(struct timeval);
		if (sk->sk_rcvtimeo == MAX_SCHEDULE_TIMEOUT) {
			v.tm.tv_sec = 0;
			v.tm.tv_usec = 0;
		} else {
			v.tm.tv_sec = sk->sk_rcvtimeo / HZ;
			v.tm.tv_usec = ((sk->sk_rcvtimeo % HZ) * USEC_PER_SEC) / HZ;
		}
		break;

	case SO_SNDTIMEO:
		lv = sizeof(struct timeval);
		if (sk->sk_sndtimeo == MAX_SCHEDULE_TIMEOUT) {
			v.tm.tv_sec = 0;
			v.tm.tv_usec = 0;
		} else {
			v.tm.tv_sec = sk->sk_sndtimeo / HZ;
			v.tm.tv_usec = ((sk->sk_sndtimeo % HZ) * USEC_PER_SEC) / HZ;
		}
		break;

	case SO_RCVLOWAT:
		v.val = sk->sk_rcvlowat;
		break;

	case SO_SNDLOWAT:
		v.val = 1;
		break;

	case SO_PASSCRED:
		v.val = !!test_bit(SOCK_PASSCRED, &sock->flags);
		break;

	case SO_PEERCRED:
	{
		struct ucred peercred;
		if (len > sizeof(peercred))
			len = sizeof(peercred);
		cred_to_ucred(sk->sk_peer_pid, sk->sk_peer_cred, &peercred);
		if (copy_to_user(optval, &peercred, len))
			return -EFAULT;
		goto lenout;
	}

	case SO_PEERNAME:
	{
		char address[128];

		if (sock->ops->getname(sock, (struct sockaddr *)address, &lv, 2))
			return -ENOTCONN;
		if (lv < len)
			return -EINVAL;
		if (copy_to_user(optval, address, len))
			return -EFAULT;
		goto lenout;
	}

	/* Dubious BSD thing... Probably nobody even uses it, but
	 * the UNIX standard wants it for whatever reason... -DaveM
	 */
	case SO_ACCEPTCONN:
		v.val = sk->sk_state == TCP_LISTEN;
		break;

	case SO_PASSSEC:
		v.val = !!test_bit(SOCK_PASSSEC, &sock->flags);
		break;

	case SO_PEERSEC:
		return security_socket_getpeersec_stream(sock, optval, optlen, len);

	case SO_MARK:
		v.val = sk->sk_mark;
		break;

	case SO_RXQ_OVFL:
		v.val = sock_flag(sk, SOCK_RXQ_OVFL);
		break;

	case SO_WIFI_STATUS:
		v.val = sock_flag(sk, SOCK_WIFI_STATUS);
		break;

	case SO_PEEK_OFF:
		if (!sock->ops->set_peek_off)
			return -EOPNOTSUPP;

		v.val = sk->sk_peek_off;
		break;
	case SO_NOFCS:
		v.val = sock_flag(sk, SOCK_NOFCS);
		break;

	case SO_BINDTODEVICE:
		return sock_getbindtodevice(sk, optval, optlen, len);

	case SO_GET_FILTER:
		len = sk_get_filter(sk, (struct sock_filter __user *)optval, len);
		if (len < 0)
			return len;

		goto lenout;

	case SO_LOCK_FILTER:
		v.val = sock_flag(sk, SOCK_FILTER_LOCKED);
		break;

	case SO_BPF_EXTENSIONS:
		v.val = bpf_tell_extensions();
		break;

	case SO_SELECT_ERR_QUEUE:
		v.val = sock_flag(sk, SOCK_SELECT_ERR_QUEUE);
		break;

#ifdef CONFIG_NET_RX_BUSY_POLL
	case SO_BUSY_POLL:
		v.val = sk->sk_ll_usec;
		break;
#endif

	case SO_MAX_PACING_RATE:
		v.val = sk->sk_max_pacing_rate;
		break;

	case SO_INCOMING_CPU:
		v.val = sk->sk_incoming_cpu;
		break;

	default:
		/* We implement the SO_SNDLOWAT etc to not be settable
		 * (1003.1g 7).
		 */
		return -ENOPROTOOPT;
	}

	if (len > lv)
		len = lv;
	if (copy_to_user(optval, &v, len))
		return -EFAULT;
lenout:
	if (put_user(len, optlen))
		return -EFAULT;
	return 0;
}

/*
 * Initialize an sk_lock.
 *
 * (We also register the sk_lock with the lock validator.)
 */
<<<<<<< HEAD
void sock_lock_init(struct sock *sk)
{
#ifdef CONFIG_MPTCP
	/* Reclassify the lock-class for subflows */
	if (sk->sk_type == SOCK_STREAM && sk->sk_protocol == IPPROTO_TCP)
		if (mptcp(tcp_sk(sk)) || tcp_sk(sk)->is_master_sk) {
			sock_lock_init_class_and_name(sk, meta_slock_key_name,
						      &meta_slock_key,
						      meta_key_name,
						      &meta_key);

			/* We don't yet have the mptcp-point.
			 * Thus we still need inet_sock_destruct
			 */
			sk->sk_destruct = inet_sock_destruct;
			return;
		}
#endif

	sock_lock_init_class_and_name(sk,
=======
static inline void sock_lock_init(struct sock *sk)
{
	if (sk->sk_kern_sock)
		sock_lock_init_class_and_name(
			sk,
			af_family_kern_slock_key_strings[sk->sk_family],
			af_family_kern_slock_keys + sk->sk_family,
			af_family_kern_key_strings[sk->sk_family],
			af_family_kern_keys + sk->sk_family);
	else
		sock_lock_init_class_and_name(
			sk,
>>>>>>> a351e9b9
			af_family_slock_key_strings[sk->sk_family],
			af_family_slock_keys + sk->sk_family,
			af_family_key_strings[sk->sk_family],
			af_family_keys + sk->sk_family);
}

/*
 * Copy all fields from osk to nsk but nsk->sk_refcnt must not change yet,
 * even temporarly, because of RCU lookups. sk_node should also be left as is.
 * We must not copy fields between sk_dontcopy_begin and sk_dontcopy_end
 */
static void sock_copy(struct sock *nsk, const struct sock *osk)
{
#ifdef CONFIG_SECURITY_NETWORK
	void *sptr = nsk->sk_security;
#endif
	memcpy(nsk, osk, offsetof(struct sock, sk_dontcopy_begin));

	memcpy(&nsk->sk_dontcopy_end, &osk->sk_dontcopy_end,
	       osk->sk_prot->obj_size - offsetof(struct sock, sk_dontcopy_end));

#ifdef CONFIG_SECURITY_NETWORK
	nsk->sk_security = sptr;
	security_sk_clone(osk, nsk);
#endif
}

struct sock *sk_prot_alloc(struct proto *prot, gfp_t priority,
		int family)
{
	struct sock *sk;
	struct kmem_cache *slab;

	slab = prot->slab;
	if (slab != NULL) {
		sk = kmem_cache_alloc(slab, priority & ~__GFP_ZERO);
		if (!sk)
			return sk;
		if (priority & __GFP_ZERO) {
			if (prot->clear_sk)
				prot->clear_sk(sk, prot->obj_size);
			else
				sk_prot_clear_nulls(sk, prot->obj_size);
		}
	} else
		sk = kmalloc(prot->obj_size, priority);

	if (sk != NULL) {
		kmemcheck_annotate_bitfield(sk, flags);

		if (security_sk_alloc(sk, family, priority))
			goto out_free;

		if (!try_module_get(prot->owner))
			goto out_free_sec;
		sk_tx_queue_clear(sk);
	}

	return sk;

out_free_sec:
	security_sk_free(sk);
out_free:
	if (slab != NULL)
		kmem_cache_free(slab, sk);
	else
		kfree(sk);
	return NULL;
}

static void sk_prot_free(struct proto *prot, struct sock *sk)
{
	struct kmem_cache *slab;
	struct module *owner;

	owner = prot->owner;
	slab = prot->slab;

	cgroup_sk_free(&sk->sk_cgrp_data);
	mem_cgroup_sk_free(sk);
	security_sk_free(sk);
	if (slab != NULL)
		kmem_cache_free(slab, sk);
	else
		kfree(sk);
	module_put(owner);
}

/**
 *	sk_alloc - All socket objects are allocated here
 *	@net: the applicable net namespace
 *	@family: protocol family
 *	@priority: for allocation (%GFP_KERNEL, %GFP_ATOMIC, etc)
 *	@prot: struct proto associated with this new sock instance
 *	@kern: is this to be a kernel socket?
 */
struct sock *sk_alloc(struct net *net, int family, gfp_t priority,
		      struct proto *prot, int kern)
{
	struct sock *sk;

	sk = sk_prot_alloc(prot, priority | __GFP_ZERO, family);
	if (sk) {
		sk->sk_family = family;
		/*
		 * See comment in struct sock definition to understand
		 * why we need sk_prot_creator -acme
		 */
		sk->sk_prot = sk->sk_prot_creator = prot;
		sk->sk_kern_sock = kern;
		sock_lock_init(sk);
		sk->sk_net_refcnt = kern ? 0 : 1;
		if (likely(sk->sk_net_refcnt))
			get_net(net);
		sock_net_set(sk, net);
		atomic_set(&sk->sk_wmem_alloc, 1);

		mem_cgroup_sk_alloc(sk);
		cgroup_sk_alloc(&sk->sk_cgrp_data);
		sock_update_classid(&sk->sk_cgrp_data);
		sock_update_netprioidx(&sk->sk_cgrp_data);
	}

	return sk;
}
EXPORT_SYMBOL(sk_alloc);

/* Sockets having SOCK_RCU_FREE will call this function after one RCU
 * grace period. This is the case for UDP sockets and TCP listeners.
 */
static void __sk_destruct(struct rcu_head *head)
{
	struct sock *sk = container_of(head, struct sock, sk_rcu);
	struct sk_filter *filter;

	if (sk->sk_destruct)
		sk->sk_destruct(sk);

	filter = rcu_dereference_check(sk->sk_filter,
				       atomic_read(&sk->sk_wmem_alloc) == 0);
	if (filter) {
		sk_filter_uncharge(sk, filter);
		RCU_INIT_POINTER(sk->sk_filter, NULL);
	}
	if (rcu_access_pointer(sk->sk_reuseport_cb))
		reuseport_detach_sock(sk);

	sock_disable_timestamp(sk, SK_FLAGS_TIMESTAMP);

	if (atomic_read(&sk->sk_omem_alloc))
		pr_debug("%s: optmem leakage (%d bytes) detected\n",
			 __func__, atomic_read(&sk->sk_omem_alloc));

	if (sk->sk_frag.page) {
		put_page(sk->sk_frag.page);
		sk->sk_frag.page = NULL;
	}

	if (sk->sk_peer_cred)
		put_cred(sk->sk_peer_cred);
	put_pid(sk->sk_peer_pid);
	if (likely(sk->sk_net_refcnt))
		put_net(sock_net(sk));
	sk_prot_free(sk->sk_prot_creator, sk);
}

void sk_destruct(struct sock *sk)
{
	if (sock_flag(sk, SOCK_RCU_FREE))
		call_rcu(&sk->sk_rcu, __sk_destruct);
	else
		__sk_destruct(&sk->sk_rcu);
}

static void __sk_free(struct sock *sk)
{
	if (unlikely(sock_diag_has_destroy_listeners(sk) && sk->sk_net_refcnt))
		sock_diag_broadcast_destroy(sk);
	else
		sk_destruct(sk);
}

void sk_free(struct sock *sk)
{
	/*
	 * We subtract one from sk_wmem_alloc and can know if
	 * some packets are still in some tx queue.
	 * If not null, sock_wfree() will call __sk_free(sk) later
	 */
	if (atomic_dec_and_test(&sk->sk_wmem_alloc))
		__sk_free(sk);
}
EXPORT_SYMBOL(sk_free);

/**
 *	sk_clone_lock - clone a socket, and lock its clone
 *	@sk: the socket to clone
 *	@priority: for allocation (%GFP_KERNEL, %GFP_ATOMIC, etc)
 *
 *	Caller must unlock socket even in error path (bh_unlock_sock(newsk))
 */
struct sock *sk_clone_lock(const struct sock *sk, const gfp_t priority)
{
	struct sock *newsk;
	bool is_charged = true;

	newsk = sk_prot_alloc(sk->sk_prot, priority, sk->sk_family);
	if (newsk != NULL) {
		struct sk_filter *filter;

		sock_copy(newsk, sk);

		newsk->sk_prot_creator = sk->sk_prot;

		/* SANITY */
		if (likely(newsk->sk_net_refcnt))
			get_net(sock_net(newsk));
		sk_node_init(&newsk->sk_node);
		sock_lock_init(newsk);
		bh_lock_sock(newsk);
		newsk->sk_backlog.head	= newsk->sk_backlog.tail = NULL;
		newsk->sk_backlog.len = 0;

		atomic_set(&newsk->sk_rmem_alloc, 0);
		/*
		 * sk_wmem_alloc set to one (see sk_free() and sock_wfree())
		 */
		atomic_set(&newsk->sk_wmem_alloc, 1);
		atomic_set(&newsk->sk_omem_alloc, 0);
		skb_queue_head_init(&newsk->sk_receive_queue);
		skb_queue_head_init(&newsk->sk_write_queue);

		rwlock_init(&newsk->sk_callback_lock);
		lockdep_set_class_and_name(&newsk->sk_callback_lock,
				af_callback_keys + newsk->sk_family,
				af_family_clock_key_strings[newsk->sk_family]);

		newsk->sk_dst_cache	= NULL;
		newsk->sk_dst_pending_confirm = 0;
		newsk->sk_wmem_queued	= 0;
		newsk->sk_forward_alloc = 0;
		atomic_set(&newsk->sk_drops, 0);
		newsk->sk_send_head	= NULL;
		newsk->sk_userlocks	= sk->sk_userlocks & ~SOCK_BINDPORT_LOCK;

		sock_reset_flag(newsk, SOCK_DONE);
		sock_reset_flag(newsk, SOCK_MPTCP);
		skb_queue_head_init(&newsk->sk_error_queue);

		filter = rcu_dereference_protected(newsk->sk_filter, 1);
		if (filter != NULL)
			/* though it's an empty new sock, the charging may fail
			 * if sysctl_optmem_max was changed between creation of
			 * original socket and cloning
			 */
			is_charged = sk_filter_charge(newsk, filter);

		if (unlikely(!is_charged || xfrm_sk_clone_policy(newsk, sk))) {
			/* We need to make sure that we don't uncharge the new
			 * socket if we couldn't charge it in the first place
			 * as otherwise we uncharge the parent's filter.
			 */
			if (!is_charged)
				RCU_INIT_POINTER(newsk->sk_filter, NULL);
			sk_free_unlock_clone(newsk);
			newsk = NULL;
			goto out;
		}
		RCU_INIT_POINTER(newsk->sk_reuseport_cb, NULL);

		newsk->sk_err	   = 0;
		newsk->sk_err_soft = 0;
		newsk->sk_priority = 0;
		newsk->sk_incoming_cpu = raw_smp_processor_id();
		atomic64_set(&newsk->sk_cookie, 0);

		mem_cgroup_sk_alloc(newsk);
		cgroup_sk_alloc(&newsk->sk_cgrp_data);

		/*
		 * Before updating sk_refcnt, we must commit prior changes to memory
		 * (Documentation/RCU/rculist_nulls.txt for details)
		 */
		smp_wmb();
		atomic_set(&newsk->sk_refcnt, 2);

		/*
		 * Increment the counter in the same struct proto as the master
		 * sock (sk_refcnt_debug_inc uses newsk->sk_prot->socks, that
		 * is the same as sk->sk_prot->socks, as this field was copied
		 * with memcpy).
		 *
		 * This _changes_ the previous behaviour, where
		 * tcp_create_openreq_child always was incrementing the
		 * equivalent to tcp_prot->socks (inet_sock_nr), so this have
		 * to be taken into account in all callers. -acme
		 */
		sk_refcnt_debug_inc(newsk);
		sk_set_socket(newsk, NULL);
		newsk->sk_wq = NULL;

		if (newsk->sk_prot->sockets_allocated)
			sk_sockets_allocated_inc(newsk);

		if (sock_needs_netstamp(sk) &&
		    newsk->sk_flags & SK_FLAGS_TIMESTAMP)
			net_enable_timestamp();
	}
out:
	return newsk;
}
EXPORT_SYMBOL_GPL(sk_clone_lock);

void sk_free_unlock_clone(struct sock *sk)
{
	/* It is still raw copy of parent, so invalidate
	 * destructor and make plain sk_free() */
	sk->sk_destruct = NULL;
	bh_unlock_sock(sk);
	sk_free(sk);
}
EXPORT_SYMBOL_GPL(sk_free_unlock_clone);

void sk_setup_caps(struct sock *sk, struct dst_entry *dst)
{
	u32 max_segs = 1;

	sk_dst_set(sk, dst);
	sk->sk_route_caps = dst->dev->features;
	if (sk->sk_route_caps & NETIF_F_GSO)
		sk->sk_route_caps |= NETIF_F_GSO_SOFTWARE;
	sk->sk_route_caps &= ~sk->sk_route_nocaps;
	if (sk_can_gso(sk)) {
		if (dst->header_len) {
			sk->sk_route_caps &= ~NETIF_F_GSO_MASK;
		} else {
			sk->sk_route_caps |= NETIF_F_SG | NETIF_F_HW_CSUM;
			sk->sk_gso_max_size = dst->dev->gso_max_size;
			max_segs = max_t(u32, dst->dev->gso_max_segs, 1);
		}
	}
	sk->sk_gso_max_segs = max_segs;
}
EXPORT_SYMBOL_GPL(sk_setup_caps);

/*
 *	Simple resource managers for sockets.
 */


/*
 * Write buffer destructor automatically called from kfree_skb.
 */
void sock_wfree(struct sk_buff *skb)
{
	struct sock *sk = skb->sk;
	unsigned int len = skb->truesize;

	if (!sock_flag(sk, SOCK_USE_WRITE_QUEUE)) {
		/*
		 * Keep a reference on sk_wmem_alloc, this will be released
		 * after sk_write_space() call
		 */
		atomic_sub(len - 1, &sk->sk_wmem_alloc);
		sk->sk_write_space(sk);
		len = 1;
	}
	/*
	 * if sk_wmem_alloc reaches 0, we must finish what sk_free()
	 * could not do because of in-flight packets
	 */
	if (atomic_sub_and_test(len, &sk->sk_wmem_alloc))
		__sk_free(sk);
}
EXPORT_SYMBOL(sock_wfree);

/* This variant of sock_wfree() is used by TCP,
 * since it sets SOCK_USE_WRITE_QUEUE.
 */
void __sock_wfree(struct sk_buff *skb)
{
	struct sock *sk = skb->sk;

	if (atomic_sub_and_test(skb->truesize, &sk->sk_wmem_alloc))
		__sk_free(sk);
}

void skb_set_owner_w(struct sk_buff *skb, struct sock *sk)
{
	skb_orphan(skb);
	skb->sk = sk;
#ifdef CONFIG_INET
	if (unlikely(!sk_fullsock(sk))) {
		skb->destructor = sock_edemux;
		sock_hold(sk);
		return;
	}
#endif
	skb->destructor = sock_wfree;
	skb_set_hash_from_sk(skb, sk);
	/*
	 * We used to take a refcount on sk, but following operation
	 * is enough to guarantee sk_free() wont free this sock until
	 * all in-flight packets are completed
	 */
	atomic_add(skb->truesize, &sk->sk_wmem_alloc);
}
EXPORT_SYMBOL(skb_set_owner_w);

/* This helper is used by netem, as it can hold packets in its
 * delay queue. We want to allow the owner socket to send more
 * packets, as if they were already TX completed by a typical driver.
 * But we also want to keep skb->sk set because some packet schedulers
 * rely on it (sch_fq for example). So we set skb->truesize to a small
 * amount (1) and decrease sk_wmem_alloc accordingly.
 */
void skb_orphan_partial(struct sk_buff *skb)
{
	/* If this skb is a TCP pure ACK or already went here,
	 * we have nothing to do. 2 is already a very small truesize.
	 */
	if (skb->truesize <= 2)
		return;

	/* TCP stack sets skb->ooo_okay based on sk_wmem_alloc,
	 * so we do not completely orphan skb, but transfert all
	 * accounted bytes but one, to avoid unexpected reorders.
	 */
	if (skb->destructor == sock_wfree
#ifdef CONFIG_INET
	    || skb->destructor == tcp_wfree
#endif
		) {
		atomic_sub(skb->truesize - 1, &skb->sk->sk_wmem_alloc);
		skb->truesize = 1;
	} else {
		skb_orphan(skb);
	}
}
EXPORT_SYMBOL(skb_orphan_partial);

/*
 * Read buffer destructor automatically called from kfree_skb.
 */
void sock_rfree(struct sk_buff *skb)
{
	struct sock *sk = skb->sk;
	unsigned int len = skb->truesize;

	atomic_sub(len, &sk->sk_rmem_alloc);
	sk_mem_uncharge(sk, len);
}
EXPORT_SYMBOL(sock_rfree);

/*
 * Buffer destructor for skbs that are not used directly in read or write
 * path, e.g. for error handler skbs. Automatically called from kfree_skb.
 */
void sock_efree(struct sk_buff *skb)
{
	sock_put(skb->sk);
}
EXPORT_SYMBOL(sock_efree);

kuid_t sock_i_uid(struct sock *sk)
{
	kuid_t uid;

	read_lock_bh(&sk->sk_callback_lock);
	uid = sk->sk_socket ? SOCK_INODE(sk->sk_socket)->i_uid : GLOBAL_ROOT_UID;
	read_unlock_bh(&sk->sk_callback_lock);
	return uid;
}
EXPORT_SYMBOL(sock_i_uid);

unsigned long sock_i_ino(struct sock *sk)
{
	unsigned long ino;

	read_lock_bh(&sk->sk_callback_lock);
	ino = sk->sk_socket ? SOCK_INODE(sk->sk_socket)->i_ino : 0;
	read_unlock_bh(&sk->sk_callback_lock);
	return ino;
}
EXPORT_SYMBOL(sock_i_ino);

/*
 * Allocate a skb from the socket's send buffer.
 */
struct sk_buff *sock_wmalloc(struct sock *sk, unsigned long size, int force,
			     gfp_t priority)
{
	if (force || atomic_read(&sk->sk_wmem_alloc) < sk->sk_sndbuf) {
		struct sk_buff *skb = alloc_skb(size, priority);
		if (skb) {
			skb_set_owner_w(skb, sk);
			return skb;
		}
	}
	return NULL;
}
EXPORT_SYMBOL(sock_wmalloc);

/*
 * Allocate a memory block from the socket's option memory buffer.
 */
void *sock_kmalloc(struct sock *sk, int size, gfp_t priority)
{
	if ((unsigned int)size <= sysctl_optmem_max &&
	    atomic_read(&sk->sk_omem_alloc) + size < sysctl_optmem_max) {
		void *mem;
		/* First do the add, to avoid the race if kmalloc
		 * might sleep.
		 */
		atomic_add(size, &sk->sk_omem_alloc);
		mem = kmalloc(size, priority);
		if (mem)
			return mem;
		atomic_sub(size, &sk->sk_omem_alloc);
	}
	return NULL;
}
EXPORT_SYMBOL(sock_kmalloc);

/* Free an option memory block. Note, we actually want the inline
 * here as this allows gcc to detect the nullify and fold away the
 * condition entirely.
 */
static inline void __sock_kfree_s(struct sock *sk, void *mem, int size,
				  const bool nullify)
{
	if (WARN_ON_ONCE(!mem))
		return;
	if (nullify)
		kzfree(mem);
	else
		kfree(mem);
	atomic_sub(size, &sk->sk_omem_alloc);
}

void sock_kfree_s(struct sock *sk, void *mem, int size)
{
	__sock_kfree_s(sk, mem, size, false);
}
EXPORT_SYMBOL(sock_kfree_s);

void sock_kzfree_s(struct sock *sk, void *mem, int size)
{
	__sock_kfree_s(sk, mem, size, true);
}
EXPORT_SYMBOL(sock_kzfree_s);

/* It is almost wait_for_tcp_memory minus release_sock/lock_sock.
   I think, these locks should be removed for datagram sockets.
 */
static long sock_wait_for_wmem(struct sock *sk, long timeo)
{
	DEFINE_WAIT(wait);

	sk_clear_bit(SOCKWQ_ASYNC_NOSPACE, sk);
	for (;;) {
		if (!timeo)
			break;
		if (signal_pending(current))
			break;
		set_bit(SOCK_NOSPACE, &sk->sk_socket->flags);
		prepare_to_wait(sk_sleep(sk), &wait, TASK_INTERRUPTIBLE);
		if (atomic_read(&sk->sk_wmem_alloc) < sk->sk_sndbuf)
			break;
		if (sk->sk_shutdown & SEND_SHUTDOWN)
			break;
		if (sk->sk_err)
			break;
		timeo = schedule_timeout(timeo);
	}
	finish_wait(sk_sleep(sk), &wait);
	return timeo;
}


/*
 *	Generic send/receive buffer handlers
 */

struct sk_buff *sock_alloc_send_pskb(struct sock *sk, unsigned long header_len,
				     unsigned long data_len, int noblock,
				     int *errcode, int max_page_order)
{
	struct sk_buff *skb;
	long timeo;
	int err;

	timeo = sock_sndtimeo(sk, noblock);
	for (;;) {
		err = sock_error(sk);
		if (err != 0)
			goto failure;

		err = -EPIPE;
		if (sk->sk_shutdown & SEND_SHUTDOWN)
			goto failure;

		if (sk_wmem_alloc_get(sk) < sk->sk_sndbuf)
			break;

		sk_set_bit(SOCKWQ_ASYNC_NOSPACE, sk);
		set_bit(SOCK_NOSPACE, &sk->sk_socket->flags);
		err = -EAGAIN;
		if (!timeo)
			goto failure;
		if (signal_pending(current))
			goto interrupted;
		timeo = sock_wait_for_wmem(sk, timeo);
	}
	skb = alloc_skb_with_frags(header_len, data_len, max_page_order,
				   errcode, sk->sk_allocation);
	if (skb)
		skb_set_owner_w(skb, sk);
	return skb;

interrupted:
	err = sock_intr_errno(timeo);
failure:
	*errcode = err;
	return NULL;
}
EXPORT_SYMBOL(sock_alloc_send_pskb);

struct sk_buff *sock_alloc_send_skb(struct sock *sk, unsigned long size,
				    int noblock, int *errcode)
{
	return sock_alloc_send_pskb(sk, size, 0, noblock, errcode, 0);
}
EXPORT_SYMBOL(sock_alloc_send_skb);

int __sock_cmsg_send(struct sock *sk, struct msghdr *msg, struct cmsghdr *cmsg,
		     struct sockcm_cookie *sockc)
{
	u32 tsflags;

	switch (cmsg->cmsg_type) {
	case SO_MARK:
		if (!ns_capable(sock_net(sk)->user_ns, CAP_NET_ADMIN))
			return -EPERM;
		if (cmsg->cmsg_len != CMSG_LEN(sizeof(u32)))
			return -EINVAL;
		sockc->mark = *(u32 *)CMSG_DATA(cmsg);
		break;
	case SO_TIMESTAMPING:
		if (cmsg->cmsg_len != CMSG_LEN(sizeof(u32)))
			return -EINVAL;

		tsflags = *(u32 *)CMSG_DATA(cmsg);
		if (tsflags & ~SOF_TIMESTAMPING_TX_RECORD_MASK)
			return -EINVAL;

		sockc->tsflags &= ~SOF_TIMESTAMPING_TX_RECORD_MASK;
		sockc->tsflags |= tsflags;
		break;
	/* SCM_RIGHTS and SCM_CREDENTIALS are semantically in SOL_UNIX. */
	case SCM_RIGHTS:
	case SCM_CREDENTIALS:
		break;
	default:
		return -EINVAL;
	}
	return 0;
}
EXPORT_SYMBOL(__sock_cmsg_send);

int sock_cmsg_send(struct sock *sk, struct msghdr *msg,
		   struct sockcm_cookie *sockc)
{
	struct cmsghdr *cmsg;
	int ret;

	for_each_cmsghdr(cmsg, msg) {
		if (!CMSG_OK(msg, cmsg))
			return -EINVAL;
		if (cmsg->cmsg_level != SOL_SOCKET)
			continue;
		ret = __sock_cmsg_send(sk, msg, cmsg, sockc);
		if (ret)
			return ret;
	}
	return 0;
}
EXPORT_SYMBOL(sock_cmsg_send);

/* On 32bit arches, an skb frag is limited to 2^15 */
#define SKB_FRAG_PAGE_ORDER	get_order(32768)

/**
 * skb_page_frag_refill - check that a page_frag contains enough room
 * @sz: minimum size of the fragment we want to get
 * @pfrag: pointer to page_frag
 * @gfp: priority for memory allocation
 *
 * Note: While this allocator tries to use high order pages, there is
 * no guarantee that allocations succeed. Therefore, @sz MUST be
 * less or equal than PAGE_SIZE.
 */
bool skb_page_frag_refill(unsigned int sz, struct page_frag *pfrag, gfp_t gfp)
{
	if (pfrag->page) {
		if (page_ref_count(pfrag->page) == 1) {
			pfrag->offset = 0;
			return true;
		}
		if (pfrag->offset + sz <= pfrag->size)
			return true;
		put_page(pfrag->page);
	}

	pfrag->offset = 0;
	if (SKB_FRAG_PAGE_ORDER) {
		/* Avoid direct reclaim but allow kswapd to wake */
		pfrag->page = alloc_pages((gfp & ~__GFP_DIRECT_RECLAIM) |
					  __GFP_COMP | __GFP_NOWARN |
					  __GFP_NORETRY,
					  SKB_FRAG_PAGE_ORDER);
		if (likely(pfrag->page)) {
			pfrag->size = PAGE_SIZE << SKB_FRAG_PAGE_ORDER;
			return true;
		}
	}
	pfrag->page = alloc_page(gfp);
	if (likely(pfrag->page)) {
		pfrag->size = PAGE_SIZE;
		return true;
	}
	return false;
}
EXPORT_SYMBOL(skb_page_frag_refill);

bool sk_page_frag_refill(struct sock *sk, struct page_frag *pfrag)
{
	if (likely(skb_page_frag_refill(32U, pfrag, sk->sk_allocation)))
		return true;

	sk_enter_memory_pressure(sk);
	sk_stream_moderate_sndbuf(sk);
	return false;
}
EXPORT_SYMBOL(sk_page_frag_refill);

static void __lock_sock(struct sock *sk)
	__releases(&sk->sk_lock.slock)
	__acquires(&sk->sk_lock.slock)
{
	DEFINE_WAIT(wait);

	for (;;) {
		prepare_to_wait_exclusive(&sk->sk_lock.wq, &wait,
					TASK_UNINTERRUPTIBLE);
		spin_unlock_bh(&sk->sk_lock.slock);
		schedule();
		spin_lock_bh(&sk->sk_lock.slock);
		if (!sock_owned_by_user(sk))
			break;
	}
	finish_wait(&sk->sk_lock.wq, &wait);
}

static void __release_sock(struct sock *sk)
	__releases(&sk->sk_lock.slock)
	__acquires(&sk->sk_lock.slock)
{
	struct sk_buff *skb, *next;

	while ((skb = sk->sk_backlog.head) != NULL) {
		sk->sk_backlog.head = sk->sk_backlog.tail = NULL;

		spin_unlock_bh(&sk->sk_lock.slock);

		do {
			next = skb->next;
			prefetch(next);
			WARN_ON_ONCE(skb_dst_is_noref(skb));
			skb->next = NULL;
			sk_backlog_rcv(sk, skb);

			cond_resched();

			skb = next;
		} while (skb != NULL);

		spin_lock_bh(&sk->sk_lock.slock);
	}

	/*
	 * Doing the zeroing here guarantee we can not loop forever
	 * while a wild producer attempts to flood us.
	 */
	sk->sk_backlog.len = 0;
}

void __sk_flush_backlog(struct sock *sk)
{
	spin_lock_bh(&sk->sk_lock.slock);
	__release_sock(sk);
	spin_unlock_bh(&sk->sk_lock.slock);
}

/**
 * sk_wait_data - wait for data to arrive at sk_receive_queue
 * @sk:    sock to wait on
 * @timeo: for how long
 * @skb:   last skb seen on sk_receive_queue
 *
 * Now socket state including sk->sk_err is changed only under lock,
 * hence we may omit checks after joining wait queue.
 * We check receive queue before schedule() only as optimization;
 * it is very likely that release_sock() added new data.
 */
int sk_wait_data(struct sock *sk, long *timeo, const struct sk_buff *skb)
{
	DEFINE_WAIT_FUNC(wait, woken_wake_function);
	int rc;

	add_wait_queue(sk_sleep(sk), &wait);
	sk_set_bit(SOCKWQ_ASYNC_WAITDATA, sk);
	rc = sk_wait_event(sk, timeo, skb_peek_tail(&sk->sk_receive_queue) != skb, &wait);
	sk_clear_bit(SOCKWQ_ASYNC_WAITDATA, sk);
	remove_wait_queue(sk_sleep(sk), &wait);
	return rc;
}
EXPORT_SYMBOL(sk_wait_data);

/**
 *	__sk_mem_raise_allocated - increase memory_allocated
 *	@sk: socket
 *	@size: memory size to allocate
 *	@amt: pages to allocate
 *	@kind: allocation type
 *
 *	Similar to __sk_mem_schedule(), but does not update sk_forward_alloc
 */
int __sk_mem_raise_allocated(struct sock *sk, int size, int amt, int kind)
{
	struct proto *prot = sk->sk_prot;
	long allocated = sk_memory_allocated_add(sk, amt);

	if (mem_cgroup_sockets_enabled && sk->sk_memcg &&
	    !mem_cgroup_charge_skmem(sk->sk_memcg, amt))
		goto suppress_allocation;

	/* Under limit. */
	if (allocated <= sk_prot_mem_limits(sk, 0)) {
		sk_leave_memory_pressure(sk);
		return 1;
	}

	/* Under pressure. */
	if (allocated > sk_prot_mem_limits(sk, 1))
		sk_enter_memory_pressure(sk);

	/* Over hard limit. */
	if (allocated > sk_prot_mem_limits(sk, 2))
		goto suppress_allocation;

	/* guarantee minimum buffer size under pressure */
	if (kind == SK_MEM_RECV) {
		if (atomic_read(&sk->sk_rmem_alloc) < prot->sysctl_rmem[0])
			return 1;

	} else { /* SK_MEM_SEND */
		if (sk->sk_type == SOCK_STREAM) {
			if (sk->sk_wmem_queued < prot->sysctl_wmem[0])
				return 1;
		} else if (atomic_read(&sk->sk_wmem_alloc) <
			   prot->sysctl_wmem[0])
				return 1;
	}

	if (sk_has_memory_pressure(sk)) {
		int alloc;

		if (!sk_under_memory_pressure(sk))
			return 1;
		alloc = sk_sockets_allocated_read_positive(sk);
		if (sk_prot_mem_limits(sk, 2) > alloc *
		    sk_mem_pages(sk->sk_wmem_queued +
				 atomic_read(&sk->sk_rmem_alloc) +
				 sk->sk_forward_alloc))
			return 1;
	}

suppress_allocation:

	if (kind == SK_MEM_SEND && sk->sk_type == SOCK_STREAM) {
		sk_stream_moderate_sndbuf(sk);

		/* Fail only if socket is _under_ its sndbuf.
		 * In this case we cannot block, so that we have to fail.
		 */
		if (sk->sk_wmem_queued + size >= sk->sk_sndbuf)
			return 1;
	}

	trace_sock_exceed_buf_limit(sk, prot, allocated);

	sk_memory_allocated_sub(sk, amt);

	if (mem_cgroup_sockets_enabled && sk->sk_memcg)
		mem_cgroup_uncharge_skmem(sk->sk_memcg, amt);

	return 0;
}
EXPORT_SYMBOL(__sk_mem_raise_allocated);

/**
 *	__sk_mem_schedule - increase sk_forward_alloc and memory_allocated
 *	@sk: socket
 *	@size: memory size to allocate
 *	@kind: allocation type
 *
 *	If kind is SK_MEM_SEND, it means wmem allocation. Otherwise it means
 *	rmem allocation. This function assumes that protocols which have
 *	memory_pressure use sk_wmem_queued as write buffer accounting.
 */
int __sk_mem_schedule(struct sock *sk, int size, int kind)
{
	int ret, amt = sk_mem_pages(size);

	sk->sk_forward_alloc += amt << SK_MEM_QUANTUM_SHIFT;
	ret = __sk_mem_raise_allocated(sk, size, amt, kind);
	if (!ret)
		sk->sk_forward_alloc -= amt << SK_MEM_QUANTUM_SHIFT;
	return ret;
}
EXPORT_SYMBOL(__sk_mem_schedule);

/**
 *	__sk_mem_reduce_allocated - reclaim memory_allocated
 *	@sk: socket
 *	@amount: number of quanta
 *
 *	Similar to __sk_mem_reclaim(), but does not update sk_forward_alloc
 */
void __sk_mem_reduce_allocated(struct sock *sk, int amount)
{
	sk_memory_allocated_sub(sk, amount);

	if (mem_cgroup_sockets_enabled && sk->sk_memcg)
		mem_cgroup_uncharge_skmem(sk->sk_memcg, amount);

	if (sk_under_memory_pressure(sk) &&
	    (sk_memory_allocated(sk) < sk_prot_mem_limits(sk, 0)))
		sk_leave_memory_pressure(sk);
}
EXPORT_SYMBOL(__sk_mem_reduce_allocated);

/**
 *	__sk_mem_reclaim - reclaim sk_forward_alloc and memory_allocated
 *	@sk: socket
 *	@amount: number of bytes (rounded down to a SK_MEM_QUANTUM multiple)
 */
void __sk_mem_reclaim(struct sock *sk, int amount)
{
	amount >>= SK_MEM_QUANTUM_SHIFT;
	sk->sk_forward_alloc -= amount << SK_MEM_QUANTUM_SHIFT;
	__sk_mem_reduce_allocated(sk, amount);
}
EXPORT_SYMBOL(__sk_mem_reclaim);

int sk_set_peek_off(struct sock *sk, int val)
{
	if (val < 0)
		return -EINVAL;

	sk->sk_peek_off = val;
	return 0;
}
EXPORT_SYMBOL_GPL(sk_set_peek_off);

/*
 * Set of default routines for initialising struct proto_ops when
 * the protocol does not support a particular function. In certain
 * cases where it makes no sense for a protocol to have a "do nothing"
 * function, some default processing is provided.
 */

int sock_no_bind(struct socket *sock, struct sockaddr *saddr, int len)
{
	return -EOPNOTSUPP;
}
EXPORT_SYMBOL(sock_no_bind);

int sock_no_connect(struct socket *sock, struct sockaddr *saddr,
		    int len, int flags)
{
	return -EOPNOTSUPP;
}
EXPORT_SYMBOL(sock_no_connect);

int sock_no_socketpair(struct socket *sock1, struct socket *sock2)
{
	return -EOPNOTSUPP;
}
EXPORT_SYMBOL(sock_no_socketpair);

int sock_no_accept(struct socket *sock, struct socket *newsock, int flags,
		   bool kern)
{
	return -EOPNOTSUPP;
}
EXPORT_SYMBOL(sock_no_accept);

int sock_no_getname(struct socket *sock, struct sockaddr *saddr,
		    int *len, int peer)
{
	return -EOPNOTSUPP;
}
EXPORT_SYMBOL(sock_no_getname);

unsigned int sock_no_poll(struct file *file, struct socket *sock, poll_table *pt)
{
	return 0;
}
EXPORT_SYMBOL(sock_no_poll);

int sock_no_ioctl(struct socket *sock, unsigned int cmd, unsigned long arg)
{
	return -EOPNOTSUPP;
}
EXPORT_SYMBOL(sock_no_ioctl);

int sock_no_listen(struct socket *sock, int backlog)
{
	return -EOPNOTSUPP;
}
EXPORT_SYMBOL(sock_no_listen);

int sock_no_shutdown(struct socket *sock, int how)
{
	return -EOPNOTSUPP;
}
EXPORT_SYMBOL(sock_no_shutdown);

int sock_no_setsockopt(struct socket *sock, int level, int optname,
		    char __user *optval, unsigned int optlen)
{
	return -EOPNOTSUPP;
}
EXPORT_SYMBOL(sock_no_setsockopt);

int sock_no_getsockopt(struct socket *sock, int level, int optname,
		    char __user *optval, int __user *optlen)
{
	return -EOPNOTSUPP;
}
EXPORT_SYMBOL(sock_no_getsockopt);

int sock_no_sendmsg(struct socket *sock, struct msghdr *m, size_t len)
{
	return -EOPNOTSUPP;
}
EXPORT_SYMBOL(sock_no_sendmsg);

int sock_no_recvmsg(struct socket *sock, struct msghdr *m, size_t len,
		    int flags)
{
	return -EOPNOTSUPP;
}
EXPORT_SYMBOL(sock_no_recvmsg);

int sock_no_mmap(struct file *file, struct socket *sock, struct vm_area_struct *vma)
{
	/* Mirror missing mmap method error code */
	return -ENODEV;
}
EXPORT_SYMBOL(sock_no_mmap);

ssize_t sock_no_sendpage(struct socket *sock, struct page *page, int offset, size_t size, int flags)
{
	ssize_t res;
	struct msghdr msg = {.msg_flags = flags};
	struct kvec iov;
	char *kaddr = kmap(page);
	iov.iov_base = kaddr + offset;
	iov.iov_len = size;
	res = kernel_sendmsg(sock, &msg, &iov, 1, size);
	kunmap(page);
	return res;
}
EXPORT_SYMBOL(sock_no_sendpage);

/*
 *	Default Socket Callbacks
 */

static void sock_def_wakeup(struct sock *sk)
{
	struct socket_wq *wq;

	rcu_read_lock();
	wq = rcu_dereference(sk->sk_wq);
	if (skwq_has_sleeper(wq))
		wake_up_interruptible_all(&wq->wait);
	rcu_read_unlock();
}

static void sock_def_error_report(struct sock *sk)
{
	struct socket_wq *wq;

	rcu_read_lock();
	wq = rcu_dereference(sk->sk_wq);
	if (skwq_has_sleeper(wq))
		wake_up_interruptible_poll(&wq->wait, POLLERR);
	sk_wake_async(sk, SOCK_WAKE_IO, POLL_ERR);
	rcu_read_unlock();
}

static void sock_def_readable(struct sock *sk)
{
	struct socket_wq *wq;

	rcu_read_lock();
	wq = rcu_dereference(sk->sk_wq);
	if (skwq_has_sleeper(wq))
		wake_up_interruptible_sync_poll(&wq->wait, POLLIN | POLLPRI |
						POLLRDNORM | POLLRDBAND);
	sk_wake_async(sk, SOCK_WAKE_WAITD, POLL_IN);
	rcu_read_unlock();
}

static void sock_def_write_space(struct sock *sk)
{
	struct socket_wq *wq;

	rcu_read_lock();

	/* Do not wake up a writer until he can make "significant"
	 * progress.  --DaveM
	 */
	if ((atomic_read(&sk->sk_wmem_alloc) << 1) <= sk->sk_sndbuf) {
		wq = rcu_dereference(sk->sk_wq);
		if (skwq_has_sleeper(wq))
			wake_up_interruptible_sync_poll(&wq->wait, POLLOUT |
						POLLWRNORM | POLLWRBAND);

		/* Should agree with poll, otherwise some programs break */
		if (sock_writeable(sk))
			sk_wake_async(sk, SOCK_WAKE_SPACE, POLL_OUT);
	}

	rcu_read_unlock();
}

static void sock_def_destruct(struct sock *sk)
{
}

void sk_send_sigurg(struct sock *sk)
{
	if (sk->sk_socket && sk->sk_socket->file)
		if (send_sigurg(&sk->sk_socket->file->f_owner))
			sk_wake_async(sk, SOCK_WAKE_URG, POLL_PRI);
}
EXPORT_SYMBOL(sk_send_sigurg);

void sk_reset_timer(struct sock *sk, struct timer_list* timer,
		    unsigned long expires)
{
	if (!mod_timer(timer, expires))
		sock_hold(sk);
}
EXPORT_SYMBOL(sk_reset_timer);

void sk_stop_timer(struct sock *sk, struct timer_list* timer)
{
	if (del_timer(timer))
		__sock_put(sk);
}
EXPORT_SYMBOL(sk_stop_timer);

void sock_init_data(struct socket *sock, struct sock *sk)
{
	skb_queue_head_init(&sk->sk_receive_queue);
	skb_queue_head_init(&sk->sk_write_queue);
	skb_queue_head_init(&sk->sk_error_queue);

	sk->sk_send_head	=	NULL;

	init_timer(&sk->sk_timer);

	sk->sk_allocation	=	GFP_KERNEL;
	sk->sk_rcvbuf		=	sysctl_rmem_default;
	sk->sk_sndbuf		=	sysctl_wmem_default;
	sk->sk_state		=	TCP_CLOSE;
	sk_set_socket(sk, sock);

	sock_set_flag(sk, SOCK_ZAPPED);

	if (sock) {
		sk->sk_type	=	sock->type;
		sk->sk_wq	=	sock->wq;
		sock->sk	=	sk;
		sk->sk_uid	=	SOCK_INODE(sock)->i_uid;
	} else {
		sk->sk_wq	=	NULL;
		sk->sk_uid	=	make_kuid(sock_net(sk)->user_ns, 0);
	}

	rwlock_init(&sk->sk_callback_lock);
	if (sk->sk_kern_sock)
		lockdep_set_class_and_name(
			&sk->sk_callback_lock,
			af_kern_callback_keys + sk->sk_family,
			af_family_kern_clock_key_strings[sk->sk_family]);
	else
		lockdep_set_class_and_name(
			&sk->sk_callback_lock,
			af_callback_keys + sk->sk_family,
			af_family_clock_key_strings[sk->sk_family]);

	sk->sk_state_change	=	sock_def_wakeup;
	sk->sk_data_ready	=	sock_def_readable;
	sk->sk_write_space	=	sock_def_write_space;
	sk->sk_error_report	=	sock_def_error_report;
	sk->sk_destruct		=	sock_def_destruct;

	sk->sk_frag.page	=	NULL;
	sk->sk_frag.offset	=	0;
	sk->sk_peek_off		=	-1;

	sk->sk_peer_pid 	=	NULL;
	sk->sk_peer_cred	=	NULL;
	sk->sk_write_pending	=	0;
	sk->sk_rcvlowat		=	1;
	sk->sk_rcvtimeo		=	MAX_SCHEDULE_TIMEOUT;
	sk->sk_sndtimeo		=	MAX_SCHEDULE_TIMEOUT;

	sk->sk_stamp = ktime_set(-1L, 0);

#ifdef CONFIG_NET_RX_BUSY_POLL
	sk->sk_napi_id		=	0;
	sk->sk_ll_usec		=	sysctl_net_busy_read;
#endif

	sk->sk_max_pacing_rate = ~0U;
	sk->sk_pacing_rate = ~0U;
	sk->sk_incoming_cpu = -1;
	/*
	 * Before updating sk_refcnt, we must commit prior changes to memory
	 * (Documentation/RCU/rculist_nulls.txt for details)
	 */
	smp_wmb();
	atomic_set(&sk->sk_refcnt, 1);
	atomic_set(&sk->sk_drops, 0);
}
EXPORT_SYMBOL(sock_init_data);

void lock_sock_nested(struct sock *sk, int subclass)
{
	might_sleep();
	spin_lock_bh(&sk->sk_lock.slock);
	if (sk->sk_lock.owned)
		__lock_sock(sk);
	sk->sk_lock.owned = 1;
	spin_unlock(&sk->sk_lock.slock);
	/*
	 * The sk_lock has mutex_lock() semantics here:
	 */
	mutex_acquire(&sk->sk_lock.dep_map, subclass, 0, _RET_IP_);
	local_bh_enable();
}
EXPORT_SYMBOL(lock_sock_nested);

void release_sock(struct sock *sk)
{
	spin_lock_bh(&sk->sk_lock.slock);
	if (sk->sk_backlog.tail)
		__release_sock(sk);

	/* Warning : release_cb() might need to release sk ownership,
	 * ie call sock_release_ownership(sk) before us.
	 */
	if (sk->sk_prot->release_cb)
		sk->sk_prot->release_cb(sk);

	sock_release_ownership(sk);
	if (waitqueue_active(&sk->sk_lock.wq))
		wake_up(&sk->sk_lock.wq);
	spin_unlock_bh(&sk->sk_lock.slock);
}
EXPORT_SYMBOL(release_sock);

/**
 * lock_sock_fast - fast version of lock_sock
 * @sk: socket
 *
 * This version should be used for very small section, where process wont block
 * return false if fast path is taken
 *   sk_lock.slock locked, owned = 0, BH disabled
 * return true if slow path is taken
 *   sk_lock.slock unlocked, owned = 1, BH enabled
 */
bool lock_sock_fast(struct sock *sk)
{
	might_sleep();
	spin_lock_bh(&sk->sk_lock.slock);

	if (!sk->sk_lock.owned)
		/*
		 * Note : We must disable BH
		 */
		return false;

	__lock_sock(sk);
	sk->sk_lock.owned = 1;
	spin_unlock(&sk->sk_lock.slock);
	/*
	 * The sk_lock has mutex_lock() semantics here:
	 */
	mutex_acquire(&sk->sk_lock.dep_map, 0, 0, _RET_IP_);
	local_bh_enable();
	return true;
}
EXPORT_SYMBOL(lock_sock_fast);

int sock_get_timestamp(struct sock *sk, struct timeval __user *userstamp)
{
	struct timeval tv;
	if (!sock_flag(sk, SOCK_TIMESTAMP))
		sock_enable_timestamp(sk, SOCK_TIMESTAMP);
	tv = ktime_to_timeval(sk->sk_stamp);
	if (tv.tv_sec == -1)
		return -ENOENT;
	if (tv.tv_sec == 0) {
		sk->sk_stamp = ktime_get_real();
		tv = ktime_to_timeval(sk->sk_stamp);
	}
	return copy_to_user(userstamp, &tv, sizeof(tv)) ? -EFAULT : 0;
}
EXPORT_SYMBOL(sock_get_timestamp);

int sock_get_timestampns(struct sock *sk, struct timespec __user *userstamp)
{
	struct timespec ts;
	if (!sock_flag(sk, SOCK_TIMESTAMP))
		sock_enable_timestamp(sk, SOCK_TIMESTAMP);
	ts = ktime_to_timespec(sk->sk_stamp);
	if (ts.tv_sec == -1)
		return -ENOENT;
	if (ts.tv_sec == 0) {
		sk->sk_stamp = ktime_get_real();
		ts = ktime_to_timespec(sk->sk_stamp);
	}
	return copy_to_user(userstamp, &ts, sizeof(ts)) ? -EFAULT : 0;
}
EXPORT_SYMBOL(sock_get_timestampns);

void sock_enable_timestamp(struct sock *sk, int flag)
{
	if (!sock_flag(sk, flag)) {
		unsigned long previous_flags = sk->sk_flags;

		sock_set_flag(sk, flag);
		/*
		 * we just set one of the two flags which require net
		 * time stamping, but time stamping might have been on
		 * already because of the other one
		 */
		if (sock_needs_netstamp(sk) &&
		    !(previous_flags & SK_FLAGS_TIMESTAMP))
			net_enable_timestamp();
	}
}

int sock_recv_errqueue(struct sock *sk, struct msghdr *msg, int len,
		       int level, int type)
{
	struct sock_exterr_skb *serr;
	struct sk_buff *skb;
	int copied, err;

	err = -EAGAIN;
	skb = sock_dequeue_err_skb(sk);
	if (skb == NULL)
		goto out;

	copied = skb->len;
	if (copied > len) {
		msg->msg_flags |= MSG_TRUNC;
		copied = len;
	}
	err = skb_copy_datagram_msg(skb, 0, msg, copied);
	if (err)
		goto out_free_skb;

	sock_recv_timestamp(msg, sk, skb);

	serr = SKB_EXT_ERR(skb);
	put_cmsg(msg, level, type, sizeof(serr->ee), &serr->ee);

	msg->msg_flags |= MSG_ERRQUEUE;
	err = copied;

out_free_skb:
	kfree_skb(skb);
out:
	return err;
}
EXPORT_SYMBOL(sock_recv_errqueue);

/*
 *	Get a socket option on an socket.
 *
 *	FIX: POSIX 1003.1g is very ambiguous here. It states that
 *	asynchronous errors should be reported by getsockopt. We assume
 *	this means if you specify SO_ERROR (otherwise whats the point of it).
 */
int sock_common_getsockopt(struct socket *sock, int level, int optname,
			   char __user *optval, int __user *optlen)
{
	struct sock *sk = sock->sk;

	return sk->sk_prot->getsockopt(sk, level, optname, optval, optlen);
}
EXPORT_SYMBOL(sock_common_getsockopt);

#ifdef CONFIG_COMPAT
int compat_sock_common_getsockopt(struct socket *sock, int level, int optname,
				  char __user *optval, int __user *optlen)
{
	struct sock *sk = sock->sk;

	if (sk->sk_prot->compat_getsockopt != NULL)
		return sk->sk_prot->compat_getsockopt(sk, level, optname,
						      optval, optlen);
	return sk->sk_prot->getsockopt(sk, level, optname, optval, optlen);
}
EXPORT_SYMBOL(compat_sock_common_getsockopt);
#endif

int sock_common_recvmsg(struct socket *sock, struct msghdr *msg, size_t size,
			int flags)
{
	struct sock *sk = sock->sk;
	int addr_len = 0;
	int err;

	err = sk->sk_prot->recvmsg(sk, msg, size, flags & MSG_DONTWAIT,
				   flags & ~MSG_DONTWAIT, &addr_len);
	if (err >= 0)
		msg->msg_namelen = addr_len;
	return err;
}
EXPORT_SYMBOL(sock_common_recvmsg);

/*
 *	Set socket options on an inet socket.
 */
int sock_common_setsockopt(struct socket *sock, int level, int optname,
			   char __user *optval, unsigned int optlen)
{
	struct sock *sk = sock->sk;

	return sk->sk_prot->setsockopt(sk, level, optname, optval, optlen);
}
EXPORT_SYMBOL(sock_common_setsockopt);

#ifdef CONFIG_COMPAT
int compat_sock_common_setsockopt(struct socket *sock, int level, int optname,
				  char __user *optval, unsigned int optlen)
{
	struct sock *sk = sock->sk;

	if (sk->sk_prot->compat_setsockopt != NULL)
		return sk->sk_prot->compat_setsockopt(sk, level, optname,
						      optval, optlen);
	return sk->sk_prot->setsockopt(sk, level, optname, optval, optlen);
}
EXPORT_SYMBOL(compat_sock_common_setsockopt);
#endif

void sk_common_release(struct sock *sk)
{
	if (sk->sk_prot->destroy)
		sk->sk_prot->destroy(sk);

	/*
	 * Observation: when sock_common_release is called, processes have
	 * no access to socket. But net still has.
	 * Step one, detach it from networking:
	 *
	 * A. Remove from hash tables.
	 */

	sk->sk_prot->unhash(sk);

	/*
	 * In this point socket cannot receive new packets, but it is possible
	 * that some packets are in flight because some CPU runs receiver and
	 * did hash table lookup before we unhashed socket. They will achieve
	 * receive queue and will be purged by socket destructor.
	 *
	 * Also we still have packets pending on receive queue and probably,
	 * our own packets waiting in device queues. sock_destroy will drain
	 * receive queue, but transmitted packets will delay socket destruction
	 * until the last reference will be released.
	 */

	sock_orphan(sk);

	xfrm_sk_free_policy(sk);

	sk_refcnt_debug_release(sk);

	sock_put(sk);
}
EXPORT_SYMBOL(sk_common_release);

#ifdef CONFIG_PROC_FS
#define PROTO_INUSE_NR	64	/* should be enough for the first time */
struct prot_inuse {
	int val[PROTO_INUSE_NR];
};

static DECLARE_BITMAP(proto_inuse_idx, PROTO_INUSE_NR);

#ifdef CONFIG_NET_NS
void sock_prot_inuse_add(struct net *net, struct proto *prot, int val)
{
	__this_cpu_add(net->core.inuse->val[prot->inuse_idx], val);
}
EXPORT_SYMBOL_GPL(sock_prot_inuse_add);

int sock_prot_inuse_get(struct net *net, struct proto *prot)
{
	int cpu, idx = prot->inuse_idx;
	int res = 0;

	for_each_possible_cpu(cpu)
		res += per_cpu_ptr(net->core.inuse, cpu)->val[idx];

	return res >= 0 ? res : 0;
}
EXPORT_SYMBOL_GPL(sock_prot_inuse_get);

static int __net_init sock_inuse_init_net(struct net *net)
{
	net->core.inuse = alloc_percpu(struct prot_inuse);
	return net->core.inuse ? 0 : -ENOMEM;
}

static void __net_exit sock_inuse_exit_net(struct net *net)
{
	free_percpu(net->core.inuse);
}

static struct pernet_operations net_inuse_ops = {
	.init = sock_inuse_init_net,
	.exit = sock_inuse_exit_net,
};

static __init int net_inuse_init(void)
{
	if (register_pernet_subsys(&net_inuse_ops))
		panic("Cannot initialize net inuse counters");

	return 0;
}

core_initcall(net_inuse_init);
#else
static DEFINE_PER_CPU(struct prot_inuse, prot_inuse);

void sock_prot_inuse_add(struct net *net, struct proto *prot, int val)
{
	__this_cpu_add(prot_inuse.val[prot->inuse_idx], val);
}
EXPORT_SYMBOL_GPL(sock_prot_inuse_add);

int sock_prot_inuse_get(struct net *net, struct proto *prot)
{
	int cpu, idx = prot->inuse_idx;
	int res = 0;

	for_each_possible_cpu(cpu)
		res += per_cpu(prot_inuse, cpu).val[idx];

	return res >= 0 ? res : 0;
}
EXPORT_SYMBOL_GPL(sock_prot_inuse_get);
#endif

static void assign_proto_idx(struct proto *prot)
{
	prot->inuse_idx = find_first_zero_bit(proto_inuse_idx, PROTO_INUSE_NR);

	if (unlikely(prot->inuse_idx == PROTO_INUSE_NR - 1)) {
		pr_err("PROTO_INUSE_NR exhausted\n");
		return;
	}

	set_bit(prot->inuse_idx, proto_inuse_idx);
}

static void release_proto_idx(struct proto *prot)
{
	if (prot->inuse_idx != PROTO_INUSE_NR - 1)
		clear_bit(prot->inuse_idx, proto_inuse_idx);
}
#else
static inline void assign_proto_idx(struct proto *prot)
{
}

static inline void release_proto_idx(struct proto *prot)
{
}
#endif

static void req_prot_cleanup(struct request_sock_ops *rsk_prot)
{
	if (!rsk_prot)
		return;
	kfree(rsk_prot->slab_name);
	rsk_prot->slab_name = NULL;
	kmem_cache_destroy(rsk_prot->slab);
	rsk_prot->slab = NULL;
}

static int req_prot_init(const struct proto *prot)
{
	struct request_sock_ops *rsk_prot = prot->rsk_prot;

	if (!rsk_prot)
		return 0;

	rsk_prot->slab_name = kasprintf(GFP_KERNEL, "request_sock_%s",
					prot->name);
	if (!rsk_prot->slab_name)
		return -ENOMEM;

	rsk_prot->slab = kmem_cache_create(rsk_prot->slab_name,
					   rsk_prot->obj_size, 0,
					   prot->slab_flags, NULL);

	if (!rsk_prot->slab) {
		pr_crit("%s: Can't create request sock SLAB cache!\n",
			prot->name);
		return -ENOMEM;
	}
	return 0;
}

int proto_register(struct proto *prot, int alloc_slab)
{
	if (alloc_slab) {
		prot->slab = kmem_cache_create(prot->name, prot->obj_size, 0,
					SLAB_HWCACHE_ALIGN | prot->slab_flags,
					NULL);

		if (prot->slab == NULL) {
			pr_crit("%s: Can't create sock SLAB cache!\n",
				prot->name);
			goto out;
		}

		if (req_prot_init(prot))
			goto out_free_request_sock_slab;

		if (prot->twsk_prot != NULL) {
			prot->twsk_prot->twsk_slab_name = kasprintf(GFP_KERNEL, "tw_sock_%s", prot->name);

			if (prot->twsk_prot->twsk_slab_name == NULL)
				goto out_free_request_sock_slab;

			prot->twsk_prot->twsk_slab =
				kmem_cache_create(prot->twsk_prot->twsk_slab_name,
						  prot->twsk_prot->twsk_obj_size,
						  0,
						  prot->slab_flags,
						  NULL);
			if (prot->twsk_prot->twsk_slab == NULL)
				goto out_free_timewait_sock_slab_name;
		}
	}

	mutex_lock(&proto_list_mutex);
	list_add(&prot->node, &proto_list);
	assign_proto_idx(prot);
	mutex_unlock(&proto_list_mutex);
	return 0;

out_free_timewait_sock_slab_name:
	kfree(prot->twsk_prot->twsk_slab_name);
out_free_request_sock_slab:
	req_prot_cleanup(prot->rsk_prot);

	kmem_cache_destroy(prot->slab);
	prot->slab = NULL;
out:
	return -ENOBUFS;
}
EXPORT_SYMBOL(proto_register);

void proto_unregister(struct proto *prot)
{
	mutex_lock(&proto_list_mutex);
	release_proto_idx(prot);
	list_del(&prot->node);
	mutex_unlock(&proto_list_mutex);

	kmem_cache_destroy(prot->slab);
	prot->slab = NULL;

	req_prot_cleanup(prot->rsk_prot);

	if (prot->twsk_prot != NULL && prot->twsk_prot->twsk_slab != NULL) {
		kmem_cache_destroy(prot->twsk_prot->twsk_slab);
		kfree(prot->twsk_prot->twsk_slab_name);
		prot->twsk_prot->twsk_slab = NULL;
	}
}
EXPORT_SYMBOL(proto_unregister);

#ifdef CONFIG_PROC_FS
static void *proto_seq_start(struct seq_file *seq, loff_t *pos)
	__acquires(proto_list_mutex)
{
	mutex_lock(&proto_list_mutex);
	return seq_list_start_head(&proto_list, *pos);
}

static void *proto_seq_next(struct seq_file *seq, void *v, loff_t *pos)
{
	return seq_list_next(v, &proto_list, pos);
}

static void proto_seq_stop(struct seq_file *seq, void *v)
	__releases(proto_list_mutex)
{
	mutex_unlock(&proto_list_mutex);
}

static char proto_method_implemented(const void *method)
{
	return method == NULL ? 'n' : 'y';
}
static long sock_prot_memory_allocated(struct proto *proto)
{
	return proto->memory_allocated != NULL ? proto_memory_allocated(proto) : -1L;
}

static char *sock_prot_memory_pressure(struct proto *proto)
{
	return proto->memory_pressure != NULL ?
	proto_memory_pressure(proto) ? "yes" : "no" : "NI";
}

static void proto_seq_printf(struct seq_file *seq, struct proto *proto)
{

	seq_printf(seq, "%-9s %4u %6d  %6ld   %-3s %6u   %-3s  %-10s "
			"%2c %2c %2c %2c %2c %2c %2c %2c %2c %2c %2c %2c %2c %2c %2c %2c %2c %2c %2c\n",
		   proto->name,
		   proto->obj_size,
		   sock_prot_inuse_get(seq_file_net(seq), proto),
		   sock_prot_memory_allocated(proto),
		   sock_prot_memory_pressure(proto),
		   proto->max_header,
		   proto->slab == NULL ? "no" : "yes",
		   module_name(proto->owner),
		   proto_method_implemented(proto->close),
		   proto_method_implemented(proto->connect),
		   proto_method_implemented(proto->disconnect),
		   proto_method_implemented(proto->accept),
		   proto_method_implemented(proto->ioctl),
		   proto_method_implemented(proto->init),
		   proto_method_implemented(proto->destroy),
		   proto_method_implemented(proto->shutdown),
		   proto_method_implemented(proto->setsockopt),
		   proto_method_implemented(proto->getsockopt),
		   proto_method_implemented(proto->sendmsg),
		   proto_method_implemented(proto->recvmsg),
		   proto_method_implemented(proto->sendpage),
		   proto_method_implemented(proto->bind),
		   proto_method_implemented(proto->backlog_rcv),
		   proto_method_implemented(proto->hash),
		   proto_method_implemented(proto->unhash),
		   proto_method_implemented(proto->get_port),
		   proto_method_implemented(proto->enter_memory_pressure));
}

static int proto_seq_show(struct seq_file *seq, void *v)
{
	if (v == &proto_list)
		seq_printf(seq, "%-9s %-4s %-8s %-6s %-5s %-7s %-4s %-10s %s",
			   "protocol",
			   "size",
			   "sockets",
			   "memory",
			   "press",
			   "maxhdr",
			   "slab",
			   "module",
			   "cl co di ac io in de sh ss gs se re sp bi br ha uh gp em\n");
	else
		proto_seq_printf(seq, list_entry(v, struct proto, node));
	return 0;
}

static const struct seq_operations proto_seq_ops = {
	.start  = proto_seq_start,
	.next   = proto_seq_next,
	.stop   = proto_seq_stop,
	.show   = proto_seq_show,
};

static int proto_seq_open(struct inode *inode, struct file *file)
{
	return seq_open_net(inode, file, &proto_seq_ops,
			    sizeof(struct seq_net_private));
}

static const struct file_operations proto_seq_fops = {
	.owner		= THIS_MODULE,
	.open		= proto_seq_open,
	.read		= seq_read,
	.llseek		= seq_lseek,
	.release	= seq_release_net,
};

static __net_init int proto_init_net(struct net *net)
{
	if (!proc_create("protocols", S_IRUGO, net->proc_net, &proto_seq_fops))
		return -ENOMEM;

	return 0;
}

static __net_exit void proto_exit_net(struct net *net)
{
	remove_proc_entry("protocols", net->proc_net);
}


static __net_initdata struct pernet_operations proto_net_ops = {
	.init = proto_init_net,
	.exit = proto_exit_net,
};

static int __init proto_init(void)
{
	return register_pernet_subsys(&proto_net_ops);
}

subsys_initcall(proto_init);

#endif /* PROC_FS */<|MERGE_RESOLUTION|>--- conflicted
+++ resolved
@@ -239,24 +239,6 @@
 static const char *const af_family_slock_key_strings[AF_MAX+1] = {
 	_sock_locks("slock-")
 };
-<<<<<<< HEAD
-char *const af_family_clock_key_strings[AF_MAX+1] = {
-  "clock-AF_UNSPEC", "clock-AF_UNIX"     , "clock-AF_INET"     ,
-  "clock-AF_AX25"  , "clock-AF_IPX"      , "clock-AF_APPLETALK",
-  "clock-AF_NETROM", "clock-AF_BRIDGE"   , "clock-AF_ATMPVC"   ,
-  "clock-AF_X25"   , "clock-AF_INET6"    , "clock-AF_ROSE"     ,
-  "clock-AF_DECnet", "clock-AF_NETBEUI"  , "clock-AF_SECURITY" ,
-  "clock-AF_KEY"   , "clock-AF_NETLINK"  , "clock-AF_PACKET"   ,
-  "clock-AF_ASH"   , "clock-AF_ECONET"   , "clock-AF_ATMSVC"   ,
-  "clock-AF_RDS"   , "clock-AF_SNA"      , "clock-AF_IRDA"     ,
-  "clock-AF_PPPOX" , "clock-AF_WANPIPE"  , "clock-AF_LLC"      ,
-  "clock-27"       , "clock-28"          , "clock-AF_CAN"      ,
-  "clock-AF_TIPC"  , "clock-AF_BLUETOOTH", "clock-AF_IUCV"     ,
-  "clock-AF_RXRPC" , "clock-AF_ISDN"     , "clock-AF_PHONET"   ,
-  "clock-AF_IEEE802154", "clock-AF_CAIF" , "clock-AF_ALG"      ,
-  "clock-AF_NFC"   , "clock-AF_VSOCK"    , "clock-AF_KCM"      ,
-  "clock-AF_QIPCRTR", "clock-AF_MAX"
-=======
 static const char *const af_family_clock_key_strings[AF_MAX+1] = {
 	_sock_locks("clock-")
 };
@@ -269,19 +251,14 @@
 };
 static const char *const af_family_kern_clock_key_strings[AF_MAX+1] = {
 	_sock_locks("k-clock-")
->>>>>>> a351e9b9
 };
 
 /*
  * sk_callback_lock locking rules are per-address-family,
  * so split the lock classes by using a per-AF key:
  */
-<<<<<<< HEAD
-struct lock_class_key af_callback_keys[AF_MAX];
-=======
 static struct lock_class_key af_callback_keys[AF_MAX];
 static struct lock_class_key af_kern_callback_keys[AF_MAX];
->>>>>>> a351e9b9
 
 /* Take into consideration the size of the struct sk_buff overhead in the
  * determination of these values, since that is non-constant across
@@ -1309,8 +1286,7 @@
  *
  * (We also register the sk_lock with the lock validator.)
  */
-<<<<<<< HEAD
-void sock_lock_init(struct sock *sk)
+static inline void sock_lock_init(struct sock *sk)
 {
 #ifdef CONFIG_MPTCP
 	/* Reclassify the lock-class for subflows */
@@ -1329,10 +1305,6 @@
 		}
 #endif
 
-	sock_lock_init_class_and_name(sk,
-=======
-static inline void sock_lock_init(struct sock *sk)
-{
 	if (sk->sk_kern_sock)
 		sock_lock_init_class_and_name(
 			sk,
@@ -1343,7 +1315,6 @@
 	else
 		sock_lock_init_class_and_name(
 			sk,
->>>>>>> a351e9b9
 			af_family_slock_key_strings[sk->sk_family],
 			af_family_slock_keys + sk->sk_family,
 			af_family_key_strings[sk->sk_family],
@@ -1371,7 +1342,7 @@
 #endif
 }
 
-struct sock *sk_prot_alloc(struct proto *prot, gfp_t priority,
+static struct sock *sk_prot_alloc(struct proto *prot, gfp_t priority,
 		int family)
 {
 	struct sock *sk;

/*
 * INET		An implementation of the TCP/IP protocol suite for the LINUX
 *		operating system.  INET is implemented using the  BSD Socket
 *		interface as the means of communication with the user level.
 *
 *		Support for INET connection oriented protocols.
 *
 * Authors:	See the TCP sources
 *
 *		This program is free software; you can redistribute it and/or
 *		modify it under the terms of the GNU General Public License
 *		as published by the Free Software Foundation; either version
 *		2 of the License, or(at your option) any later version.
 */

#include <linux/module.h>
#include <linux/jhash.h>

#include <net/inet_connection_sock.h>
#include <net/inet_hashtables.h>
#include <net/inet_timewait_sock.h>
#include <net/ip.h>
#include <net/route.h>
#include <net/tcp_states.h>
#include <net/xfrm.h>
<<<<<<< HEAD
#include <net/mptcp.h>
=======
#include <net/tcp.h>
>>>>>>> b953c0d2

#ifdef INET_CSK_DEBUG
const char inet_csk_timer_bug_msg[] = "inet_csk BUG: unknown timer value\n";
EXPORT_SYMBOL(inet_csk_timer_bug_msg);
#endif

void inet_get_local_port_range(struct net *net, int *low, int *high)
{
	unsigned int seq;

	do {
		seq = read_seqbegin(&net->ipv4.ip_local_ports.lock);

		*low = net->ipv4.ip_local_ports.range[0];
		*high = net->ipv4.ip_local_ports.range[1];
	} while (read_seqretry(&net->ipv4.ip_local_ports.lock, seq));
}
EXPORT_SYMBOL(inet_get_local_port_range);

int inet_csk_bind_conflict(const struct sock *sk,
			   const struct inet_bind_bucket *tb, bool relax)
{
	struct sock *sk2;
	int reuse = sk->sk_reuse;
	int reuseport = sk->sk_reuseport;
	kuid_t uid = sock_i_uid((struct sock *)sk);

	/*
	 * Unlike other sk lookup places we do not check
	 * for sk_net here, since _all_ the socks listed
	 * in tb->owners list belong to the same net - the
	 * one this bucket belongs to.
	 */

	sk_for_each_bound(sk2, &tb->owners) {
		if (sk != sk2 &&
		    !inet_v6_ipv6only(sk2) &&
		    (!sk->sk_bound_dev_if ||
		     !sk2->sk_bound_dev_if ||
		     sk->sk_bound_dev_if == sk2->sk_bound_dev_if)) {
			if ((!reuse || !sk2->sk_reuse ||
			    sk2->sk_state == TCP_LISTEN) &&
			    (!reuseport || !sk2->sk_reuseport ||
			    (sk2->sk_state != TCP_TIME_WAIT &&
			     !uid_eq(uid, sock_i_uid(sk2))))) {

				if (!sk2->sk_rcv_saddr || !sk->sk_rcv_saddr ||
				    sk2->sk_rcv_saddr == sk->sk_rcv_saddr)
					break;
			}
			if (!relax && reuse && sk2->sk_reuse &&
			    sk2->sk_state != TCP_LISTEN) {

				if (!sk2->sk_rcv_saddr || !sk->sk_rcv_saddr ||
				    sk2->sk_rcv_saddr == sk->sk_rcv_saddr)
					break;
			}
		}
	}
	return sk2 != NULL;
}
EXPORT_SYMBOL_GPL(inet_csk_bind_conflict);

/* Obtain a reference to a local port for the given sock,
 * if snum is zero it means select any available local port.
 */
int inet_csk_get_port(struct sock *sk, unsigned short snum)
{
	struct inet_hashinfo *hashinfo = sk->sk_prot->h.hashinfo;
	struct inet_bind_hashbucket *head;
	struct inet_bind_bucket *tb;
	int ret, attempts = 5;
	struct net *net = sock_net(sk);
	int smallest_size = -1, smallest_rover;
	kuid_t uid = sock_i_uid(sk);

	local_bh_disable();
	if (!snum) {
		int remaining, rover, low, high;

again:
		inet_get_local_port_range(net, &low, &high);
		remaining = (high - low) + 1;
		smallest_rover = rover = prandom_u32() % remaining + low;

		smallest_size = -1;
		do {
			if (inet_is_local_reserved_port(net, rover))
				goto next_nolock;
			head = &hashinfo->bhash[inet_bhashfn(net, rover,
					hashinfo->bhash_size)];
			spin_lock(&head->lock);
			inet_bind_bucket_for_each(tb, &head->chain)
				if (net_eq(ib_net(tb), net) && tb->port == rover) {
					if (((tb->fastreuse > 0 &&
					      sk->sk_reuse &&
					      sk->sk_state != TCP_LISTEN) ||
					     (tb->fastreuseport > 0 &&
					      sk->sk_reuseport &&
					      uid_eq(tb->fastuid, uid))) &&
					    (tb->num_owners < smallest_size || smallest_size == -1)) {
						smallest_size = tb->num_owners;
						smallest_rover = rover;
						if (atomic_read(&hashinfo->bsockets) > (high - low) + 1 &&
						    !inet_csk(sk)->icsk_af_ops->bind_conflict(sk, tb, false)) {
							snum = smallest_rover;
							goto tb_found;
						}
					}
					if (!inet_csk(sk)->icsk_af_ops->bind_conflict(sk, tb, false)) {
						snum = rover;
						goto tb_found;
					}
					goto next;
				}
			break;
		next:
			spin_unlock(&head->lock);
		next_nolock:
			if (++rover > high)
				rover = low;
		} while (--remaining > 0);

		/* Exhausted local port range during search?  It is not
		 * possible for us to be holding one of the bind hash
		 * locks if this test triggers, because if 'remaining'
		 * drops to zero, we broke out of the do/while loop at
		 * the top level, not from the 'break;' statement.
		 */
		ret = 1;
		if (remaining <= 0) {
			if (smallest_size != -1) {
				snum = smallest_rover;
				goto have_snum;
			}
			goto fail;
		}
		/* OK, here is the one we will use.  HEAD is
		 * non-NULL and we hold it's mutex.
		 */
		snum = rover;
	} else {
have_snum:
		head = &hashinfo->bhash[inet_bhashfn(net, snum,
				hashinfo->bhash_size)];
		spin_lock(&head->lock);
		inet_bind_bucket_for_each(tb, &head->chain)
			if (net_eq(ib_net(tb), net) && tb->port == snum)
				goto tb_found;
	}
	tb = NULL;
	goto tb_not_found;
tb_found:
	if (!hlist_empty(&tb->owners)) {
		if (sk->sk_reuse == SK_FORCE_REUSE)
			goto success;

		if (((tb->fastreuse > 0 &&
		      sk->sk_reuse && sk->sk_state != TCP_LISTEN) ||
		     (tb->fastreuseport > 0 &&
		      sk->sk_reuseport && uid_eq(tb->fastuid, uid))) &&
		    smallest_size == -1) {
			goto success;
		} else {
			ret = 1;
			if (inet_csk(sk)->icsk_af_ops->bind_conflict(sk, tb, true)) {
				if (((sk->sk_reuse && sk->sk_state != TCP_LISTEN) ||
				     (tb->fastreuseport > 0 &&
				      sk->sk_reuseport && uid_eq(tb->fastuid, uid))) &&
				    smallest_size != -1 && --attempts >= 0) {
					spin_unlock(&head->lock);
					goto again;
				}

				goto fail_unlock;
			}
		}
	}
tb_not_found:
	ret = 1;
	if (!tb && (tb = inet_bind_bucket_create(hashinfo->bind_bucket_cachep,
					net, head, snum)) == NULL)
		goto fail_unlock;
	if (hlist_empty(&tb->owners)) {
		if (sk->sk_reuse && sk->sk_state != TCP_LISTEN)
			tb->fastreuse = 1;
		else
			tb->fastreuse = 0;
		if (sk->sk_reuseport) {
			tb->fastreuseport = 1;
			tb->fastuid = uid;
		} else
			tb->fastreuseport = 0;
	} else {
		if (tb->fastreuse &&
		    (!sk->sk_reuse || sk->sk_state == TCP_LISTEN))
			tb->fastreuse = 0;
		if (tb->fastreuseport &&
		    (!sk->sk_reuseport || !uid_eq(tb->fastuid, uid)))
			tb->fastreuseport = 0;
	}
success:
	if (!inet_csk(sk)->icsk_bind_hash)
		inet_bind_hash(sk, tb, snum);
	WARN_ON(inet_csk(sk)->icsk_bind_hash != tb);
	ret = 0;

fail_unlock:
	spin_unlock(&head->lock);
fail:
	local_bh_enable();
	return ret;
}
EXPORT_SYMBOL_GPL(inet_csk_get_port);

/*
 * Wait for an incoming connection, avoid race conditions. This must be called
 * with the socket locked.
 */
static int inet_csk_wait_for_connect(struct sock *sk, long timeo)
{
	struct inet_connection_sock *icsk = inet_csk(sk);
	DEFINE_WAIT(wait);
	int err;

	/*
	 * True wake-one mechanism for incoming connections: only
	 * one process gets woken up, not the 'whole herd'.
	 * Since we do not 'race & poll' for established sockets
	 * anymore, the common case will execute the loop only once.
	 *
	 * Subtle issue: "add_wait_queue_exclusive()" will be added
	 * after any current non-exclusive waiters, and we know that
	 * it will always _stay_ after any new non-exclusive waiters
	 * because all non-exclusive waiters are added at the
	 * beginning of the wait-queue. As such, it's ok to "drop"
	 * our exclusiveness temporarily when we get woken up without
	 * having to remove and re-insert us on the wait queue.
	 */
	for (;;) {
		prepare_to_wait_exclusive(sk_sleep(sk), &wait,
					  TASK_INTERRUPTIBLE);
		release_sock(sk);
		if (reqsk_queue_empty(&icsk->icsk_accept_queue))
			timeo = schedule_timeout(timeo);
		sched_annotate_sleep();
		lock_sock(sk);
		err = 0;
		if (!reqsk_queue_empty(&icsk->icsk_accept_queue))
			break;
		err = -EINVAL;
		if (sk->sk_state != TCP_LISTEN)
			break;
		err = sock_intr_errno(timeo);
		if (signal_pending(current))
			break;
		err = -EAGAIN;
		if (!timeo)
			break;
	}
	finish_wait(sk_sleep(sk), &wait);
	return err;
}

/*
 * This will accept the next outstanding connection.
 */
struct sock *inet_csk_accept(struct sock *sk, int flags, int *err)
{
	struct inet_connection_sock *icsk = inet_csk(sk);
	struct request_sock_queue *queue = &icsk->icsk_accept_queue;
	struct request_sock *req;
	struct sock *newsk;
	int error;

	lock_sock(sk);

	/* We need to make sure that this socket is listening,
	 * and that it has something pending.
	 */
	error = -EINVAL;
	if (sk->sk_state != TCP_LISTEN)
		goto out_err;

	/* Find already established connection */
	if (reqsk_queue_empty(queue)) {
		long timeo = sock_rcvtimeo(sk, flags & O_NONBLOCK);

		/* If this is a non blocking socket don't sleep */
		error = -EAGAIN;
		if (!timeo)
			goto out_err;

		error = inet_csk_wait_for_connect(sk, timeo);
		if (error)
			goto out_err;
	}
	req = reqsk_queue_remove(queue);
	newsk = req->sk;

	sk_acceptq_removed(sk);
	if (sk->sk_protocol == IPPROTO_TCP &&
	    tcp_rsk(req)->tfo_listener &&
	    queue->fastopenq) {
		spin_lock_bh(&queue->fastopenq->lock);
		if (tcp_rsk(req)->tfo_listener) {
			/* We are still waiting for the final ACK from 3WHS
			 * so can't free req now. Instead, we set req->sk to
			 * NULL to signify that the child socket is taken
			 * so reqsk_fastopen_remove() will free the req
			 * when 3WHS finishes (or is aborted).
			 */
			req->sk = NULL;
			req = NULL;
		}
		spin_unlock_bh(&queue->fastopenq->lock);
	}
out:
	release_sock(sk);
	if (req)
		reqsk_put(req);
	return newsk;
out_err:
	newsk = NULL;
	req = NULL;
	*err = error;
	goto out;
}
EXPORT_SYMBOL(inet_csk_accept);

/*
 * Using different timers for retransmit, delayed acks and probes
 * We may wish use just one timer maintaining a list of expire jiffies
 * to optimize.
 */
void inet_csk_init_xmit_timers(struct sock *sk,
			       void (*retransmit_handler)(unsigned long),
			       void (*delack_handler)(unsigned long),
			       void (*keepalive_handler)(unsigned long))
{
	struct inet_connection_sock *icsk = inet_csk(sk);

	setup_timer(&icsk->icsk_retransmit_timer, retransmit_handler,
			(unsigned long)sk);
	setup_timer(&icsk->icsk_delack_timer, delack_handler,
			(unsigned long)sk);
	setup_timer(&sk->sk_timer, keepalive_handler, (unsigned long)sk);
	icsk->icsk_pending = icsk->icsk_ack.pending = 0;
}
EXPORT_SYMBOL(inet_csk_init_xmit_timers);

void inet_csk_clear_xmit_timers(struct sock *sk)
{
	struct inet_connection_sock *icsk = inet_csk(sk);

	icsk->icsk_pending = icsk->icsk_ack.pending = icsk->icsk_ack.blocked = 0;

	sk_stop_timer(sk, &icsk->icsk_retransmit_timer);
	sk_stop_timer(sk, &icsk->icsk_delack_timer);
	sk_stop_timer(sk, &sk->sk_timer);
}
EXPORT_SYMBOL(inet_csk_clear_xmit_timers);

void inet_csk_delete_keepalive_timer(struct sock *sk)
{
	sk_stop_timer(sk, &sk->sk_timer);
}
EXPORT_SYMBOL(inet_csk_delete_keepalive_timer);

void inet_csk_reset_keepalive_timer(struct sock *sk, unsigned long len)
{
	sk_reset_timer(sk, &sk->sk_timer, jiffies + len);
}
EXPORT_SYMBOL(inet_csk_reset_keepalive_timer);

struct dst_entry *inet_csk_route_req(struct sock *sk,
				     struct flowi4 *fl4,
				     const struct request_sock *req)
{
	const struct inet_request_sock *ireq = inet_rsk(req);
	struct net *net = read_pnet(&ireq->ireq_net);
	struct ip_options_rcu *opt = ireq->opt;
	struct rtable *rt;

	flowi4_init_output(fl4, ireq->ir_iif, ireq->ir_mark,
			   RT_CONN_FLAGS(sk), RT_SCOPE_UNIVERSE,
			   sk->sk_protocol, inet_sk_flowi_flags(sk),
			   (opt && opt->opt.srr) ? opt->opt.faddr : ireq->ir_rmt_addr,
			   ireq->ir_loc_addr, ireq->ir_rmt_port,
			   htons(ireq->ir_num));
	security_req_classify_flow(req, flowi4_to_flowi(fl4));
	rt = ip_route_output_flow(net, fl4, sk);
	if (IS_ERR(rt))
		goto no_route;
	if (opt && opt->opt.is_strictroute && rt->rt_uses_gateway)
		goto route_err;
	return &rt->dst;

route_err:
	ip_rt_put(rt);
no_route:
	IP_INC_STATS_BH(net, IPSTATS_MIB_OUTNOROUTES);
	return NULL;
}
EXPORT_SYMBOL_GPL(inet_csk_route_req);

struct dst_entry *inet_csk_route_child_sock(struct sock *sk,
					    struct sock *newsk,
					    const struct request_sock *req)
{
	const struct inet_request_sock *ireq = inet_rsk(req);
	struct net *net = read_pnet(&ireq->ireq_net);
	struct inet_sock *newinet = inet_sk(newsk);
	struct ip_options_rcu *opt;
	struct flowi4 *fl4;
	struct rtable *rt;

	fl4 = &newinet->cork.fl.u.ip4;

	rcu_read_lock();
	opt = rcu_dereference(newinet->inet_opt);
	flowi4_init_output(fl4, ireq->ir_iif, ireq->ir_mark,
			   RT_CONN_FLAGS(sk), RT_SCOPE_UNIVERSE,
			   sk->sk_protocol, inet_sk_flowi_flags(sk),
			   (opt && opt->opt.srr) ? opt->opt.faddr : ireq->ir_rmt_addr,
			   ireq->ir_loc_addr, ireq->ir_rmt_port,
			   htons(ireq->ir_num));
	security_req_classify_flow(req, flowi4_to_flowi(fl4));
	rt = ip_route_output_flow(net, fl4, sk);
	if (IS_ERR(rt))
		goto no_route;
	if (opt && opt->opt.is_strictroute && rt->rt_uses_gateway)
		goto route_err;
	rcu_read_unlock();
	return &rt->dst;

route_err:
	ip_rt_put(rt);
no_route:
	rcu_read_unlock();
	IP_INC_STATS_BH(net, IPSTATS_MIB_OUTNOROUTES);
	return NULL;
}
EXPORT_SYMBOL_GPL(inet_csk_route_child_sock);

u32 inet_synq_hash(const __be32 raddr, const __be16 rport, const u32 rnd,
		   const u32 synq_hsize)
{
	return jhash_2words((__force u32)raddr, (__force u32)rport, rnd) & (synq_hsize - 1);
}

#if IS_ENABLED(CONFIG_IPV6)
#define AF_INET_FAMILY(fam) ((fam) == AF_INET)
#else
#define AF_INET_FAMILY(fam) true
#endif

/* Note: this is temporary :
 * req sock will no longer be in listener hash table
*/
struct request_sock *inet_csk_search_req(struct sock *sk,
					 const __be16 rport,
					 const __be32 raddr,
					 const __be32 laddr)
{
	struct inet_connection_sock *icsk = inet_csk(sk);
	struct listen_sock *lopt = icsk->icsk_accept_queue.listen_opt;
	struct request_sock *req;
	u32 hash = inet_synq_hash(raddr, rport, lopt->hash_rnd,
				  lopt->nr_table_entries);

	spin_lock(&icsk->icsk_accept_queue.syn_wait_lock);
	for (req = lopt->syn_table[hash]; req != NULL; req = req->dl_next) {
		const struct inet_request_sock *ireq = inet_rsk(req);

		if (ireq->ir_rmt_port == rport &&
		    ireq->ir_rmt_addr == raddr &&
		    ireq->ir_loc_addr == laddr &&
		    AF_INET_FAMILY(req->rsk_ops->family)) {
			atomic_inc(&req->rsk_refcnt);
			WARN_ON(req->sk);
			break;
		}
	}
	spin_unlock(&icsk->icsk_accept_queue.syn_wait_lock);

	return req;
}
EXPORT_SYMBOL_GPL(inet_csk_search_req);

void inet_csk_reqsk_queue_hash_add(struct sock *sk, struct request_sock *req,
				   unsigned long timeout)
{
	struct inet_connection_sock *icsk = inet_csk(sk);
	struct listen_sock *lopt = icsk->icsk_accept_queue.listen_opt;
	const u32 h = inet_synq_hash(inet_rsk(req)->ir_rmt_addr,
				     inet_rsk(req)->ir_rmt_port,
				     lopt->hash_rnd, lopt->nr_table_entries);

	reqsk_queue_hash_req(&icsk->icsk_accept_queue, h, req, timeout);
	inet_csk_reqsk_queue_added(sk, timeout);
}
EXPORT_SYMBOL_GPL(inet_csk_reqsk_queue_hash_add);

/* Only thing we need from tcp.h */
extern int sysctl_tcp_synack_retries;


/* Decide when to expire the request and when to resend SYN-ACK */
static inline void syn_ack_recalc(struct request_sock *req, const int thresh,
				  const int max_retries,
				  const u8 rskq_defer_accept,
				  int *expire, int *resend)
{
	if (!rskq_defer_accept) {
		*expire = req->num_timeout >= thresh;
		*resend = 1;
		return;
	}
	*expire = req->num_timeout >= thresh &&
		  (!inet_rsk(req)->acked || req->num_timeout >= max_retries);
	/*
	 * Do not resend while waiting for data after ACK,
	 * start to resend on end of deferring period to give
	 * last chance for data or ACK to create established socket.
	 */
	*resend = !inet_rsk(req)->acked ||
		  req->num_timeout >= rskq_defer_accept - 1;
}

int inet_rtx_syn_ack(struct sock *parent, struct request_sock *req)
{
	int err = req->rsk_ops->rtx_syn_ack(parent, req);

	if (!err)
		req->num_retrans++;
	return err;
}
EXPORT_SYMBOL(inet_rtx_syn_ack);

/* return true if req was found in the syn_table[] */
static bool reqsk_queue_unlink(struct request_sock_queue *queue,
			       struct request_sock *req)
{
	struct listen_sock *lopt = queue->listen_opt;
	struct request_sock **prev;
	bool found = false;

	spin_lock(&queue->syn_wait_lock);

	for (prev = &lopt->syn_table[req->rsk_hash]; *prev != NULL;
	     prev = &(*prev)->dl_next) {
		if (*prev == req) {
			*prev = req->dl_next;
			found = true;
			break;
		}
	}

	spin_unlock(&queue->syn_wait_lock);
	if (del_timer(&req->rsk_timer))
		reqsk_put(req);
	return found;
}

void inet_csk_reqsk_queue_drop(struct sock *sk, struct request_sock *req)
{
	if (reqsk_queue_unlink(&inet_csk(sk)->icsk_accept_queue, req)) {
		reqsk_queue_removed(&inet_csk(sk)->icsk_accept_queue, req);
		reqsk_put(req);
	}
}
EXPORT_SYMBOL(inet_csk_reqsk_queue_drop);

static void reqsk_timer_handler(unsigned long data)
{
	struct request_sock *req = (struct request_sock *)data;
	struct sock *sk_listener = req->rsk_listener;
	struct inet_connection_sock *icsk = inet_csk(sk_listener);
	struct request_sock_queue *queue = &icsk->icsk_accept_queue;
	struct listen_sock *lopt = queue->listen_opt;
	int qlen, expire = 0, resend = 0;
	int max_retries, thresh;
	u8 defer_accept;

	if (sk_listener->sk_state != TCP_LISTEN || !lopt) {
		reqsk_put(req);
		return;
	}

	max_retries = icsk->icsk_syn_retries ? : sysctl_tcp_synack_retries;
	thresh = max_retries;
	/* Normally all the openreqs are young and become mature
	 * (i.e. converted to established socket) for first timeout.
	 * If synack was not acknowledged for 1 second, it means
	 * one of the following things: synack was lost, ack was lost,
	 * rtt is high or nobody planned to ack (i.e. synflood).
	 * When server is a bit loaded, queue is populated with old
	 * open requests, reducing effective size of queue.
	 * When server is well loaded, queue size reduces to zero
	 * after several minutes of work. It is not synflood,
	 * it is normal operation. The solution is pruning
	 * too old entries overriding normal timeout, when
	 * situation becomes dangerous.
	 *
	 * Essentially, we reserve half of room for young
	 * embrions; and abort old ones without pity, if old
	 * ones are about to clog our table.
	 */
	qlen = listen_sock_qlen(lopt);
	if (qlen >> (lopt->max_qlen_log - 1)) {
		int young = listen_sock_young(lopt) << 1;

		while (thresh > 2) {
			if (qlen < young)
				break;
			thresh--;
			young <<= 1;
		}
	}
	defer_accept = READ_ONCE(queue->rskq_defer_accept);
	if (defer_accept)
		max_retries = defer_accept;
	syn_ack_recalc(req, thresh, max_retries, defer_accept,
		       &expire, &resend);
	req->rsk_ops->syn_ack_timeout(req);
	if (!expire &&
	    (!resend ||
	     !inet_rtx_syn_ack(sk_listener, req) ||
	     inet_rsk(req)->acked)) {
		unsigned long timeo;

		if (req->num_timeout++ == 0)
			atomic_inc(&lopt->young_dec);
		timeo = min(TCP_TIMEOUT_INIT << req->num_timeout, TCP_RTO_MAX);
		mod_timer_pinned(&req->rsk_timer, jiffies + timeo);
		return;
	}
	inet_csk_reqsk_queue_drop(sk_listener, req);
	reqsk_put(req);
}

void reqsk_queue_hash_req(struct request_sock_queue *queue,
			  u32 hash, struct request_sock *req,
			  unsigned long timeout)
{
	struct listen_sock *lopt = queue->listen_opt;

	req->num_retrans = 0;
	req->num_timeout = 0;
	req->sk = NULL;

	/* before letting lookups find us, make sure all req fields
	 * are committed to memory and refcnt initialized.
	 */
	smp_wmb();
	atomic_set(&req->rsk_refcnt, 2);
	setup_timer(&req->rsk_timer, reqsk_timer_handler, (unsigned long)req);
	req->rsk_hash = hash;

	spin_lock(&queue->syn_wait_lock);
	req->dl_next = lopt->syn_table[hash];
	lopt->syn_table[hash] = req;
	spin_unlock(&queue->syn_wait_lock);

<<<<<<< HEAD
	if (lopt->qlen && !is_meta_sk(parent))
		inet_csk_reset_keepalive_timer(parent, interval);
=======
	mod_timer_pinned(&req->rsk_timer, jiffies + timeout);
>>>>>>> b953c0d2
}
EXPORT_SYMBOL(reqsk_queue_hash_req);

/**
 *	inet_csk_clone_lock - clone an inet socket, and lock its clone
 *	@sk: the socket to clone
 *	@req: request_sock
 *	@priority: for allocation (%GFP_KERNEL, %GFP_ATOMIC, etc)
 *
 *	Caller must unlock socket even in error path (bh_unlock_sock(newsk))
 */
struct sock *inet_csk_clone_lock(const struct sock *sk,
				 const struct request_sock *req,
				 const gfp_t priority)
{
	struct sock *newsk;

	newsk = sk_clone_lock(sk, priority);

	if (newsk) {
		struct inet_connection_sock *newicsk = inet_csk(newsk);

		newsk->sk_state = TCP_SYN_RECV;
		newicsk->icsk_bind_hash = NULL;

		inet_sk(newsk)->inet_dport = inet_rsk(req)->ir_rmt_port;
		inet_sk(newsk)->inet_num = inet_rsk(req)->ir_num;
		inet_sk(newsk)->inet_sport = htons(inet_rsk(req)->ir_num);
		newsk->sk_write_space = sk_stream_write_space;

		newsk->sk_mark = inet_rsk(req)->ir_mark;
		atomic64_set(&newsk->sk_cookie,
			     atomic64_read(&inet_rsk(req)->ir_cookie));

		newicsk->icsk_retransmits = 0;
		newicsk->icsk_backoff	  = 0;
		newicsk->icsk_probes_out  = 0;

		/* Deinitialize accept_queue to trap illegal accesses. */
		memset(&newicsk->icsk_accept_queue, 0, sizeof(newicsk->icsk_accept_queue));

		security_inet_csk_clone(newsk, req);
	}
	return newsk;
}
EXPORT_SYMBOL_GPL(inet_csk_clone_lock);

/*
 * At this point, there should be no process reference to this
 * socket, and thus no user references at all.  Therefore we
 * can assume the socket waitqueue is inactive and nobody will
 * try to jump onto it.
 */
void inet_csk_destroy_sock(struct sock *sk)
{
	WARN_ON(sk->sk_state != TCP_CLOSE);
	WARN_ON(!sock_flag(sk, SOCK_DEAD));

	/* It cannot be in hash table! */
	WARN_ON(!sk_unhashed(sk));

	/* If it has not 0 inet_sk(sk)->inet_num, it must be bound */
	WARN_ON(inet_sk(sk)->inet_num && !inet_csk(sk)->icsk_bind_hash);

	sk->sk_prot->destroy(sk);

	sk_stream_kill_queues(sk);

	xfrm_sk_free_policy(sk);

	sk_refcnt_debug_release(sk);

	percpu_counter_dec(sk->sk_prot->orphan_count);
	sock_put(sk);
}
EXPORT_SYMBOL(inet_csk_destroy_sock);

/* This function allows to force a closure of a socket after the call to
 * tcp/dccp_create_openreq_child().
 */
void inet_csk_prepare_forced_close(struct sock *sk)
	__releases(&sk->sk_lock.slock)
{
	/* sk_clone_lock locked the socket and set refcnt to 2 */
	bh_unlock_sock(sk);
	sock_put(sk);

	/* The below has to be done to allow calling inet_csk_destroy_sock */
	sock_set_flag(sk, SOCK_DEAD);
	percpu_counter_inc(sk->sk_prot->orphan_count);
	inet_sk(sk)->inet_num = 0;
}
EXPORT_SYMBOL(inet_csk_prepare_forced_close);

int inet_csk_listen_start(struct sock *sk, const int nr_table_entries)
{
	struct inet_sock *inet = inet_sk(sk);
	struct inet_connection_sock *icsk = inet_csk(sk);
	int rc = reqsk_queue_alloc(&icsk->icsk_accept_queue, nr_table_entries,
				   GFP_KERNEL);

	if (rc != 0)
		return rc;

	sk->sk_max_ack_backlog = 0;
	sk->sk_ack_backlog = 0;
	inet_csk_delack_init(sk);

	/* There is race window here: we announce ourselves listening,
	 * but this transition is still not validated by get_port().
	 * It is OK, because this socket enters to hash table only
	 * after validation is complete.
	 */
	sk->sk_state = TCP_LISTEN;
	if (!sk->sk_prot->get_port(sk, inet->inet_num)) {
		inet->inet_sport = htons(inet->inet_num);

		sk_dst_reset(sk);
		sk->sk_prot->hash(sk);

		return 0;
	}

	sk->sk_state = TCP_CLOSE;
	__reqsk_queue_destroy(&icsk->icsk_accept_queue);
	return -EADDRINUSE;
}
EXPORT_SYMBOL_GPL(inet_csk_listen_start);

/*
 *	This routine closes sockets which have been at least partially
 *	opened, but not yet accepted.
 */
void inet_csk_listen_stop(struct sock *sk)
{
	struct inet_connection_sock *icsk = inet_csk(sk);
	struct request_sock_queue *queue = &icsk->icsk_accept_queue;
	struct request_sock *acc_req;
	struct request_sock *req;

	/* make all the listen_opt local to us */
	acc_req = reqsk_queue_yank_acceptq(queue);

	/* Following specs, it would be better either to send FIN
	 * (and enter FIN-WAIT-1, it is normal close)
	 * or to send active reset (abort).
	 * Certainly, it is pretty dangerous while synflood, but it is
	 * bad justification for our negligence 8)
	 * To be honest, we are not able to make either
	 * of the variants now.			--ANK
	 */
	reqsk_queue_destroy(queue);

	while ((req = acc_req) != NULL) {
		struct sock *child = req->sk;
		bool mutex_taken = false;

		acc_req = req->dl_next;

		if (is_meta_sk(child)) {
			mutex_lock(&tcp_sk(child)->mpcb->mpcb_mutex);
			mutex_taken = true;
		}
		local_bh_disable();
		bh_lock_sock(child);
		WARN_ON(sock_owned_by_user(child));
		sock_hold(child);

		sk->sk_prot->disconnect(child, O_NONBLOCK);

		sock_orphan(child);

		percpu_counter_inc(sk->sk_prot->orphan_count);

		if (sk->sk_protocol == IPPROTO_TCP && tcp_rsk(req)->tfo_listener) {
			BUG_ON(tcp_sk(child)->fastopen_rsk != req);
			BUG_ON(sk != req->rsk_listener);

			/* Paranoid, to prevent race condition if
			 * an inbound pkt destined for child is
			 * blocked by sock lock in tcp_v4_rcv().
			 * Also to satisfy an assertion in
			 * tcp_v4_destroy_sock().
			 */
			tcp_sk(child)->fastopen_rsk = NULL;
		}
		inet_csk_destroy_sock(child);

		bh_unlock_sock(child);
		local_bh_enable();
		if (mutex_taken)
			mutex_unlock(&tcp_sk(child)->mpcb->mpcb_mutex);
		sock_put(child);

		sk_acceptq_removed(sk);
		reqsk_put(req);
	}
	if (queue->fastopenq) {
		/* Free all the reqs queued in rskq_rst_head. */
		spin_lock_bh(&queue->fastopenq->lock);
		acc_req = queue->fastopenq->rskq_rst_head;
		queue->fastopenq->rskq_rst_head = NULL;
		spin_unlock_bh(&queue->fastopenq->lock);
		while ((req = acc_req) != NULL) {
			acc_req = req->dl_next;
			reqsk_put(req);
		}
	}
	WARN_ON(sk->sk_ack_backlog);
}
EXPORT_SYMBOL_GPL(inet_csk_listen_stop);

void inet_csk_addr2sockaddr(struct sock *sk, struct sockaddr *uaddr)
{
	struct sockaddr_in *sin = (struct sockaddr_in *)uaddr;
	const struct inet_sock *inet = inet_sk(sk);

	sin->sin_family		= AF_INET;
	sin->sin_addr.s_addr	= inet->inet_daddr;
	sin->sin_port		= inet->inet_dport;
}
EXPORT_SYMBOL_GPL(inet_csk_addr2sockaddr);

#ifdef CONFIG_COMPAT
int inet_csk_compat_getsockopt(struct sock *sk, int level, int optname,
			       char __user *optval, int __user *optlen)
{
	const struct inet_connection_sock *icsk = inet_csk(sk);

	if (icsk->icsk_af_ops->compat_getsockopt)
		return icsk->icsk_af_ops->compat_getsockopt(sk, level, optname,
							    optval, optlen);
	return icsk->icsk_af_ops->getsockopt(sk, level, optname,
					     optval, optlen);
}
EXPORT_SYMBOL_GPL(inet_csk_compat_getsockopt);

int inet_csk_compat_setsockopt(struct sock *sk, int level, int optname,
			       char __user *optval, unsigned int optlen)
{
	const struct inet_connection_sock *icsk = inet_csk(sk);

	if (icsk->icsk_af_ops->compat_setsockopt)
		return icsk->icsk_af_ops->compat_setsockopt(sk, level, optname,
							    optval, optlen);
	return icsk->icsk_af_ops->setsockopt(sk, level, optname,
					     optval, optlen);
}
EXPORT_SYMBOL_GPL(inet_csk_compat_setsockopt);
#endif

static struct dst_entry *inet_csk_rebuild_route(struct sock *sk, struct flowi *fl)
{
	const struct inet_sock *inet = inet_sk(sk);
	const struct ip_options_rcu *inet_opt;
	__be32 daddr = inet->inet_daddr;
	struct flowi4 *fl4;
	struct rtable *rt;

	rcu_read_lock();
	inet_opt = rcu_dereference(inet->inet_opt);
	if (inet_opt && inet_opt->opt.srr)
		daddr = inet_opt->opt.faddr;
	fl4 = &fl->u.ip4;
	rt = ip_route_output_ports(sock_net(sk), fl4, sk, daddr,
				   inet->inet_saddr, inet->inet_dport,
				   inet->inet_sport, sk->sk_protocol,
				   RT_CONN_FLAGS(sk), sk->sk_bound_dev_if);
	if (IS_ERR(rt))
		rt = NULL;
	if (rt)
		sk_setup_caps(sk, &rt->dst);
	rcu_read_unlock();

	return &rt->dst;
}

struct dst_entry *inet_csk_update_pmtu(struct sock *sk, u32 mtu)
{
	struct dst_entry *dst = __sk_dst_check(sk, 0);
	struct inet_sock *inet = inet_sk(sk);

	if (!dst) {
		dst = inet_csk_rebuild_route(sk, &inet->cork.fl);
		if (!dst)
			goto out;
	}
	dst->ops->update_pmtu(dst, sk, NULL, mtu);

	dst = __sk_dst_check(sk, 0);
	if (!dst)
		dst = inet_csk_rebuild_route(sk, &inet->cork.fl);
out:
	return dst;
}
EXPORT_SYMBOL_GPL(inet_csk_update_pmtu);<|MERGE_RESOLUTION|>--- conflicted
+++ resolved
@@ -23,11 +23,8 @@
 #include <net/route.h>
 #include <net/tcp_states.h>
 #include <net/xfrm.h>
-<<<<<<< HEAD
 #include <net/mptcp.h>
-=======
 #include <net/tcp.h>
->>>>>>> b953c0d2
 
 #ifdef INET_CSK_DEBUG
 const char inet_csk_timer_bug_msg[] = "inet_csk BUG: unknown timer value\n";
@@ -693,12 +690,7 @@
 	lopt->syn_table[hash] = req;
 	spin_unlock(&queue->syn_wait_lock);
 
-<<<<<<< HEAD
-	if (lopt->qlen && !is_meta_sk(parent))
-		inet_csk_reset_keepalive_timer(parent, interval);
-=======
 	mod_timer_pinned(&req->rsk_timer, jiffies + timeout);
->>>>>>> b953c0d2
 }
 EXPORT_SYMBOL(reqsk_queue_hash_req);
 

/*
 * INET		An implementation of the TCP/IP protocol suite for the LINUX
 *		operating system.  INET is implemented using the  BSD Socket
 *		interface as the means of communication with the user level.
 *
 *		Implementation of the Transmission Control Protocol(TCP).
 *
 * Authors:	Ross Biro
 *		Fred N. van Kempen, <waltje@uWalt.NL.Mugnet.ORG>
 *		Mark Evans, <evansmp@uhura.aston.ac.uk>
 *		Corey Minyard <wf-rch!minyard@relay.EU.net>
 *		Florian La Roche, <flla@stud.uni-sb.de>
 *		Charles Hedrick, <hedrick@klinzhai.rutgers.edu>
 *		Linus Torvalds, <torvalds@cs.helsinki.fi>
 *		Alan Cox, <gw4pts@gw4pts.ampr.org>
 *		Matthew Dillon, <dillon@apollo.west.oic.com>
 *		Arnt Gulbrandsen, <agulbra@nvg.unit.no>
 *		Jorge Cwik, <jorge@laser.satlink.net>
 *
 * Fixes:
 *		Alan Cox	:	Numerous verify_area() calls
 *		Alan Cox	:	Set the ACK bit on a reset
 *		Alan Cox	:	Stopped it crashing if it closed while
 *					sk->inuse=1 and was trying to connect
 *					(tcp_err()).
 *		Alan Cox	:	All icmp error handling was broken
 *					pointers passed where wrong and the
 *					socket was looked up backwards. Nobody
 *					tested any icmp error code obviously.
 *		Alan Cox	:	tcp_err() now handled properly. It
 *					wakes people on errors. poll
 *					behaves and the icmp error race
 *					has gone by moving it into sock.c
 *		Alan Cox	:	tcp_send_reset() fixed to work for
 *					everything not just packets for
 *					unknown sockets.
 *		Alan Cox	:	tcp option processing.
 *		Alan Cox	:	Reset tweaked (still not 100%) [Had
 *					syn rule wrong]
 *		Herp Rosmanith  :	More reset fixes
 *		Alan Cox	:	No longer acks invalid rst frames.
 *					Acking any kind of RST is right out.
 *		Alan Cox	:	Sets an ignore me flag on an rst
 *					receive otherwise odd bits of prattle
 *					escape still
 *		Alan Cox	:	Fixed another acking RST frame bug.
 *					Should stop LAN workplace lockups.
 *		Alan Cox	: 	Some tidyups using the new skb list
 *					facilities
 *		Alan Cox	:	sk->keepopen now seems to work
 *		Alan Cox	:	Pulls options out correctly on accepts
 *		Alan Cox	:	Fixed assorted sk->rqueue->next errors
 *		Alan Cox	:	PSH doesn't end a TCP read. Switched a
 *					bit to skb ops.
 *		Alan Cox	:	Tidied tcp_data to avoid a potential
 *					nasty.
 *		Alan Cox	:	Added some better commenting, as the
 *					tcp is hard to follow
 *		Alan Cox	:	Removed incorrect check for 20 * psh
 *	Michael O'Reilly	:	ack < copied bug fix.
 *	Johannes Stille		:	Misc tcp fixes (not all in yet).
 *		Alan Cox	:	FIN with no memory -> CRASH
 *		Alan Cox	:	Added socket option proto entries.
 *					Also added awareness of them to accept.
 *		Alan Cox	:	Added TCP options (SOL_TCP)
 *		Alan Cox	:	Switched wakeup calls to callbacks,
 *					so the kernel can layer network
 *					sockets.
 *		Alan Cox	:	Use ip_tos/ip_ttl settings.
 *		Alan Cox	:	Handle FIN (more) properly (we hope).
 *		Alan Cox	:	RST frames sent on unsynchronised
 *					state ack error.
 *		Alan Cox	:	Put in missing check for SYN bit.
 *		Alan Cox	:	Added tcp_select_window() aka NET2E
 *					window non shrink trick.
 *		Alan Cox	:	Added a couple of small NET2E timer
 *					fixes
 *		Charles Hedrick :	TCP fixes
 *		Toomas Tamm	:	TCP window fixes
 *		Alan Cox	:	Small URG fix to rlogin ^C ack fight
 *		Charles Hedrick	:	Rewrote most of it to actually work
 *		Linus		:	Rewrote tcp_read() and URG handling
 *					completely
 *		Gerhard Koerting:	Fixed some missing timer handling
 *		Matthew Dillon  :	Reworked TCP machine states as per RFC
 *		Gerhard Koerting:	PC/TCP workarounds
 *		Adam Caldwell	:	Assorted timer/timing errors
 *		Matthew Dillon	:	Fixed another RST bug
 *		Alan Cox	:	Move to kernel side addressing changes.
 *		Alan Cox	:	Beginning work on TCP fastpathing
 *					(not yet usable)
 *		Arnt Gulbrandsen:	Turbocharged tcp_check() routine.
 *		Alan Cox	:	TCP fast path debugging
 *		Alan Cox	:	Window clamping
 *		Michael Riepe	:	Bug in tcp_check()
 *		Matt Dillon	:	More TCP improvements and RST bug fixes
 *		Matt Dillon	:	Yet more small nasties remove from the
 *					TCP code (Be very nice to this man if
 *					tcp finally works 100%) 8)
 *		Alan Cox	:	BSD accept semantics.
 *		Alan Cox	:	Reset on closedown bug.
 *	Peter De Schrijver	:	ENOTCONN check missing in tcp_sendto().
 *		Michael Pall	:	Handle poll() after URG properly in
 *					all cases.
 *		Michael Pall	:	Undo the last fix in tcp_read_urg()
 *					(multi URG PUSH broke rlogin).
 *		Michael Pall	:	Fix the multi URG PUSH problem in
 *					tcp_readable(), poll() after URG
 *					works now.
 *		Michael Pall	:	recv(...,MSG_OOB) never blocks in the
 *					BSD api.
 *		Alan Cox	:	Changed the semantics of sk->socket to
 *					fix a race and a signal problem with
 *					accept() and async I/O.
 *		Alan Cox	:	Relaxed the rules on tcp_sendto().
 *		Yury Shevchuk	:	Really fixed accept() blocking problem.
 *		Craig I. Hagan  :	Allow for BSD compatible TIME_WAIT for
 *					clients/servers which listen in on
 *					fixed ports.
 *		Alan Cox	:	Cleaned the above up and shrank it to
 *					a sensible code size.
 *		Alan Cox	:	Self connect lockup fix.
 *		Alan Cox	:	No connect to multicast.
 *		Ross Biro	:	Close unaccepted children on master
 *					socket close.
 *		Alan Cox	:	Reset tracing code.
 *		Alan Cox	:	Spurious resets on shutdown.
 *		Alan Cox	:	Giant 15 minute/60 second timer error
 *		Alan Cox	:	Small whoops in polling before an
 *					accept.
 *		Alan Cox	:	Kept the state trace facility since
 *					it's handy for debugging.
 *		Alan Cox	:	More reset handler fixes.
 *		Alan Cox	:	Started rewriting the code based on
 *					the RFC's for other useful protocol
 *					references see: Comer, KA9Q NOS, and
 *					for a reference on the difference
 *					between specifications and how BSD
 *					works see the 4.4lite source.
 *		A.N.Kuznetsov	:	Don't time wait on completion of tidy
 *					close.
 *		Linus Torvalds	:	Fin/Shutdown & copied_seq changes.
 *		Linus Torvalds	:	Fixed BSD port reuse to work first syn
 *		Alan Cox	:	Reimplemented timers as per the RFC
 *					and using multiple timers for sanity.
 *		Alan Cox	:	Small bug fixes, and a lot of new
 *					comments.
 *		Alan Cox	:	Fixed dual reader crash by locking
 *					the buffers (much like datagram.c)
 *		Alan Cox	:	Fixed stuck sockets in probe. A probe
 *					now gets fed up of retrying without
 *					(even a no space) answer.
 *		Alan Cox	:	Extracted closing code better
 *		Alan Cox	:	Fixed the closing state machine to
 *					resemble the RFC.
 *		Alan Cox	:	More 'per spec' fixes.
 *		Jorge Cwik	:	Even faster checksumming.
 *		Alan Cox	:	tcp_data() doesn't ack illegal PSH
 *					only frames. At least one pc tcp stack
 *					generates them.
 *		Alan Cox	:	Cache last socket.
 *		Alan Cox	:	Per route irtt.
 *		Matt Day	:	poll()->select() match BSD precisely on error
 *		Alan Cox	:	New buffers
 *		Marc Tamsky	:	Various sk->prot->retransmits and
 *					sk->retransmits misupdating fixed.
 *					Fixed tcp_write_timeout: stuck close,
 *					and TCP syn retries gets used now.
 *		Mark Yarvis	:	In tcp_read_wakeup(), don't send an
 *					ack if state is TCP_CLOSED.
 *		Alan Cox	:	Look up device on a retransmit - routes may
 *					change. Doesn't yet cope with MSS shrink right
 *					but it's a start!
 *		Marc Tamsky	:	Closing in closing fixes.
 *		Mike Shaver	:	RFC1122 verifications.
 *		Alan Cox	:	rcv_saddr errors.
 *		Alan Cox	:	Block double connect().
 *		Alan Cox	:	Small hooks for enSKIP.
 *		Alexey Kuznetsov:	Path MTU discovery.
 *		Alan Cox	:	Support soft errors.
 *		Alan Cox	:	Fix MTU discovery pathological case
 *					when the remote claims no mtu!
 *		Marc Tamsky	:	TCP_CLOSE fix.
 *		Colin (G3TNE)	:	Send a reset on syn ack replies in
 *					window but wrong (fixes NT lpd problems)
 *		Pedro Roque	:	Better TCP window handling, delayed ack.
 *		Joerg Reuter	:	No modification of locked buffers in
 *					tcp_do_retransmit()
 *		Eric Schenk	:	Changed receiver side silly window
 *					avoidance algorithm to BSD style
 *					algorithm. This doubles throughput
 *					against machines running Solaris,
 *					and seems to result in general
 *					improvement.
 *	Stefan Magdalinski	:	adjusted tcp_readable() to fix FIONREAD
 *	Willy Konynenberg	:	Transparent proxying support.
 *	Mike McLagan		:	Routing by source
 *		Keith Owens	:	Do proper merging with partial SKB's in
 *					tcp_do_sendmsg to avoid burstiness.
 *		Eric Schenk	:	Fix fast close down bug with
 *					shutdown() followed by close().
 *		Andi Kleen 	:	Make poll agree with SIGIO
 *	Salvatore Sanfilippo	:	Support SO_LINGER with linger == 1 and
 *					lingertime == 0 (RFC 793 ABORT Call)
 *	Hirokazu Takahashi	:	Use copy_from_user() instead of
 *					csum_and_copy_from_user() if possible.
 *
 *		This program is free software; you can redistribute it and/or
 *		modify it under the terms of the GNU General Public License
 *		as published by the Free Software Foundation; either version
 *		2 of the License, or(at your option) any later version.
 *
 * Description of States:
 *
 *	TCP_SYN_SENT		sent a connection request, waiting for ack
 *
 *	TCP_SYN_RECV		received a connection request, sent ack,
 *				waiting for final ack in three-way handshake.
 *
 *	TCP_ESTABLISHED		connection established
 *
 *	TCP_FIN_WAIT1		our side has shutdown, waiting to complete
 *				transmission of remaining buffered data
 *
 *	TCP_FIN_WAIT2		all buffered data sent, waiting for remote
 *				to shutdown
 *
 *	TCP_CLOSING		both sides have shutdown but we still have
 *				data we have to finish sending
 *
 *	TCP_TIME_WAIT		timeout to catch resent junk before entering
 *				closed, can only be entered from FIN_WAIT2
 *				or CLOSING.  Required because the other end
 *				may not have gotten our last ACK causing it
 *				to retransmit the data packet (which we ignore)
 *
 *	TCP_CLOSE_WAIT		remote side has shutdown and is waiting for
 *				us to finish writing our data and to shutdown
 *				(we have to close() to move on to LAST_ACK)
 *
 *	TCP_LAST_ACK		out side has shutdown after remote has
 *				shutdown.  There may still be data in our
 *				buffer that we have to finish sending
 *
 *	TCP_CLOSE		socket is finished
 */

#define pr_fmt(fmt) "TCP: " fmt

#include <crypto/hash.h>
#include <linux/kernel.h>
#include <linux/module.h>
#include <linux/types.h>
#include <linux/fcntl.h>
#include <linux/poll.h>
#include <linux/inet_diag.h>
#include <linux/init.h>
#include <linux/fs.h>
#include <linux/skbuff.h>
#include <linux/scatterlist.h>
#include <linux/splice.h>
#include <linux/net.h>
#include <linux/socket.h>
#include <linux/random.h>
#include <linux/bootmem.h>
#include <linux/highmem.h>
#include <linux/swap.h>
#include <linux/cache.h>
#include <linux/err.h>
#include <linux/time.h>
#include <linux/slab.h>

#include <net/icmp.h>
#include <net/inet_common.h>
#include <net/mptcp.h>
#include <net/tcp.h>
#include <net/xfrm.h>
#include <net/ip.h>
#include <net/sock.h>

#include <linux/uaccess.h>
#include <asm/ioctls.h>
#include <net/busy_poll.h>

int sysctl_tcp_min_tso_segs __read_mostly = 2;

int sysctl_tcp_autocorking __read_mostly = 1;

struct percpu_counter tcp_orphan_count;
EXPORT_SYMBOL_GPL(tcp_orphan_count);

long sysctl_tcp_mem[3] __read_mostly;
int sysctl_tcp_wmem[3] __read_mostly;
int sysctl_tcp_rmem[3] __read_mostly;

EXPORT_SYMBOL(sysctl_tcp_mem);
EXPORT_SYMBOL(sysctl_tcp_rmem);
EXPORT_SYMBOL(sysctl_tcp_wmem);

atomic_long_t tcp_memory_allocated;	/* Current allocated memory. */
EXPORT_SYMBOL(tcp_memory_allocated);

/*
 * Current number of TCP sockets.
 */
struct percpu_counter tcp_sockets_allocated;
EXPORT_SYMBOL(tcp_sockets_allocated);

/*
 * TCP splice context
 */
struct tcp_splice_state {
	struct pipe_inode_info *pipe;
	size_t len;
	unsigned int flags;
};

/*
 * Pressure flag: try to collapse.
 * Technical note: it is used by multiple contexts non atomically.
 * All the __sk_mem_schedule() is of this nature: accounting
 * is strict, actions are advisory and have some latency.
 */
int tcp_memory_pressure __read_mostly;
EXPORT_SYMBOL(tcp_memory_pressure);

void tcp_enter_memory_pressure(struct sock *sk)
{
	if (!tcp_memory_pressure) {
		NET_INC_STATS(sock_net(sk), LINUX_MIB_TCPMEMORYPRESSURES);
		tcp_memory_pressure = 1;
	}
}
EXPORT_SYMBOL(tcp_enter_memory_pressure);

/* Convert seconds to retransmits based on initial and max timeout */
static u8 secs_to_retrans(int seconds, int timeout, int rto_max)
{
	u8 res = 0;

	if (seconds > 0) {
		int period = timeout;

		res = 1;
		while (seconds > period && res < 255) {
			res++;
			timeout <<= 1;
			if (timeout > rto_max)
				timeout = rto_max;
			period += timeout;
		}
	}
	return res;
}

/* Convert retransmits to seconds based on initial and max timeout */
static int retrans_to_secs(u8 retrans, int timeout, int rto_max)
{
	int period = 0;

	if (retrans > 0) {
		period = timeout;
		while (--retrans) {
			timeout <<= 1;
			if (timeout > rto_max)
				timeout = rto_max;
			period += timeout;
		}
	}
	return period;
}

const struct tcp_sock_ops tcp_specific = {
	.__select_window		= __tcp_select_window,
	.select_window			= tcp_select_window,
	.select_initial_window		= tcp_select_initial_window,
	.select_size			= select_size,
	.init_buffer_space		= tcp_init_buffer_space,
	.set_rto			= tcp_set_rto,
	.should_expand_sndbuf		= tcp_should_expand_sndbuf,
	.send_fin			= tcp_send_fin,
	.write_xmit			= tcp_write_xmit,
	.send_active_reset		= tcp_send_active_reset,
	.write_wakeup			= tcp_write_wakeup,
	.retransmit_timer		= tcp_retransmit_timer,
	.time_wait			= tcp_time_wait,
	.cleanup_rbuf			= tcp_cleanup_rbuf,
	.cwnd_validate			= tcp_cwnd_validate,
};

/* Address-family independent initialization for a tcp_sock.
 *
 * NOTE: A lot of things set to zero explicitly by call to
 *       sk_alloc() so need not be done here.
 */
void tcp_init_sock(struct sock *sk)
{
	struct inet_connection_sock *icsk = inet_csk(sk);
	struct tcp_sock *tp = tcp_sk(sk);

	tp->out_of_order_queue = RB_ROOT;
	tcp_init_xmit_timers(sk);
	tcp_prequeue_init(tp);
	INIT_LIST_HEAD(&tp->tsq_node);

	icsk->icsk_rto = TCP_TIMEOUT_INIT;
	tp->mdev_us = jiffies_to_usecs(TCP_TIMEOUT_INIT);
	minmax_reset(&tp->rtt_min, tcp_time_stamp, ~0U);

	/* So many TCP implementations out there (incorrectly) count the
	 * initial SYN frame in their delayed-ACK and congestion control
	 * algorithms that we must have the following bandaid to talk
	 * efficiently to them.  -DaveM
	 */
	tp->snd_cwnd = TCP_INIT_CWND;

	/* There's a bubble in the pipe until at least the first ACK. */
	tp->app_limited = ~0U;

	/* See draft-stevens-tcpca-spec-01 for discussion of the
	 * initialization of these values.
	 */
	tp->snd_ssthresh = TCP_INFINITE_SSTHRESH;
	tp->snd_cwnd_clamp = ~0;
	tp->mss_cache = TCP_MSS_DEFAULT;

	tp->reordering = sock_net(sk)->ipv4.sysctl_tcp_reordering;
	tcp_assign_congestion_control(sk);

	tp->tsoffset = 0;

	sk->sk_state = TCP_CLOSE;

	sk->sk_write_space = sk_stream_write_space;
	sock_set_flag(sk, SOCK_USE_WRITE_QUEUE);

	icsk->icsk_sync_mss = tcp_sync_mss;

	sk->sk_sndbuf = sysctl_tcp_wmem[1];
	sk->sk_rcvbuf = sysctl_tcp_rmem[1];

<<<<<<< HEAD
	tp->ops = &tcp_specific;

	/* Initialize MPTCP-specific stuff and function-pointers */
	mptcp_init_tcp_sock(sk);

	local_bh_disable();
=======
>>>>>>> a351e9b9
	sk_sockets_allocated_inc(sk);
}
EXPORT_SYMBOL(tcp_init_sock);

static void tcp_tx_timestamp(struct sock *sk, u16 tsflags, struct sk_buff *skb)
{
	if (tsflags && skb) {
		struct skb_shared_info *shinfo = skb_shinfo(skb);
		struct tcp_skb_cb *tcb = TCP_SKB_CB(skb);

		sock_tx_timestamp(sk, tsflags, &shinfo->tx_flags);
		if (tsflags & SOF_TIMESTAMPING_TX_ACK)
			tcb->txstamp_ack = 1;
		if (tsflags & SOF_TIMESTAMPING_TX_RECORD_MASK)
			shinfo->tskey = TCP_SKB_CB(skb)->seq + skb->len - 1;
	}
}

/*
 *	Wait for a TCP event.
 *
 *	Note that we don't need to lock the socket, as the upper poll layers
 *	take care of normal races (between the test and the event) and we don't
 *	go look at any of the socket buffers directly.
 */
unsigned int tcp_poll(struct file *file, struct socket *sock, poll_table *wait)
{
	unsigned int mask;
	struct sock *sk = sock->sk;
	const struct tcp_sock *tp = tcp_sk(sk);
	int state;

	sock_rps_record_flow(sk);

	sock_poll_wait(file, sk_sleep(sk), wait);

	state = sk_state_load(sk);
	if (state == TCP_LISTEN)
		return inet_csk_listen_poll(sk);

	/* Socket is not locked. We are protected from async events
	 * by poll logic and correct handling of state changes
	 * made by other threads is impossible in any case.
	 */

	mask = 0;

	/*
	 * POLLHUP is certainly not done right. But poll() doesn't
	 * have a notion of HUP in just one direction, and for a
	 * socket the read side is more interesting.
	 *
	 * Some poll() documentation says that POLLHUP is incompatible
	 * with the POLLOUT/POLLWR flags, so somebody should check this
	 * all. But careful, it tends to be safer to return too many
	 * bits than too few, and you can easily break real applications
	 * if you don't tell them that something has hung up!
	 *
	 * Check-me.
	 *
	 * Check number 1. POLLHUP is _UNMASKABLE_ event (see UNIX98 and
	 * our fs/select.c). It means that after we received EOF,
	 * poll always returns immediately, making impossible poll() on write()
	 * in state CLOSE_WAIT. One solution is evident --- to set POLLHUP
	 * if and only if shutdown has been made in both directions.
	 * Actually, it is interesting to look how Solaris and DUX
	 * solve this dilemma. I would prefer, if POLLHUP were maskable,
	 * then we could set it on SND_SHUTDOWN. BTW examples given
	 * in Stevens' books assume exactly this behaviour, it explains
	 * why POLLHUP is incompatible with POLLOUT.	--ANK
	 *
	 * NOTE. Check for TCP_CLOSE is added. The goal is to prevent
	 * blocking on fresh not-connected or disconnected socket. --ANK
	 */
	if (sk->sk_shutdown == SHUTDOWN_MASK || state == TCP_CLOSE)
		mask |= POLLHUP;
	if (sk->sk_shutdown & RCV_SHUTDOWN)
		mask |= POLLIN | POLLRDNORM | POLLRDHUP;

	/* Connected or passive Fast Open socket? */
	if (state != TCP_SYN_SENT &&
	    (state != TCP_SYN_RECV || tp->fastopen_rsk)) {
		int target = sock_rcvlowat(sk, 0, INT_MAX);

		if (tp->urg_seq == tp->copied_seq &&
		    !sock_flag(sk, SOCK_URGINLINE) &&
		    tp->urg_data)
			target++;

		if (tp->rcv_nxt - tp->copied_seq >= target)
			mask |= POLLIN | POLLRDNORM;

		if (!(sk->sk_shutdown & SEND_SHUTDOWN)) {
			if (sk_stream_is_writeable(sk)) {
				mask |= POLLOUT | POLLWRNORM;
			} else {  /* send SIGIO later */
				sk_set_bit(SOCKWQ_ASYNC_NOSPACE, sk);
				set_bit(SOCK_NOSPACE, &sk->sk_socket->flags);

				/* Race breaker. If space is freed after
				 * wspace test but before the flags are set,
				 * IO signal will be lost. Memory barrier
				 * pairs with the input side.
				 */
				smp_mb__after_atomic();
				if (sk_stream_is_writeable(sk))
					mask |= POLLOUT | POLLWRNORM;
			}
		} else
			mask |= POLLOUT | POLLWRNORM;

		if (tp->urg_data & TCP_URG_VALID)
			mask |= POLLPRI;
	} else if (sk->sk_state == TCP_SYN_SENT && inet_sk(sk)->defer_connect) {
		/* Active TCP fastopen socket with defer_connect
		 * Return POLLOUT so application can call write()
		 * in order for kernel to generate SYN+data
		 */
		mask |= POLLOUT | POLLWRNORM;
	}
	/* This barrier is coupled with smp_wmb() in tcp_reset() */
	smp_rmb();
	if (sk->sk_err || !skb_queue_empty(&sk->sk_error_queue))
		mask |= POLLERR;

	return mask;
}
EXPORT_SYMBOL(tcp_poll);

int tcp_ioctl(struct sock *sk, int cmd, unsigned long arg)
{
	struct tcp_sock *tp = tcp_sk(sk);
	int answ;
	bool slow;

	switch (cmd) {
	case SIOCINQ:
		if (sk->sk_state == TCP_LISTEN)
			return -EINVAL;

		slow = lock_sock_fast(sk);
		answ = tcp_inq(sk);
		unlock_sock_fast(sk, slow);
		break;
	case SIOCATMARK:
		answ = tp->urg_data && tp->urg_seq == tp->copied_seq;
		break;
	case SIOCOUTQ:
		if (sk->sk_state == TCP_LISTEN)
			return -EINVAL;

		if ((1 << sk->sk_state) & (TCPF_SYN_SENT | TCPF_SYN_RECV))
			answ = 0;
		else
			answ = tp->write_seq - tp->snd_una;
		break;
	case SIOCOUTQNSD:
		if (sk->sk_state == TCP_LISTEN)
			return -EINVAL;

		if ((1 << sk->sk_state) & (TCPF_SYN_SENT | TCPF_SYN_RECV))
			answ = 0;
		else
			answ = tp->write_seq - tp->snd_nxt;
		break;
	default:
		return -ENOIOCTLCMD;
	}

	return put_user(answ, (int __user *)arg);
}
EXPORT_SYMBOL(tcp_ioctl);

static inline void tcp_mark_push(struct tcp_sock *tp, struct sk_buff *skb)
{
	TCP_SKB_CB(skb)->tcp_flags |= TCPHDR_PSH;
	tp->pushed_seq = tp->write_seq;
}

static inline bool forced_push(const struct tcp_sock *tp)
{
	return after(tp->write_seq, tp->pushed_seq + (tp->max_window >> 1));
}

static void skb_entail(struct sock *sk, struct sk_buff *skb)
{
	struct tcp_sock *tp = tcp_sk(sk);
	struct tcp_skb_cb *tcb = TCP_SKB_CB(skb);

	skb->csum    = 0;
	tcb->seq     = tcb->end_seq = tp->write_seq;
	tcb->tcp_flags = TCPHDR_ACK;
	tcb->sacked  = 0;
	__skb_header_release(skb);
	tcp_add_write_queue_tail(sk, skb);
	sk->sk_wmem_queued += skb->truesize;
	sk_mem_charge(sk, skb->truesize);
	if (tp->nonagle & TCP_NAGLE_PUSH)
		tp->nonagle &= ~TCP_NAGLE_PUSH;

	tcp_slow_start_after_idle_check(sk);
}

static inline void tcp_mark_urg(struct tcp_sock *tp, int flags)
{
	if (flags & MSG_OOB)
		tp->snd_up = tp->write_seq;
}

/* If a not yet filled skb is pushed, do not send it if
 * we have data packets in Qdisc or NIC queues :
 * Because TX completion will happen shortly, it gives a chance
 * to coalesce future sendmsg() payload into this skb, without
 * need for a timer, and with no latency trade off.
 * As packets containing data payload have a bigger truesize
 * than pure acks (dataless) packets, the last checks prevent
 * autocorking if we only have an ACK in Qdisc/NIC queues,
 * or if TX completion was delayed after we processed ACK packet.
 */
static bool tcp_should_autocork(struct sock *sk, struct sk_buff *skb,
				int size_goal)
{
	return skb->len < size_goal &&
	       sysctl_tcp_autocorking &&
	       skb != tcp_write_queue_head(sk) &&
	       atomic_read(&sk->sk_wmem_alloc) > skb->truesize;
}

static void tcp_push(struct sock *sk, int flags, int mss_now,
		     int nonagle, int size_goal)
{
	struct tcp_sock *tp = tcp_sk(sk);
	struct sk_buff *skb;

	if (!tcp_send_head(sk))
		return;

	skb = tcp_write_queue_tail(sk);
	if (!(flags & MSG_MORE) || forced_push(tp))
		tcp_mark_push(tp, skb);

	tcp_mark_urg(tp, flags);

	if (tcp_should_autocork(sk, skb, size_goal)) {

		/* avoid atomic op if TSQ_THROTTLED bit is already set */
		if (!test_bit(TSQ_THROTTLED, &sk->sk_tsq_flags)) {
			NET_INC_STATS(sock_net(sk), LINUX_MIB_TCPAUTOCORKING);
			set_bit(TSQ_THROTTLED, &sk->sk_tsq_flags);
		}
		/* It is possible TX completion already happened
		 * before we set TSQ_THROTTLED.
		 */
		if (atomic_read(&sk->sk_wmem_alloc) > skb->truesize)
			return;
	}

	if (flags & MSG_MORE)
		nonagle = TCP_NAGLE_CORK;

	__tcp_push_pending_frames(sk, mss_now, nonagle);
}

static int tcp_splice_data_recv(read_descriptor_t *rd_desc, struct sk_buff *skb,
				unsigned int offset, size_t len)
{
	struct tcp_splice_state *tss = rd_desc->arg.data;
	int ret;

	ret = skb_splice_bits(skb, skb->sk, offset, tss->pipe,
			      min(rd_desc->count, len), tss->flags);
	if (ret > 0)
		rd_desc->count -= ret;
	return ret;
}

static int __tcp_splice_read(struct sock *sk, struct tcp_splice_state *tss)
{
	/* Store TCP splice context information in read_descriptor_t. */
	read_descriptor_t rd_desc = {
		.arg.data = tss,
		.count	  = tss->len,
	};

	return tcp_read_sock(sk, &rd_desc, tcp_splice_data_recv);
}

/**
 *  tcp_splice_read - splice data from TCP socket to a pipe
 * @sock:	socket to splice from
 * @ppos:	position (not valid)
 * @pipe:	pipe to splice to
 * @len:	number of bytes to splice
 * @flags:	splice modifier flags
 *
 * Description:
 *    Will read pages from given socket and fill them into a pipe.
 *
 **/
ssize_t tcp_splice_read(struct socket *sock, loff_t *ppos,
			struct pipe_inode_info *pipe, size_t len,
			unsigned int flags)
{
	struct sock *sk = sock->sk;
	struct tcp_splice_state tss = {
		.pipe = pipe,
		.len = len,
		.flags = flags,
	};
	long timeo;
	ssize_t spliced;
	int ret;

	sock_rps_record_flow(sk);

#ifdef CONFIG_MPTCP
	if (mptcp(tcp_sk(sk))) {
		struct sock *sk_it;
		mptcp_for_each_sk(tcp_sk(sk)->mpcb, sk_it)
			sock_rps_record_flow(sk_it);
	}
#endif
	/*
	 * We can't seek on a socket input
	 */
	if (unlikely(*ppos))
		return -ESPIPE;

	ret = spliced = 0;

	lock_sock(sk);

	timeo = sock_rcvtimeo(sk, sock->file->f_flags & O_NONBLOCK);
	while (tss.len) {
		ret = __tcp_splice_read(sk, &tss);
		if (ret < 0)
			break;
		else if (!ret) {
			if (spliced)
				break;
			if (sock_flag(sk, SOCK_DONE))
				break;
			if (sk->sk_err) {
				ret = sock_error(sk);
				break;
			}
			if (sk->sk_shutdown & RCV_SHUTDOWN)
				break;
			if (sk->sk_state == TCP_CLOSE) {
				/*
				 * This occurs when user tries to read
				 * from never connected socket.
				 */
				if (!sock_flag(sk, SOCK_DONE))
					ret = -ENOTCONN;
				break;
			}
			if (!timeo) {
				ret = -EAGAIN;
				break;
			}
			/* if __tcp_splice_read() got nothing while we have
			 * an skb in receive queue, we do not want to loop.
			 * This might happen with URG data.
			 */
			if (!skb_queue_empty(&sk->sk_receive_queue))
				break;
			sk_wait_data(sk, &timeo, NULL);
			if (signal_pending(current)) {
				ret = sock_intr_errno(timeo);
				break;
			}
			continue;
		}
		tss.len -= ret;
		spliced += ret;

		if (!timeo)
			break;
		release_sock(sk);
		lock_sock(sk);

		if (sk->sk_err || sk->sk_state == TCP_CLOSE ||
		    (sk->sk_shutdown & RCV_SHUTDOWN) ||
		    signal_pending(current))
			break;
	}

	release_sock(sk);

	if (spliced)
		return spliced;

	return ret;
}
EXPORT_SYMBOL(tcp_splice_read);

struct sk_buff *sk_stream_alloc_skb(struct sock *sk, int size, gfp_t gfp,
				    bool force_schedule)
{
	struct sk_buff *skb;

	/* The TCP header must be at least 32-bit aligned.  */
	size = ALIGN(size, 4);

	if (unlikely(tcp_under_memory_pressure(sk)))
		sk_mem_reclaim_partial(sk);

	skb = alloc_skb_fclone(size + sk->sk_prot->max_header, gfp);
	if (likely(skb)) {
		bool mem_scheduled;

		if (force_schedule) {
			mem_scheduled = true;
			sk_forced_mem_schedule(sk, skb->truesize);
		} else {
			mem_scheduled = sk_wmem_schedule(sk, skb->truesize);
		}
		if (likely(mem_scheduled)) {
			skb_reserve(skb, sk->sk_prot->max_header);
			/*
			 * Make sure that we have exactly size bytes
			 * available to the caller, no more, no less.
			 */
			skb->reserved_tailroom = skb->end - skb->tail - size;
			return skb;
		}
		__kfree_skb(skb);
	} else {
		sk->sk_prot->enter_memory_pressure(sk);
		sk_stream_moderate_sndbuf(sk);
	}
	return NULL;
}

unsigned int tcp_xmit_size_goal(struct sock *sk, u32 mss_now, int large_allowed)
{
	struct tcp_sock *tp = tcp_sk(sk);
	u32 new_size_goal, size_goal;

	if (!large_allowed || !sk_can_gso(sk))
		return mss_now;

	/* Note : tcp_tso_autosize() will eventually split this later */
	new_size_goal = sk->sk_gso_max_size - 1 - MAX_TCP_HEADER;
	new_size_goal = tcp_bound_to_half_wnd(tp, new_size_goal);

	/* We try hard to avoid divides here */
	size_goal = tp->gso_segs * mss_now;
	if (unlikely(new_size_goal < size_goal ||
		     new_size_goal >= size_goal + mss_now)) {
		tp->gso_segs = min_t(u16, new_size_goal / mss_now,
				     sk->sk_gso_max_segs);
		size_goal = tp->gso_segs * mss_now;
	}

	return max(size_goal, mss_now);
}

static int tcp_send_mss(struct sock *sk, int *size_goal, int flags)
{
	int mss_now;

	if (mptcp(tcp_sk(sk))) {
		mss_now = mptcp_current_mss(sk);
		*size_goal = mptcp_xmit_size_goal(sk, mss_now, !(flags & MSG_OOB));
	} else {
		mss_now = tcp_current_mss(sk);
		*size_goal = tcp_xmit_size_goal(sk, mss_now, !(flags & MSG_OOB));
	}

	return mss_now;
}

static ssize_t do_tcp_sendpages(struct sock *sk, struct page *page, int offset,
				size_t size, int flags)
{
	struct tcp_sock *tp = tcp_sk(sk);
	int mss_now, size_goal;
	int err;
	ssize_t copied;
	long timeo = sock_sndtimeo(sk, flags & MSG_DONTWAIT);

	/* Wait for a connection to finish. One exception is TCP Fast Open
	 * (passive side) where data is allowed to be sent before a connection
	 * is fully established.
	 */
	if (((1 << sk->sk_state) & ~(TCPF_ESTABLISHED | TCPF_CLOSE_WAIT)) &&
	    !tcp_passive_fastopen(mptcp(tp) && tp->mpcb->master_sk ?
				  tp->mpcb->master_sk : sk)) {
		err = sk_stream_wait_connect(sk, &timeo);
		if (err != 0)
			goto out_err;
	}

	if (mptcp(tp)) {
		struct sock *sk_it = sk;

		/* We must check this with socket-lock hold because we iterate
		 * over the subflows.
		 */
		if (!mptcp_can_sendpage(sk)) {
			ssize_t ret;

			release_sock(sk);
			ret = sock_no_sendpage(sk->sk_socket, page, offset,
					       size, flags);
			lock_sock(sk);
			return ret;
		}

		mptcp_for_each_sk(tp->mpcb, sk_it)
			sock_rps_record_flow(sk_it);
	}

	sk_clear_bit(SOCKWQ_ASYNC_NOSPACE, sk);

	mss_now = tcp_send_mss(sk, &size_goal, flags);
	copied = 0;

	err = -EPIPE;
	if (sk->sk_err || (sk->sk_shutdown & SEND_SHUTDOWN))
		goto out_err;

	while (size > 0) {
		struct sk_buff *skb = tcp_write_queue_tail(sk);
		int copy, i;
		bool can_coalesce;

		if (!tcp_send_head(sk) || (copy = size_goal - skb->len) <= 0 ||
		    !tcp_skb_can_collapse_to(skb)) {
new_segment:
			if (!sk_stream_memory_free(sk))
				goto wait_for_sndbuf;

			skb = sk_stream_alloc_skb(sk, 0, sk->sk_allocation,
						  skb_queue_empty(&sk->sk_write_queue));
			if (!skb)
				goto wait_for_memory;

			skb_entail(sk, skb);
			copy = size_goal;
		}

		if (copy > size)
			copy = size;

		i = skb_shinfo(skb)->nr_frags;
		can_coalesce = skb_can_coalesce(skb, i, page, offset);
		if (!can_coalesce && i >= sysctl_max_skb_frags) {
			tcp_mark_push(tp, skb);
			goto new_segment;
		}
		if (!sk_wmem_schedule(sk, copy))
			goto wait_for_memory;

		if (can_coalesce) {
			skb_frag_size_add(&skb_shinfo(skb)->frags[i - 1], copy);
		} else {
			get_page(page);
			skb_fill_page_desc(skb, i, page, offset, copy);
		}
		skb_shinfo(skb)->tx_flags |= SKBTX_SHARED_FRAG;

		skb->len += copy;
		skb->data_len += copy;
		skb->truesize += copy;
		sk->sk_wmem_queued += copy;
		sk_mem_charge(sk, copy);
		skb->ip_summed = CHECKSUM_PARTIAL;
		tp->write_seq += copy;
		TCP_SKB_CB(skb)->end_seq += copy;
		tcp_skb_pcount_set(skb, 0);

		if (!copied)
			TCP_SKB_CB(skb)->tcp_flags &= ~TCPHDR_PSH;

		copied += copy;
		offset += copy;
		size -= copy;
		if (!size)
			goto out;

		if (skb->len < size_goal || (flags & MSG_OOB))
			continue;

		if (forced_push(tp)) {
			tcp_mark_push(tp, skb);
			__tcp_push_pending_frames(sk, mss_now, TCP_NAGLE_PUSH);
		} else if (skb == tcp_send_head(sk))
			tcp_push_one(sk, mss_now);
		continue;

wait_for_sndbuf:
		set_bit(SOCK_NOSPACE, &sk->sk_socket->flags);
wait_for_memory:
		tcp_push(sk, flags & ~MSG_MORE, mss_now,
			 TCP_NAGLE_PUSH, size_goal);

		err = sk_stream_wait_memory(sk, &timeo);
		if (err != 0)
			goto do_error;

		mss_now = tcp_send_mss(sk, &size_goal, flags);
	}

out:
	if (copied) {
		tcp_tx_timestamp(sk, sk->sk_tsflags, tcp_write_queue_tail(sk));
		if (!(flags & MSG_SENDPAGE_NOTLAST))
			tcp_push(sk, flags, mss_now, tp->nonagle, size_goal);
	}
	return copied;

do_error:
	if (copied)
		goto out;
out_err:
	/* make sure we wake any epoll edge trigger waiter */
	if (unlikely(skb_queue_len(&sk->sk_write_queue) == 0 &&
		     err == -EAGAIN)) {
		sk->sk_write_space(sk);
		tcp_chrono_stop(sk, TCP_CHRONO_SNDBUF_LIMITED);
	}
	return sk_stream_error(sk, flags, err);
}

int tcp_sendpage(struct sock *sk, struct page *page, int offset,
		 size_t size, int flags)
{
	ssize_t res;

	/* If MPTCP is enabled, we check it later after establishment */
	if (!mptcp(tcp_sk(sk)) && (!(sk->sk_route_caps & NETIF_F_SG) ||
	    !sk_check_csum_caps(sk)))
		return sock_no_sendpage(sk->sk_socket, page, offset, size,
					flags);

	lock_sock(sk);

	tcp_rate_check_app_limited(sk);  /* is sending application-limited? */

	res = do_tcp_sendpages(sk, page, offset, size, flags);
	release_sock(sk);
	return res;
}
EXPORT_SYMBOL(tcp_sendpage);

/* Do not bother using a page frag for very small frames.
 * But use this heuristic only for the first skb in write queue.
 *
 * Having no payload in skb->head allows better SACK shifting
 * in tcp_shift_skb_data(), reducing sack/rack overhead, because
 * write queue has less skbs.
 * Each skb can hold up to MAX_SKB_FRAGS * 32Kbytes, or ~0.5 MB.
 * This also speeds up tso_fragment(), since it wont fallback
 * to tcp_fragment().
 */
int linear_payload_sz(bool first_skb)
{
	if (first_skb)
		return SKB_WITH_OVERHEAD(2048 - MAX_TCP_HEADER);
	return 0;
}

int select_size(const struct sock *sk, bool sg, bool first_skb)
{
	const struct tcp_sock *tp = tcp_sk(sk);
	int tmp = tp->mss_cache;

	if (sg) {
		if (sk_can_gso(sk)) {
			tmp = linear_payload_sz(first_skb);
		} else {
			int pgbreak = SKB_MAX_HEAD(MAX_TCP_HEADER);

			if (tmp >= pgbreak &&
			    tmp <= pgbreak + (MAX_SKB_FRAGS - 1) * PAGE_SIZE)
				tmp = pgbreak;
		}
	}

	return tmp;
}

void tcp_free_fastopen_req(struct tcp_sock *tp)
{
	if (tp->fastopen_req) {
		kfree(tp->fastopen_req);
		tp->fastopen_req = NULL;
	}
}

static int tcp_sendmsg_fastopen(struct sock *sk, struct msghdr *msg,
				int *copied, size_t size)
{
	struct tcp_sock *tp = tcp_sk(sk);
	struct inet_sock *inet = inet_sk(sk);
	int err, flags;

	if (!(sysctl_tcp_fastopen & TFO_CLIENT_ENABLE))
		return -EOPNOTSUPP;
	if (tp->fastopen_req)
		return -EALREADY; /* Another Fast Open is in progress */

	tp->fastopen_req = kzalloc(sizeof(struct tcp_fastopen_request),
				   sk->sk_allocation);
	if (unlikely(!tp->fastopen_req))
		return -ENOBUFS;
	tp->fastopen_req->data = msg;
	tp->fastopen_req->size = size;

	if (inet->defer_connect) {
		err = tcp_connect(sk);
		/* Same failure procedure as in tcp_v4/6_connect */
		if (err) {
			tcp_set_state(sk, TCP_CLOSE);
			inet->inet_dport = 0;
			sk->sk_route_caps = 0;
		}
	}
	flags = (msg->msg_flags & MSG_DONTWAIT) ? O_NONBLOCK : 0;
	err = __inet_stream_connect(sk->sk_socket, msg->msg_name,
				    msg->msg_namelen, flags, 1);
	/* fastopen_req could already be freed in __inet_stream_connect
	 * if the connection times out or gets rst
	 */
	if (tp->fastopen_req) {
		*copied = tp->fastopen_req->copied;
		tcp_free_fastopen_req(tp);
		inet->defer_connect = 0;
	}
	return err;
}

int tcp_sendmsg(struct sock *sk, struct msghdr *msg, size_t size)
{
	struct tcp_sock *tp = tcp_sk(sk);
	struct sk_buff *skb;
	struct sockcm_cookie sockc;
	int flags, err, copied = 0;
	int mss_now = 0, size_goal, copied_syn = 0;
	bool process_backlog = false;
	bool sg;
	long timeo;

	lock_sock(sk);

	flags = msg->msg_flags;
	if (unlikely(flags & MSG_FASTOPEN || inet_sk(sk)->defer_connect)) {
		err = tcp_sendmsg_fastopen(sk, msg, &copied_syn, size);
		if (err == -EINPROGRESS && copied_syn > 0)
			goto out;
		else if (err)
			goto out_err;
	}

	timeo = sock_sndtimeo(sk, flags & MSG_DONTWAIT);

	tcp_rate_check_app_limited(sk);  /* is sending application-limited? */

	/* Wait for a connection to finish. One exception is TCP Fast Open
	 * (passive side) where data is allowed to be sent before a connection
	 * is fully established.
	 */
	if (((1 << sk->sk_state) & ~(TCPF_ESTABLISHED | TCPF_CLOSE_WAIT)) &&
	    !tcp_passive_fastopen(mptcp(tp) && tp->mpcb->master_sk ?
				  tp->mpcb->master_sk : sk)) {
		err = sk_stream_wait_connect(sk, &timeo);
		if (err != 0)
			goto do_error;
	}

	if (mptcp(tp)) {
		struct sock *sk_it = sk;
		mptcp_for_each_sk(tp->mpcb, sk_it)
			sock_rps_record_flow(sk_it);
	}

	if (unlikely(tp->repair)) {
		if (tp->repair_queue == TCP_RECV_QUEUE) {
			copied = tcp_send_rcvq(sk, msg, size);
			goto out_nopush;
		}

		err = -EINVAL;
		if (tp->repair_queue == TCP_NO_QUEUE)
			goto out_err;

		/* 'common' sending to sendq */
	}

	sockc.tsflags = sk->sk_tsflags;
	if (msg->msg_controllen) {
		err = sock_cmsg_send(sk, msg, &sockc);
		if (unlikely(err)) {
			err = -EINVAL;
			goto out_err;
		}
	}

	/* This should be in poll */
	sk_clear_bit(SOCKWQ_ASYNC_NOSPACE, sk);

	/* Ok commence sending. */
	copied = 0;

restart:
	mss_now = tcp_send_mss(sk, &size_goal, flags);

	err = -EPIPE;
	if (sk->sk_err || (sk->sk_shutdown & SEND_SHUTDOWN))
		goto do_error;

	if (mptcp(tp))
		sg = mptcp_can_sg(sk);
	else
		sg = !!(sk->sk_route_caps & NETIF_F_SG);

	while (msg_data_left(msg)) {
		int copy = 0;
		int max = size_goal;

		skb = tcp_write_queue_tail(sk);
		if (tcp_send_head(sk)) {
			if (skb->ip_summed == CHECKSUM_NONE)
				max = mss_now;
			copy = max - skb->len;
		}

		if (copy <= 0 || !tcp_skb_can_collapse_to(skb)) {
			bool first_skb;

new_segment:
			/* Allocate new segment. If the interface is SG,
			 * allocate skb fitting to single page.
			 */
			if (!sk_stream_memory_free(sk))
				goto wait_for_sndbuf;

			if (process_backlog && sk_flush_backlog(sk)) {
				process_backlog = false;
				goto restart;
			}
			first_skb = skb_queue_empty(&sk->sk_write_queue);
			skb = sk_stream_alloc_skb(sk,
						  tp->ops->select_size(sk, sg, first_skb),
						  sk->sk_allocation,
						  first_skb);
			if (!skb)
				goto wait_for_memory;

			process_backlog = true;
			/*
			 * Check whether we can use HW checksum.
			 *
			 * If dss-csum is enabled, we do not do hw-csum.
			 * In case of non-mptcp we check the
			 * device-capabilities.
			 * In case of mptcp, hw-csum's will be handled
			 * later in mptcp_write_xmit.
			 */
			if (((mptcp(tp) && !tp->mpcb->dss_csum) || !mptcp(tp)) &&
			    (mptcp(tp) || sk_check_csum_caps(sk)))
				skb->ip_summed = CHECKSUM_PARTIAL;

			skb_entail(sk, skb);
			copy = size_goal;
			max = size_goal;

			/* All packets are restored as if they have
			 * already been sent. skb_mstamp isn't set to
			 * avoid wrong rtt estimation.
			 */
			if (tp->repair)
				TCP_SKB_CB(skb)->sacked |= TCPCB_REPAIRED;
		}

		/* Try to append data to the end of skb. */
		if (copy > msg_data_left(msg))
			copy = msg_data_left(msg);

		/* Where to copy to? */
		if (skb_availroom(skb) > 0) {
			/* We have some space in skb head. Superb! */
			copy = min_t(int, copy, skb_availroom(skb));
			err = skb_add_data_nocache(sk, skb, &msg->msg_iter, copy);
			if (err)
				goto do_fault;
		} else {
			bool merge = true;
			int i = skb_shinfo(skb)->nr_frags;
			struct page_frag *pfrag = sk_page_frag(sk);

			if (!sk_page_frag_refill(sk, pfrag))
				goto wait_for_memory;

			if (!skb_can_coalesce(skb, i, pfrag->page,
					      pfrag->offset)) {
				if (i >= sysctl_max_skb_frags || !sg) {
					tcp_mark_push(tp, skb);
					goto new_segment;
				}
				merge = false;
			}

			copy = min_t(int, copy, pfrag->size - pfrag->offset);

			if (!sk_wmem_schedule(sk, copy))
				goto wait_for_memory;

			err = skb_copy_to_page_nocache(sk, &msg->msg_iter, skb,
						       pfrag->page,
						       pfrag->offset,
						       copy);
			if (err)
				goto do_error;

			/* Update the skb. */
			if (merge) {
				skb_frag_size_add(&skb_shinfo(skb)->frags[i - 1], copy);
			} else {
				skb_fill_page_desc(skb, i, pfrag->page,
						   pfrag->offset, copy);
				page_ref_inc(pfrag->page);
			}
			pfrag->offset += copy;
		}

		if (!copied)
			TCP_SKB_CB(skb)->tcp_flags &= ~TCPHDR_PSH;

		tp->write_seq += copy;
		TCP_SKB_CB(skb)->end_seq += copy;
		tcp_skb_pcount_set(skb, 0);

		copied += copy;
		if (!msg_data_left(msg)) {
			if (unlikely(flags & MSG_EOR))
				TCP_SKB_CB(skb)->eor = 1;
			goto out;
		}

		if (skb->len < max || (flags & MSG_OOB) || unlikely(tp->repair))
			continue;

		if (forced_push(tp)) {
			tcp_mark_push(tp, skb);
			__tcp_push_pending_frames(sk, mss_now, TCP_NAGLE_PUSH);
		} else if (skb == tcp_send_head(sk))
			tcp_push_one(sk, mss_now);
		continue;

wait_for_sndbuf:
		set_bit(SOCK_NOSPACE, &sk->sk_socket->flags);
wait_for_memory:
		if (copied)
			tcp_push(sk, flags & ~MSG_MORE, mss_now,
				 TCP_NAGLE_PUSH, size_goal);

		err = sk_stream_wait_memory(sk, &timeo);
		if (err != 0)
			goto do_error;

		mss_now = tcp_send_mss(sk, &size_goal, flags);
	}

out:
	if (copied) {
		tcp_tx_timestamp(sk, sockc.tsflags, tcp_write_queue_tail(sk));
		tcp_push(sk, flags, mss_now, tp->nonagle, size_goal);
	}
out_nopush:
	release_sock(sk);
	return copied + copied_syn;

do_fault:
	if (!skb->len) {
		tcp_unlink_write_queue(skb, sk);
		/* It is the one place in all of TCP, except connection
		 * reset, where we can be unlinking the send_head.
		 */
		tcp_check_send_head(sk, skb);
		sk_wmem_free_skb(sk, skb);
	}

do_error:
	if (copied + copied_syn)
		goto out;
out_err:
	err = sk_stream_error(sk, flags, err);
	/* make sure we wake any epoll edge trigger waiter */
	if (unlikely(skb_queue_len(&sk->sk_write_queue) == 0 &&
		     err == -EAGAIN)) {
		sk->sk_write_space(sk);
		tcp_chrono_stop(sk, TCP_CHRONO_SNDBUF_LIMITED);
	}
	release_sock(sk);
	return err;
}
EXPORT_SYMBOL(tcp_sendmsg);

/*
 *	Handle reading urgent data. BSD has very simple semantics for
 *	this, no blocking and very strange errors 8)
 */

static int tcp_recv_urg(struct sock *sk, struct msghdr *msg, int len, int flags)
{
	struct tcp_sock *tp = tcp_sk(sk);

	/* No URG data to read. */
	if (sock_flag(sk, SOCK_URGINLINE) || !tp->urg_data ||
	    tp->urg_data == TCP_URG_READ)
		return -EINVAL;	/* Yes this is right ! */

	if (sk->sk_state == TCP_CLOSE && !sock_flag(sk, SOCK_DONE))
		return -ENOTCONN;

	if (tp->urg_data & TCP_URG_VALID) {
		int err = 0;
		char c = tp->urg_data;

		if (!(flags & MSG_PEEK))
			tp->urg_data = TCP_URG_READ;

		/* Read urgent data. */
		msg->msg_flags |= MSG_OOB;

		if (len > 0) {
			if (!(flags & MSG_TRUNC))
				err = memcpy_to_msg(msg, &c, 1);
			len = 1;
		} else
			msg->msg_flags |= MSG_TRUNC;

		return err ? -EFAULT : len;
	}

	if (sk->sk_state == TCP_CLOSE || (sk->sk_shutdown & RCV_SHUTDOWN))
		return 0;

	/* Fixed the recv(..., MSG_OOB) behaviour.  BSD docs and
	 * the available implementations agree in this case:
	 * this call should never block, independent of the
	 * blocking state of the socket.
	 * Mike <pall@rz.uni-karlsruhe.de>
	 */
	return -EAGAIN;
}

static int tcp_peek_sndq(struct sock *sk, struct msghdr *msg, int len)
{
	struct sk_buff *skb;
	int copied = 0, err = 0;

	/* XXX -- need to support SO_PEEK_OFF */

	skb_queue_walk(&sk->sk_write_queue, skb) {
		err = skb_copy_datagram_msg(skb, 0, msg, skb->len);
		if (err)
			break;

		copied += skb->len;
	}

	return err ?: copied;
}

/* Clean up the receive buffer for full frames taken by the user,
 * then send an ACK if necessary.  COPIED is the number of bytes
 * tcp_recvmsg has given to the user so far, it speeds up the
 * calculation of whether or not we must ACK for the sake of
 * a window update.
 */
void tcp_cleanup_rbuf(struct sock *sk, int copied)
{
	struct tcp_sock *tp = tcp_sk(sk);
	bool time_to_ack = false;

	struct sk_buff *skb = skb_peek(&sk->sk_receive_queue);

	WARN(skb && !before(tp->copied_seq, TCP_SKB_CB(skb)->end_seq),
	     "cleanup rbuf bug: copied %X seq %X rcvnxt %X\n",
	     tp->copied_seq, TCP_SKB_CB(skb)->end_seq, tp->rcv_nxt);

	if (inet_csk_ack_scheduled(sk)) {
		const struct inet_connection_sock *icsk = inet_csk(sk);
		   /* Delayed ACKs frequently hit locked sockets during bulk
		    * receive. */
		if (icsk->icsk_ack.blocked ||
		    /* Once-per-two-segments ACK was not sent by tcp_input.c */
		    tp->rcv_nxt - tp->rcv_wup > icsk->icsk_ack.rcv_mss ||
		    /*
		     * If this read emptied read buffer, we send ACK, if
		     * connection is not bidirectional, user drained
		     * receive buffer and there was a small segment
		     * in queue.
		     */
		    (copied > 0 &&
		     ((icsk->icsk_ack.pending & ICSK_ACK_PUSHED2) ||
		      ((icsk->icsk_ack.pending & ICSK_ACK_PUSHED) &&
		       !icsk->icsk_ack.pingpong)) &&
		      !atomic_read(&sk->sk_rmem_alloc)))
			time_to_ack = true;
	}

	/* We send an ACK if we can now advertise a non-zero window
	 * which has been raised "significantly".
	 *
	 * Even if window raised up to infinity, do not send window open ACK
	 * in states, where we will not receive more. It is useless.
	 */
	if (copied > 0 && !time_to_ack && !(sk->sk_shutdown & RCV_SHUTDOWN)) {
		__u32 rcv_window_now = tcp_receive_window(tp);

		/* Optimize, __tcp_select_window() is not cheap. */
		if (2*rcv_window_now <= tp->window_clamp) {
			__u32 new_window = tp->ops->__select_window(sk);

			/* Send ACK now, if this read freed lots of space
			 * in our buffer. Certainly, new_window is new window.
			 * We can advertise it now, if it is not less than current one.
			 * "Lots" means "at least twice" here.
			 */
			if (new_window && new_window >= 2 * rcv_window_now)
				time_to_ack = true;
		}
	}
	if (time_to_ack)
		tcp_send_ack(sk);
}

static void tcp_prequeue_process(struct sock *sk)
{
	struct sk_buff *skb;
	struct tcp_sock *tp = tcp_sk(sk);

	NET_INC_STATS(sock_net(sk), LINUX_MIB_TCPPREQUEUED);

	while ((skb = __skb_dequeue(&tp->ucopy.prequeue)) != NULL)
		sk_backlog_rcv(sk, skb);

	/* Clear memory counter. */
	tp->ucopy.memory = 0;
}

static struct sk_buff *tcp_recv_skb(struct sock *sk, u32 seq, u32 *off)
{
	struct sk_buff *skb;
	u32 offset;

	while ((skb = skb_peek(&sk->sk_receive_queue)) != NULL) {
		offset = seq - TCP_SKB_CB(skb)->seq;
		if (unlikely(TCP_SKB_CB(skb)->tcp_flags & TCPHDR_SYN)) {
			pr_err_once("%s: found a SYN, please report !\n", __func__);
			offset--;
		}
		if (offset < skb->len || (TCP_SKB_CB(skb)->tcp_flags & TCPHDR_FIN)) {
			*off = offset;
			return skb;
		}
		/* This looks weird, but this can happen if TCP collapsing
		 * splitted a fat GRO packet, while we released socket lock
		 * in skb_splice_bits()
		 */
		sk_eat_skb(sk, skb);
	}
	return NULL;
}

/*
 * This routine provides an alternative to tcp_recvmsg() for routines
 * that would like to handle copying from skbuffs directly in 'sendfile'
 * fashion.
 * Note:
 *	- It is assumed that the socket was locked by the caller.
 *	- The routine does not block.
 *	- At present, there is no support for reading OOB data
 *	  or for 'peeking' the socket using this routine
 *	  (although both would be easy to implement).
 */
int tcp_read_sock(struct sock *sk, read_descriptor_t *desc,
		  sk_read_actor_t recv_actor)
{
	struct sk_buff *skb;
	struct tcp_sock *tp = tcp_sk(sk);
	u32 seq = tp->copied_seq;
	u32 offset;
	int copied = 0;

	if (sk->sk_state == TCP_LISTEN)
		return -ENOTCONN;
	while ((skb = tcp_recv_skb(sk, seq, &offset)) != NULL) {
		if (offset < skb->len) {
			int used;
			size_t len;

			len = skb->len - offset;
			/* Stop reading if we hit a patch of urgent data */
			if (tp->urg_data) {
				u32 urg_offset = tp->urg_seq - seq;
				if (urg_offset < len)
					len = urg_offset;
				if (!len)
					break;
			}
			used = recv_actor(desc, skb, offset, len);
			if (used <= 0) {
				if (!copied)
					copied = used;
				break;
			} else if (used <= len) {
				seq += used;
				copied += used;
				offset += used;
			}
			/* If recv_actor drops the lock (e.g. TCP splice
			 * receive) the skb pointer might be invalid when
			 * getting here: tcp_collapse might have deleted it
			 * while aggregating skbs from the socket queue.
			 */
			skb = tcp_recv_skb(sk, seq - 1, &offset);
			if (!skb)
				break;
			/* TCP coalescing might have appended data to the skb.
			 * Try to splice more frags
			 */
			if (offset + 1 != skb->len)
				continue;
		}
		if (TCP_SKB_CB(skb)->tcp_flags & TCPHDR_FIN) {
			sk_eat_skb(sk, skb);
			++seq;
			break;
		}
		sk_eat_skb(sk, skb);
		if (!desc->count)
			break;
		tp->copied_seq = seq;
	}
	tp->copied_seq = seq;

	tcp_rcv_space_adjust(sk);

	/* Clean up data we have read: This will do ACK frames. */
	if (copied > 0) {
		tcp_recv_skb(sk, seq, &offset);
		tp->ops->cleanup_rbuf(sk, copied);
	}
	return copied;
}
EXPORT_SYMBOL(tcp_read_sock);

int tcp_peek_len(struct socket *sock)
{
	return tcp_inq(sock->sk);
}
EXPORT_SYMBOL(tcp_peek_len);

/*
 *	This routine copies from a sock struct into the user buffer.
 *
 *	Technical note: in 2.3 we work on _locked_ socket, so that
 *	tricks with *seq access order and skb->users are not required.
 *	Probably, code can be easily improved even more.
 */

int tcp_recvmsg(struct sock *sk, struct msghdr *msg, size_t len, int nonblock,
		int flags, int *addr_len)
{
	struct tcp_sock *tp = tcp_sk(sk);
	int copied = 0;
	u32 peek_seq;
	u32 *seq;
	unsigned long used;
	int err;
	int target;		/* Read at least this many bytes */
	long timeo;
	struct task_struct *user_recv = NULL;
	struct sk_buff *skb, *last;
	u32 urg_hole = 0;

	if (unlikely(flags & MSG_ERRQUEUE))
		return inet_recv_error(sk, msg, len, addr_len);

	if (sk_can_busy_loop(sk) && skb_queue_empty(&sk->sk_receive_queue) &&
	    (sk->sk_state == TCP_ESTABLISHED))
		sk_busy_loop(sk, nonblock);

	lock_sock(sk);

#ifdef CONFIG_MPTCP
	if (mptcp(tp)) {
		struct sock *sk_it;
		mptcp_for_each_sk(tp->mpcb, sk_it)
			sock_rps_record_flow(sk_it);
	}
#endif

	err = -ENOTCONN;
	if (sk->sk_state == TCP_LISTEN)
		goto out;

	timeo = sock_rcvtimeo(sk, nonblock);

	/* Urgent data needs to be handled specially. */
	if (flags & MSG_OOB)
		goto recv_urg;

	if (unlikely(tp->repair)) {
		err = -EPERM;
		if (!(flags & MSG_PEEK))
			goto out;

		if (tp->repair_queue == TCP_SEND_QUEUE)
			goto recv_sndq;

		err = -EINVAL;
		if (tp->repair_queue == TCP_NO_QUEUE)
			goto out;

		/* 'common' recv queue MSG_PEEK-ing */
	}

	seq = &tp->copied_seq;
	if (flags & MSG_PEEK) {
		peek_seq = tp->copied_seq;
		seq = &peek_seq;
	}

	target = sock_rcvlowat(sk, flags & MSG_WAITALL, len);

	do {
		u32 offset;

		/* Are we at urgent data? Stop if we have read anything or have SIGURG pending. */
		if (tp->urg_data && tp->urg_seq == *seq) {
			if (copied)
				break;
			if (signal_pending(current)) {
				copied = timeo ? sock_intr_errno(timeo) : -EAGAIN;
				break;
			}
		}

		/* Next get a buffer. */

		last = skb_peek_tail(&sk->sk_receive_queue);
		skb_queue_walk(&sk->sk_receive_queue, skb) {
			last = skb;
			/* Now that we have two receive queues this
			 * shouldn't happen.
			 */
			if (WARN(before(*seq, TCP_SKB_CB(skb)->seq),
				 "recvmsg bug: copied %X seq %X rcvnxt %X fl %X\n",
				 *seq, TCP_SKB_CB(skb)->seq, tp->rcv_nxt,
				 flags))
				break;

			offset = *seq - TCP_SKB_CB(skb)->seq;
			if (unlikely(TCP_SKB_CB(skb)->tcp_flags & TCPHDR_SYN)) {
				pr_err_once("%s: found a SYN, please report !\n", __func__);
				offset--;
			}
			if (offset < skb->len)
				goto found_ok_skb;
			if (TCP_SKB_CB(skb)->tcp_flags & TCPHDR_FIN)
				goto found_fin_ok;
			WARN(!(flags & MSG_PEEK),
			     "recvmsg bug 2: copied %X seq %X rcvnxt %X fl %X\n",
			     *seq, TCP_SKB_CB(skb)->seq, tp->rcv_nxt, flags);
		}

		/* Well, if we have backlog, try to process it now yet. */

		if (copied >= target && !sk->sk_backlog.tail)
			break;

		if (copied) {
			if (sk->sk_err ||
			    sk->sk_state == TCP_CLOSE ||
			    (sk->sk_shutdown & RCV_SHUTDOWN) ||
			    !timeo ||
			    signal_pending(current))
				break;
		} else {
			if (sock_flag(sk, SOCK_DONE))
				break;

			if (sk->sk_err) {
				copied = sock_error(sk);
				break;
			}

			if (sk->sk_shutdown & RCV_SHUTDOWN)
				break;

			if (sk->sk_state == TCP_CLOSE) {
				if (!sock_flag(sk, SOCK_DONE)) {
					/* This occurs when user tries to read
					 * from never connected socket.
					 */
					copied = -ENOTCONN;
					break;
				}
				break;
			}

			if (!timeo) {
				copied = -EAGAIN;
				break;
			}

			if (signal_pending(current)) {
				copied = sock_intr_errno(timeo);
				break;
			}
		}

		tp->ops->cleanup_rbuf(sk, copied);

		if (!sysctl_tcp_low_latency && tp->ucopy.task == user_recv) {
			/* Install new reader */
			if (!user_recv && !(flags & (MSG_TRUNC | MSG_PEEK))) {
				user_recv = current;
				tp->ucopy.task = user_recv;
				tp->ucopy.msg = msg;
			}

			tp->ucopy.len = len;

			WARN_ON(tp->copied_seq != tp->rcv_nxt &&
				!(flags & (MSG_PEEK | MSG_TRUNC)));

			/* Ugly... If prequeue is not empty, we have to
			 * process it before releasing socket, otherwise
			 * order will be broken at second iteration.
			 * More elegant solution is required!!!
			 *
			 * Look: we have the following (pseudo)queues:
			 *
			 * 1. packets in flight
			 * 2. backlog
			 * 3. prequeue
			 * 4. receive_queue
			 *
			 * Each queue can be processed only if the next ones
			 * are empty. At this point we have empty receive_queue.
			 * But prequeue _can_ be not empty after 2nd iteration,
			 * when we jumped to start of loop because backlog
			 * processing added something to receive_queue.
			 * We cannot release_sock(), because backlog contains
			 * packets arrived _after_ prequeued ones.
			 *
			 * Shortly, algorithm is clear --- to process all
			 * the queues in order. We could make it more directly,
			 * requeueing packets from backlog to prequeue, if
			 * is not empty. It is more elegant, but eats cycles,
			 * unfortunately.
			 */
			if (!skb_queue_empty(&tp->ucopy.prequeue))
				goto do_prequeue;

			/* __ Set realtime policy in scheduler __ */
		}

		if (copied >= target) {
			/* Do not sleep, just process backlog. */
			release_sock(sk);
			lock_sock(sk);
		} else {
			sk_wait_data(sk, &timeo, last);
		}

		if (user_recv) {
			int chunk;

			/* __ Restore normal policy in scheduler __ */

			chunk = len - tp->ucopy.len;
			if (chunk != 0) {
				NET_ADD_STATS(sock_net(sk), LINUX_MIB_TCPDIRECTCOPYFROMBACKLOG, chunk);
				len -= chunk;
				copied += chunk;
			}

			if (tp->rcv_nxt == tp->copied_seq &&
			    !skb_queue_empty(&tp->ucopy.prequeue)) {
do_prequeue:
				tcp_prequeue_process(sk);

				chunk = len - tp->ucopy.len;
				if (chunk != 0) {
					NET_ADD_STATS(sock_net(sk), LINUX_MIB_TCPDIRECTCOPYFROMPREQUEUE, chunk);
					len -= chunk;
					copied += chunk;
				}
			}
		}
		if ((flags & MSG_PEEK) &&
		    (peek_seq - copied - urg_hole != tp->copied_seq)) {
			net_dbg_ratelimited("TCP(%s:%d): Application bug, race in MSG_PEEK\n",
					    current->comm,
					    task_pid_nr(current));
			peek_seq = tp->copied_seq;
		}
		continue;

	found_ok_skb:
		/* Ok so how much can we use? */
		used = skb->len - offset;
		if (len < used)
			used = len;

		/* Do we have urgent data here? */
		if (tp->urg_data) {
			u32 urg_offset = tp->urg_seq - *seq;
			if (urg_offset < used) {
				if (!urg_offset) {
					if (!sock_flag(sk, SOCK_URGINLINE)) {
						++*seq;
						urg_hole++;
						offset++;
						used--;
						if (!used)
							goto skip_copy;
					}
				} else
					used = urg_offset;
			}
		}

		if (!(flags & MSG_TRUNC)) {
			err = skb_copy_datagram_msg(skb, offset, msg, used);
			if (err) {
				/* Exception. Bailout! */
				if (!copied)
					copied = -EFAULT;
				break;
			}
		}

		*seq += used;
		copied += used;
		len -= used;

		tcp_rcv_space_adjust(sk);

skip_copy:
		if (tp->urg_data && after(tp->copied_seq, tp->urg_seq)) {
			tp->urg_data = 0;
			tcp_fast_path_check(sk);
		}
		if (used + offset < skb->len)
			continue;

		if (TCP_SKB_CB(skb)->tcp_flags & TCPHDR_FIN)
			goto found_fin_ok;
		if (!(flags & MSG_PEEK))
			sk_eat_skb(sk, skb);
		continue;

	found_fin_ok:
		/* Process the FIN. */
		++*seq;
		if (!(flags & MSG_PEEK))
			sk_eat_skb(sk, skb);
		break;
	} while (len > 0);

	if (user_recv) {
		if (!skb_queue_empty(&tp->ucopy.prequeue)) {
			int chunk;

			tp->ucopy.len = copied > 0 ? len : 0;

			tcp_prequeue_process(sk);

			if (copied > 0 && (chunk = len - tp->ucopy.len) != 0) {
				NET_ADD_STATS(sock_net(sk), LINUX_MIB_TCPDIRECTCOPYFROMPREQUEUE, chunk);
				len -= chunk;
				copied += chunk;
			}
		}

		tp->ucopy.task = NULL;
		tp->ucopy.len = 0;
	}

	/* According to UNIX98, msg_name/msg_namelen are ignored
	 * on connected socket. I was just happy when found this 8) --ANK
	 */

	/* Clean up data we have read: This will do ACK frames. */
	tp->ops->cleanup_rbuf(sk, copied);

	release_sock(sk);
	return copied;

out:
	release_sock(sk);
	return err;

recv_urg:
	err = tcp_recv_urg(sk, msg, len, flags);
	goto out;

recv_sndq:
	err = tcp_peek_sndq(sk, msg, len);
	goto out;
}
EXPORT_SYMBOL(tcp_recvmsg);

void tcp_set_state(struct sock *sk, int state)
{
	int oldstate = sk->sk_state;

	switch (state) {
	case TCP_ESTABLISHED:
		if (oldstate != TCP_ESTABLISHED)
			TCP_INC_STATS(sock_net(sk), TCP_MIB_CURRESTAB);
		break;

	case TCP_CLOSE:
		if (oldstate == TCP_CLOSE_WAIT || oldstate == TCP_ESTABLISHED)
			TCP_INC_STATS(sock_net(sk), TCP_MIB_ESTABRESETS);

		sk->sk_prot->unhash(sk);
		if (inet_csk(sk)->icsk_bind_hash &&
		    !(sk->sk_userlocks & SOCK_BINDPORT_LOCK))
			inet_put_port(sk);
		/* fall through */
	default:
		if (oldstate == TCP_ESTABLISHED)
			TCP_DEC_STATS(sock_net(sk), TCP_MIB_CURRESTAB);
	}

	/* Change state AFTER socket is unhashed to avoid closed
	 * socket sitting in hash tables.
	 */
	sk_state_store(sk, state);

#ifdef STATE_TRACE
	SOCK_DEBUG(sk, "TCP sk=%p, State %s -> %s\n", sk, statename[oldstate], statename[state]);
#endif
}
EXPORT_SYMBOL_GPL(tcp_set_state);

/*
 *	State processing on a close. This implements the state shift for
 *	sending our FIN frame. Note that we only send a FIN for some
 *	states. A shutdown() may have already sent the FIN, or we may be
 *	closed.
 */

static const unsigned char new_state[16] = {
  /* current state:        new state:      action:	*/
  [0 /* (Invalid) */]	= TCP_CLOSE,
  [TCP_ESTABLISHED]	= TCP_FIN_WAIT1 | TCP_ACTION_FIN,
  [TCP_SYN_SENT]	= TCP_CLOSE,
  [TCP_SYN_RECV]	= TCP_FIN_WAIT1 | TCP_ACTION_FIN,
  [TCP_FIN_WAIT1]	= TCP_FIN_WAIT1,
  [TCP_FIN_WAIT2]	= TCP_FIN_WAIT2,
  [TCP_TIME_WAIT]	= TCP_CLOSE,
  [TCP_CLOSE]		= TCP_CLOSE,
  [TCP_CLOSE_WAIT]	= TCP_LAST_ACK  | TCP_ACTION_FIN,
  [TCP_LAST_ACK]	= TCP_LAST_ACK,
  [TCP_LISTEN]		= TCP_CLOSE,
  [TCP_CLOSING]		= TCP_CLOSING,
  [TCP_NEW_SYN_RECV]	= TCP_CLOSE,	/* should not happen ! */
};

int tcp_close_state(struct sock *sk)
{
	int next = (int)new_state[sk->sk_state];
	int ns = next & TCP_STATE_MASK;

	tcp_set_state(sk, ns);

	return next & TCP_ACTION_FIN;
}

/*
 *	Shutdown the sending side of a connection. Much like close except
 *	that we don't receive shut down or sock_set_flag(sk, SOCK_DEAD).
 */

void tcp_shutdown(struct sock *sk, int how)
{
	/*	We need to grab some memory, and put together a FIN,
	 *	and then put it into the queue to be sent.
	 *		Tim MacKenzie(tym@dibbler.cs.monash.edu.au) 4 Dec '92.
	 */
	if (!(how & SEND_SHUTDOWN))
		return;

	/* If we've already sent a FIN, or it's a closed state, skip this. */
	if ((1 << sk->sk_state) &
	    (TCPF_ESTABLISHED | TCPF_SYN_SENT |
	     TCPF_SYN_RECV | TCPF_CLOSE_WAIT)) {
		/* Clear out any half completed packets.  FIN if needed. */
		if (tcp_close_state(sk))
			tcp_sk(sk)->ops->send_fin(sk);
	}
}
EXPORT_SYMBOL(tcp_shutdown);

bool tcp_check_oom(struct sock *sk, int shift)
{
	bool too_many_orphans, out_of_socket_memory;

	too_many_orphans = tcp_too_many_orphans(sk, shift);
	out_of_socket_memory = tcp_out_of_memory(sk);

	if (too_many_orphans)
		net_info_ratelimited("too many orphaned sockets\n");
	if (out_of_socket_memory)
		net_info_ratelimited("out of memory -- consider tuning tcp_mem\n");
	return too_many_orphans || out_of_socket_memory;
}

void tcp_close(struct sock *sk, long timeout)
{
	struct sk_buff *skb;
	int data_was_unread = 0;
	int state;

	if (is_meta_sk(sk)) {
		mptcp_close(sk, timeout);
		return;
	}

	lock_sock(sk);
	sk->sk_shutdown = SHUTDOWN_MASK;

	if (sk->sk_state == TCP_LISTEN) {
		tcp_set_state(sk, TCP_CLOSE);

		/* Special case. */
		inet_csk_listen_stop(sk);

		goto adjudge_to_death;
	}

	/*  We need to flush the recv. buffs.  We do this only on the
	 *  descriptor close, not protocol-sourced closes, because the
	 *  reader process may not have drained the data yet!
	 */
	while ((skb = __skb_dequeue(&sk->sk_receive_queue)) != NULL) {
		u32 len = TCP_SKB_CB(skb)->end_seq - TCP_SKB_CB(skb)->seq;

		if (TCP_SKB_CB(skb)->tcp_flags & TCPHDR_FIN)
			len--;
		data_was_unread += len;
		__kfree_skb(skb);
	}

	sk_mem_reclaim(sk);

	/* If socket has been already reset (e.g. in tcp_reset()) - kill it. */
	if (sk->sk_state == TCP_CLOSE)
		goto adjudge_to_death;

	/* As outlined in RFC 2525, section 2.17, we send a RST here because
	 * data was lost. To witness the awful effects of the old behavior of
	 * always doing a FIN, run an older 2.1.x kernel or 2.0.x, start a bulk
	 * GET in an FTP client, suspend the process, wait for the client to
	 * advertise a zero window, then kill -9 the FTP client, wheee...
	 * Note: timeout is always zero in such a case.
	 */
	if (unlikely(tcp_sk(sk)->repair)) {
		sk->sk_prot->disconnect(sk, 0);
	} else if (data_was_unread) {
		/* Unread data was tossed, zap the connection. */
		NET_INC_STATS(sock_net(sk), LINUX_MIB_TCPABORTONCLOSE);
		tcp_set_state(sk, TCP_CLOSE);
		tcp_sk(sk)->ops->send_active_reset(sk, sk->sk_allocation);
	} else if (sock_flag(sk, SOCK_LINGER) && !sk->sk_lingertime) {
		/* Check zero linger _after_ checking for unread data. */
		sk->sk_prot->disconnect(sk, 0);
		NET_INC_STATS(sock_net(sk), LINUX_MIB_TCPABORTONDATA);
	} else if (tcp_close_state(sk)) {
		/* We FIN if the application ate all the data before
		 * zapping the connection.
		 */

		/* RED-PEN. Formally speaking, we have broken TCP state
		 * machine. State transitions:
		 *
		 * TCP_ESTABLISHED -> TCP_FIN_WAIT1
		 * TCP_SYN_RECV	-> TCP_FIN_WAIT1 (forget it, it's impossible)
		 * TCP_CLOSE_WAIT -> TCP_LAST_ACK
		 *
		 * are legal only when FIN has been sent (i.e. in window),
		 * rather than queued out of window. Purists blame.
		 *
		 * F.e. "RFC state" is ESTABLISHED,
		 * if Linux state is FIN-WAIT-1, but FIN is still not sent.
		 *
		 * The visible declinations are that sometimes
		 * we enter time-wait state, when it is not required really
		 * (harmless), do not send active resets, when they are
		 * required by specs (TCP_ESTABLISHED, TCP_CLOSE_WAIT, when
		 * they look as CLOSING or LAST_ACK for Linux)
		 * Probably, I missed some more holelets.
		 * 						--ANK
		 * XXX (TFO) - To start off we don't support SYN+ACK+FIN
		 * in a single packet! (May consider it later but will
		 * probably need API support or TCP_CORK SYN-ACK until
		 * data is written and socket is closed.)
		 */
		tcp_send_fin(sk);
	}

	sk_stream_wait_close(sk, timeout);

adjudge_to_death:
	state = sk->sk_state;
	sock_hold(sk);
	sock_orphan(sk);

	/* It is the last release_sock in its life. It will remove backlog. */
	release_sock(sk);


	/* Now socket is owned by kernel and we acquire BH lock
	   to finish close. No need to check for user refs.
	 */
	local_bh_disable();
	bh_lock_sock(sk);
	WARN_ON(sock_owned_by_user(sk));

	percpu_counter_inc(sk->sk_prot->orphan_count);

	/* Have we already been destroyed by a softirq or backlog? */
	if (state != TCP_CLOSE && sk->sk_state == TCP_CLOSE)
		goto out;

	/*	This is a (useful) BSD violating of the RFC. There is a
	 *	problem with TCP as specified in that the other end could
	 *	keep a socket open forever with no application left this end.
	 *	We use a 1 minute timeout (about the same as BSD) then kill
	 *	our end. If they send after that then tough - BUT: long enough
	 *	that we won't make the old 4*rto = almost no time - whoops
	 *	reset mistake.
	 *
	 *	Nope, it was not mistake. It is really desired behaviour
	 *	f.e. on http servers, when such sockets are useless, but
	 *	consume significant resources. Let's do it with special
	 *	linger2	option.					--ANK
	 */

	if (sk->sk_state == TCP_FIN_WAIT2) {
		struct tcp_sock *tp = tcp_sk(sk);
		if (tp->linger2 < 0) {
			tcp_set_state(sk, TCP_CLOSE);
			tp->ops->send_active_reset(sk, GFP_ATOMIC);
			__NET_INC_STATS(sock_net(sk),
					LINUX_MIB_TCPABORTONLINGER);
		} else {
			const int tmo = tcp_fin_time(sk);

			if (tmo > TCP_TIMEWAIT_LEN) {
				inet_csk_reset_keepalive_timer(sk,
						tmo - TCP_TIMEWAIT_LEN);
			} else {
				tcp_sk(sk)->ops->time_wait(sk, TCP_FIN_WAIT2,
							   tmo);
				goto out;
			}
		}
	}
	if (sk->sk_state != TCP_CLOSE) {
		sk_mem_reclaim(sk);
		if (tcp_check_oom(sk, 0)) {
			tcp_set_state(sk, TCP_CLOSE);
			tcp_sk(sk)->ops->send_active_reset(sk, GFP_ATOMIC);
			__NET_INC_STATS(sock_net(sk),
					LINUX_MIB_TCPABORTONMEMORY);
		}
	}

	if (sk->sk_state == TCP_CLOSE) {
		struct request_sock *req = tcp_sk(sk)->fastopen_rsk;
		/* We could get here with a non-NULL req if the socket is
		 * aborted (e.g., closed with unread data) before 3WHS
		 * finishes.
		 */
		if (req)
			reqsk_fastopen_remove(sk, req, false);
		inet_csk_destroy_sock(sk);
	}
	/* Otherwise, socket is reprieved until protocol close. */

out:
	bh_unlock_sock(sk);
	local_bh_enable();
	sock_put(sk);
}
EXPORT_SYMBOL(tcp_close);

int tcp_disconnect(struct sock *sk, int flags)
{
	struct inet_sock *inet = inet_sk(sk);
	struct inet_connection_sock *icsk = inet_csk(sk);
	struct tcp_sock *tp = tcp_sk(sk);
	int err = 0;
	int old_state = sk->sk_state;

	if (old_state != TCP_CLOSE)
		tcp_set_state(sk, TCP_CLOSE);

	/* ABORT function of RFC793 */
	if (old_state == TCP_LISTEN) {
		inet_csk_listen_stop(sk);
	} else if (unlikely(tp->repair)) {
		sk->sk_err = ECONNABORTED;
	} else if (tcp_need_reset(old_state) ||
		   (tp->snd_nxt != tp->write_seq &&
		    (1 << old_state) & (TCPF_CLOSING | TCPF_LAST_ACK))) {
		/* The last check adjusts for discrepancy of Linux wrt. RFC
		 * states
		 */
		tp->ops->send_active_reset(sk, gfp_any());
		sk->sk_err = ECONNRESET;
	} else if (old_state == TCP_SYN_SENT)
		sk->sk_err = ECONNRESET;

	tcp_clear_xmit_timers(sk);
	__skb_queue_purge(&sk->sk_receive_queue);
	tcp_write_queue_purge(sk);
	skb_rbtree_purge(&tp->out_of_order_queue);

	inet->inet_dport = 0;

	if (!(sk->sk_userlocks & SOCK_BINDADDR_LOCK))
		inet_reset_saddr(sk);

	if (is_meta_sk(sk)) {
		mptcp_disconnect(sk);
	} else {
		if (tp->inside_tk_table)
			mptcp_hash_remove_bh(tp);
	}

	sk->sk_shutdown = 0;
	sock_reset_flag(sk, SOCK_DONE);
	tp->srtt_us = 0;
	tp->write_seq += tp->max_window + 2;
	if (tp->write_seq == 0)
		tp->write_seq = 1;
	icsk->icsk_backoff = 0;
	tp->snd_cwnd = 2;
	icsk->icsk_probes_out = 0;
	tp->packets_out = 0;
	tp->snd_ssthresh = TCP_INFINITE_SSTHRESH;
	tp->snd_cwnd_cnt = 0;
	tp->window_clamp = 0;
	tcp_set_ca_state(sk, TCP_CA_Open);
	tcp_clear_retrans(tp);
	inet_csk_delack_init(sk);
	tcp_init_send_head(sk);
	memset(&tp->rx_opt, 0, sizeof(tp->rx_opt));
	__sk_dst_reset(sk);
	tcp_saved_syn_free(tp);

	/* Clean up fastopen related fields */
	tcp_free_fastopen_req(tp);
	inet->defer_connect = 0;

	WARN_ON(inet->inet_num && !icsk->icsk_bind_hash);

	sk->sk_error_report(sk);
	return err;
}
EXPORT_SYMBOL(tcp_disconnect);

static inline bool tcp_can_repair_sock(const struct sock *sk)
{
	return ns_capable(sock_net(sk)->user_ns, CAP_NET_ADMIN) &&
		(sk->sk_state != TCP_LISTEN);
}

static int tcp_repair_set_window(struct tcp_sock *tp, char __user *optbuf, int len)
{
	struct tcp_repair_window opt;

	if (!tp->repair)
		return -EPERM;

	if (len != sizeof(opt))
		return -EINVAL;

	if (copy_from_user(&opt, optbuf, sizeof(opt)))
		return -EFAULT;

	if (opt.max_window < opt.snd_wnd)
		return -EINVAL;

	if (after(opt.snd_wl1, tp->rcv_nxt + opt.rcv_wnd))
		return -EINVAL;

	if (after(opt.rcv_wup, tp->rcv_nxt))
		return -EINVAL;

	tp->snd_wl1	= opt.snd_wl1;
	tp->snd_wnd	= opt.snd_wnd;
	tp->max_window	= opt.max_window;

	tp->rcv_wnd	= opt.rcv_wnd;
	tp->rcv_wup	= opt.rcv_wup;

	return 0;
}

static int tcp_repair_options_est(struct tcp_sock *tp,
		struct tcp_repair_opt __user *optbuf, unsigned int len)
{
	struct tcp_repair_opt opt;

	while (len >= sizeof(opt)) {
		if (copy_from_user(&opt, optbuf, sizeof(opt)))
			return -EFAULT;

		optbuf++;
		len -= sizeof(opt);

		switch (opt.opt_code) {
		case TCPOPT_MSS:
			tp->rx_opt.mss_clamp = opt.opt_val;
			break;
		case TCPOPT_WINDOW:
			{
				u16 snd_wscale = opt.opt_val & 0xFFFF;
				u16 rcv_wscale = opt.opt_val >> 16;

				if (snd_wscale > 14 || rcv_wscale > 14)
					return -EFBIG;

				tp->rx_opt.snd_wscale = snd_wscale;
				tp->rx_opt.rcv_wscale = rcv_wscale;
				tp->rx_opt.wscale_ok = 1;
			}
			break;
		case TCPOPT_SACK_PERM:
			if (opt.opt_val != 0)
				return -EINVAL;

			tp->rx_opt.sack_ok |= TCP_SACK_SEEN;
			if (sysctl_tcp_fack)
				tcp_enable_fack(tp);
			break;
		case TCPOPT_TIMESTAMP:
			if (opt.opt_val != 0)
				return -EINVAL;

			tp->rx_opt.tstamp_ok = 1;
			break;
		}
	}

	return 0;
}

/*
 *	Socket option code for TCP.
 */
static int do_tcp_setsockopt(struct sock *sk, int level,
		int optname, char __user *optval, unsigned int optlen)
{
	struct tcp_sock *tp = tcp_sk(sk);
	struct inet_connection_sock *icsk = inet_csk(sk);
	struct net *net = sock_net(sk);
	int val;
	int err = 0;

	/* These are data/string values, all the others are ints */
	switch (optname) {
	case TCP_CONGESTION: {
		char name[TCP_CA_NAME_MAX];

		if (optlen < 1)
			return -EINVAL;

		val = strncpy_from_user(name, optval,
					min_t(long, TCP_CA_NAME_MAX-1, optlen));
		if (val < 0)
			return -EFAULT;
		name[val] = 0;

		lock_sock(sk);
		err = tcp_set_congestion_control(sk, name);
		release_sock(sk);
		return err;
	}
#ifdef CONFIG_MPTCP
	case MPTCP_SCHEDULER: {
		char name[MPTCP_SCHED_NAME_MAX];

		if (optlen < 1)
			return -EINVAL;

		/* Cannot be used if MPTCP is not used or we already have
		 * established an MPTCP-connection.
		 */
		if (mptcp_init_failed || !sysctl_mptcp_enabled ||
		    sk->sk_state != TCP_CLOSE)
			return -EPERM;

		val = strncpy_from_user(name, optval,
					min_t(long, MPTCP_SCHED_NAME_MAX - 1,
					      optlen));

		if (val < 0)
			return -EFAULT;
		name[val] = 0;

		lock_sock(sk);
		err = mptcp_set_scheduler(sk, name);
		release_sock(sk);
		return err;
	}

	case MPTCP_PATH_MANAGER: {
		char name[MPTCP_PM_NAME_MAX];

		if (optlen < 1)
			return -EINVAL;

		/* Cannot be used if MPTCP is not used or we already have
		 * established an MPTCP-connection.
		 */
		if (mptcp_init_failed || !sysctl_mptcp_enabled ||
		    sk->sk_state != TCP_CLOSE)
			return -EPERM;

		val = strncpy_from_user(name, optval,
					min_t(long, MPTCP_PM_NAME_MAX - 1,
					      optlen));

		if (val < 0)
			return -EFAULT;
		name[val] = 0;

		lock_sock(sk);
		err = mptcp_set_path_manager(sk, name);
		release_sock(sk);
		return err;
	}
#endif
	default:
		/* fallthru */
		break;
	}

	if (optlen < sizeof(int))
		return -EINVAL;

	if (get_user(val, (int __user *)optval))
		return -EFAULT;

	lock_sock(sk);

	switch (optname) {
	case TCP_MAXSEG:
		/* Values greater than interface MTU won't take effect. However
		 * at the point when this call is done we typically don't yet
		 * know which interface is going to be used */
		if (val < TCP_MIN_MSS || val > MAX_TCP_WINDOW) {
			err = -EINVAL;
			break;
		}
		tp->rx_opt.user_mss = val;
		break;

	case TCP_NODELAY:
		if (val) {
			/* TCP_NODELAY is weaker than TCP_CORK, so that
			 * this option on corked socket is remembered, but
			 * it is not activated until cork is cleared.
			 *
			 * However, when TCP_NODELAY is set we make
			 * an explicit push, which overrides even TCP_CORK
			 * for currently queued segments.
			 */
			tp->nonagle |= TCP_NAGLE_OFF|TCP_NAGLE_PUSH;
			tcp_push_pending_frames(sk);
		} else {
			tp->nonagle &= ~TCP_NAGLE_OFF;
		}
		break;

	case TCP_THIN_LINEAR_TIMEOUTS:
		if (val < 0 || val > 1)
			err = -EINVAL;
		else
			tp->thin_lto = val;
		break;

	case TCP_THIN_DUPACK:
		if (val < 0 || val > 1)
			err = -EINVAL;
		break;

	case TCP_REPAIR:
		if (!tcp_can_repair_sock(sk))
			err = -EPERM;
		else if (val == 1) {
			tp->repair = 1;
			sk->sk_reuse = SK_FORCE_REUSE;
			tp->repair_queue = TCP_NO_QUEUE;
		} else if (val == 0) {
			tp->repair = 0;
			sk->sk_reuse = SK_NO_REUSE;
			tcp_send_window_probe(sk);
		} else
			err = -EINVAL;

		break;

	case TCP_REPAIR_QUEUE:
		if (!tp->repair)
			err = -EPERM;
		else if (val < TCP_QUEUES_NR)
			tp->repair_queue = val;
		else
			err = -EINVAL;
		break;

	case TCP_QUEUE_SEQ:
		if (sk->sk_state != TCP_CLOSE)
			err = -EPERM;
		else if (tp->repair_queue == TCP_SEND_QUEUE)
			tp->write_seq = val;
		else if (tp->repair_queue == TCP_RECV_QUEUE)
			tp->rcv_nxt = val;
		else
			err = -EINVAL;
		break;

	case TCP_REPAIR_OPTIONS:
		if (!tp->repair)
			err = -EINVAL;
		else if (sk->sk_state == TCP_ESTABLISHED)
			err = tcp_repair_options_est(tp,
					(struct tcp_repair_opt __user *)optval,
					optlen);
		else
			err = -EPERM;
		break;

	case TCP_CORK:
		/* When set indicates to always queue non-full frames.
		 * Later the user clears this option and we transmit
		 * any pending partial frames in the queue.  This is
		 * meant to be used alongside sendfile() to get properly
		 * filled frames when the user (for example) must write
		 * out headers with a write() call first and then use
		 * sendfile to send out the data parts.
		 *
		 * TCP_CORK can be set together with TCP_NODELAY and it is
		 * stronger than TCP_NODELAY.
		 */
		if (val) {
			tp->nonagle |= TCP_NAGLE_CORK;
		} else {
			tp->nonagle &= ~TCP_NAGLE_CORK;
			if (tp->nonagle&TCP_NAGLE_OFF)
				tp->nonagle |= TCP_NAGLE_PUSH;
			tcp_push_pending_frames(sk);
		}
		break;

	case TCP_KEEPIDLE:
		if (val < 1 || val > MAX_TCP_KEEPIDLE)
			err = -EINVAL;
		else {
			tp->keepalive_time = val * HZ;
			if (sock_flag(sk, SOCK_KEEPOPEN) &&
			    !((1 << sk->sk_state) &
			      (TCPF_CLOSE | TCPF_LISTEN))) {
				u32 elapsed = keepalive_time_elapsed(tp);
				if (tp->keepalive_time > elapsed)
					elapsed = tp->keepalive_time - elapsed;
				else
					elapsed = 0;
				inet_csk_reset_keepalive_timer(sk, elapsed);
			}
		}
		break;
	case TCP_KEEPINTVL:
		if (val < 1 || val > MAX_TCP_KEEPINTVL)
			err = -EINVAL;
		else
			tp->keepalive_intvl = val * HZ;
		break;
	case TCP_KEEPCNT:
		if (val < 1 || val > MAX_TCP_KEEPCNT)
			err = -EINVAL;
		else
			tp->keepalive_probes = val;
		break;
	case TCP_SYNCNT:
		if (val < 1 || val > MAX_TCP_SYNCNT)
			err = -EINVAL;
		else
			icsk->icsk_syn_retries = val;
		break;

	case TCP_SAVE_SYN:
		if (val < 0 || val > 1)
			err = -EINVAL;
		else
			tp->save_syn = val;
		break;

	case TCP_LINGER2:
		if (val < 0)
			tp->linger2 = -1;
		else if (val > net->ipv4.sysctl_tcp_fin_timeout / HZ)
			tp->linger2 = 0;
		else
			tp->linger2 = val * HZ;
		break;

	case TCP_DEFER_ACCEPT:
		/* An established MPTCP-connection (mptcp(tp) only returns true
		 * if the socket is established) should not use DEFER on new
		 * subflows.
		 */
		if (mptcp(tp))
			break;
		/* Translate value in seconds to number of retransmits */
		icsk->icsk_accept_queue.rskq_defer_accept =
			secs_to_retrans(val, TCP_TIMEOUT_INIT / HZ,
					TCP_RTO_MAX / HZ);
		break;

	case TCP_WINDOW_CLAMP:
		if (!val) {
			if (sk->sk_state != TCP_CLOSE) {
				err = -EINVAL;
				break;
			}
			tp->window_clamp = 0;
		} else
			tp->window_clamp = val < SOCK_MIN_RCVBUF / 2 ?
						SOCK_MIN_RCVBUF / 2 : val;
		break;

	case TCP_QUICKACK:
		if (!val) {
			icsk->icsk_ack.pingpong = 1;
		} else {
			icsk->icsk_ack.pingpong = 0;
			if ((1 << sk->sk_state) &
			    (TCPF_ESTABLISHED | TCPF_CLOSE_WAIT) &&
			    inet_csk_ack_scheduled(sk)) {
				icsk->icsk_ack.pending |= ICSK_ACK_PUSHED;
				tp->ops->cleanup_rbuf(sk, 1);
				if (!(val & 1))
					icsk->icsk_ack.pingpong = 1;
			}
		}
		break;

#ifdef CONFIG_TCP_MD5SIG
	case TCP_MD5SIG:
		/* Read the IP->Key mappings from userspace */
		err = tp->af_specific->md5_parse(sk, optval, optlen);
		break;
#endif
	case TCP_USER_TIMEOUT:
		/* Cap the max time in ms TCP will retry or probe the window
		 * before giving up and aborting (ETIMEDOUT) a connection.
		 */
		if (val < 0)
			err = -EINVAL;
		else
			icsk->icsk_user_timeout = msecs_to_jiffies(val);
		break;

	case TCP_FASTOPEN:
		if (val >= 0 && ((1 << sk->sk_state) & (TCPF_CLOSE |
		    TCPF_LISTEN))) {
			tcp_fastopen_init_key_once(true);

			fastopen_queue_tune(sk, val);
		} else {
			err = -EINVAL;
		}
		break;
	case TCP_FASTOPEN_CONNECT:
		if (val > 1 || val < 0) {
			err = -EINVAL;
		} else if (sysctl_tcp_fastopen & TFO_CLIENT_ENABLE) {
			if (sk->sk_state == TCP_CLOSE)
				tp->fastopen_connect = val;
			else
				err = -EINVAL;
		} else {
			err = -EOPNOTSUPP;
		}
		break;
	case TCP_TIMESTAMP:
		if (!tp->repair)
			err = -EPERM;
		else
			tp->tsoffset = val - tcp_time_stamp;
		break;
	case TCP_REPAIR_WINDOW:
		err = tcp_repair_set_window(tp, optval, optlen);
		break;
	case TCP_NOTSENT_LOWAT:
		tp->notsent_lowat = val;
		sk->sk_write_space(sk);
		break;
#ifdef CONFIG_MPTCP
	case MPTCP_ENABLED:
		if (mptcp_init_failed || !sysctl_mptcp_enabled ||
		    sk->sk_state != TCP_CLOSE) {
			err = -EPERM;
			break;
		}

		if (val)
			mptcp_enable_sock(sk);
		else
			mptcp_disable_sock(sk);
		break;
	case MPTCP_INFO:
		if (mptcp_init_failed || !sysctl_mptcp_enabled) {
			err = -EPERM;
			break;
		}

		tp->record_master_info = !!(val & MPTCP_INFO_FLAG_SAVE_MASTER);
		break;
#endif
	default:
		err = -ENOPROTOOPT;
		break;
	}

	release_sock(sk);
	return err;
}

int tcp_setsockopt(struct sock *sk, int level, int optname, char __user *optval,
		   unsigned int optlen)
{
	const struct inet_connection_sock *icsk = inet_csk(sk);

	if (level != SOL_TCP)
		return icsk->icsk_af_ops->setsockopt(sk, level, optname,
						     optval, optlen);
	return do_tcp_setsockopt(sk, level, optname, optval, optlen);
}
EXPORT_SYMBOL(tcp_setsockopt);

#ifdef CONFIG_COMPAT
int compat_tcp_setsockopt(struct sock *sk, int level, int optname,
			  char __user *optval, unsigned int optlen)
{
	if (level != SOL_TCP)
		return inet_csk_compat_setsockopt(sk, level, optname,
						  optval, optlen);
	return do_tcp_setsockopt(sk, level, optname, optval, optlen);
}
EXPORT_SYMBOL(compat_tcp_setsockopt);
#endif

static void tcp_get_info_chrono_stats(const struct tcp_sock *tp,
				      struct tcp_info *info)
{
	u64 stats[__TCP_CHRONO_MAX], total = 0;
	enum tcp_chrono i;

	for (i = TCP_CHRONO_BUSY; i < __TCP_CHRONO_MAX; ++i) {
		stats[i] = tp->chrono_stat[i - 1];
		if (i == tp->chrono_type)
			stats[i] += tcp_time_stamp - tp->chrono_start;
		stats[i] *= USEC_PER_SEC / HZ;
		total += stats[i];
	}

	info->tcpi_busy_time = total;
	info->tcpi_rwnd_limited = stats[TCP_CHRONO_RWND_LIMITED];
	info->tcpi_sndbuf_limited = stats[TCP_CHRONO_SNDBUF_LIMITED];
}

/* Return information about state of tcp endpoint in API format. */
void tcp_get_info(struct sock *sk, struct tcp_info *info)
{
	const struct tcp_sock *tp = tcp_sk(sk); /* iff sk_type == SOCK_STREAM */
	const struct inet_connection_sock *icsk = inet_csk(sk);
	u32 now, intv;
	u64 rate64;
	bool slow;
	u32 rate;

	memset(info, 0, sizeof(*info));
	if (sk->sk_type != SOCK_STREAM)
		return;

	info->tcpi_state = sk_state_load(sk);

	/* Report meaningful fields for all TCP states, including listeners */
	rate = READ_ONCE(sk->sk_pacing_rate);
	rate64 = rate != ~0U ? rate : ~0ULL;
	info->tcpi_pacing_rate = rate64;

	rate = READ_ONCE(sk->sk_max_pacing_rate);
	rate64 = rate != ~0U ? rate : ~0ULL;
	info->tcpi_max_pacing_rate = rate64;

	info->tcpi_reordering = tp->reordering;
	info->tcpi_snd_cwnd = tp->snd_cwnd;

	if (info->tcpi_state == TCP_LISTEN) {
		/* listeners aliased fields :
		 * tcpi_unacked -> Number of children ready for accept()
		 * tcpi_sacked  -> max backlog
		 */
		info->tcpi_unacked = sk->sk_ack_backlog;
		info->tcpi_sacked = sk->sk_max_ack_backlog;
		return;
	}

	slow = lock_sock_fast(sk);

	info->tcpi_ca_state = icsk->icsk_ca_state;
	info->tcpi_retransmits = icsk->icsk_retransmits;
	info->tcpi_probes = icsk->icsk_probes_out;
	info->tcpi_backoff = icsk->icsk_backoff;

	if (tp->rx_opt.tstamp_ok)
		info->tcpi_options |= TCPI_OPT_TIMESTAMPS;
	if (tcp_is_sack(tp))
		info->tcpi_options |= TCPI_OPT_SACK;
	if (tp->rx_opt.wscale_ok) {
		info->tcpi_options |= TCPI_OPT_WSCALE;
		info->tcpi_snd_wscale = tp->rx_opt.snd_wscale;
		info->tcpi_rcv_wscale = tp->rx_opt.rcv_wscale;
	}

	if (tp->ecn_flags & TCP_ECN_OK)
		info->tcpi_options |= TCPI_OPT_ECN;
	if (tp->ecn_flags & TCP_ECN_SEEN)
		info->tcpi_options |= TCPI_OPT_ECN_SEEN;
	if (tp->syn_data_acked)
		info->tcpi_options |= TCPI_OPT_SYN_DATA;

	info->tcpi_rto = jiffies_to_usecs(icsk->icsk_rto);
	info->tcpi_ato = jiffies_to_usecs(icsk->icsk_ack.ato);
	info->tcpi_snd_mss = tp->mss_cache;
	info->tcpi_rcv_mss = icsk->icsk_ack.rcv_mss;

	info->tcpi_unacked = tp->packets_out;
	info->tcpi_sacked = tp->sacked_out;

	info->tcpi_lost = tp->lost_out;
	info->tcpi_retrans = tp->retrans_out;
	info->tcpi_fackets = tp->fackets_out;

	now = tcp_time_stamp;
	info->tcpi_last_data_sent = jiffies_to_msecs(now - tp->lsndtime);
	info->tcpi_last_data_recv = jiffies_to_msecs(now - icsk->icsk_ack.lrcvtime);
	info->tcpi_last_ack_recv = jiffies_to_msecs(now - tp->rcv_tstamp);

	info->tcpi_pmtu = icsk->icsk_pmtu_cookie;
	info->tcpi_rcv_ssthresh = tp->rcv_ssthresh;
	info->tcpi_rtt = tp->srtt_us >> 3;
	info->tcpi_rttvar = tp->mdev_us >> 2;
	info->tcpi_snd_ssthresh = tp->snd_ssthresh;
	info->tcpi_advmss = tp->advmss;

	info->tcpi_rcv_rtt = jiffies_to_usecs(tp->rcv_rtt_est.rtt)>>3;
	info->tcpi_rcv_space = tp->rcvq_space.space;

	info->tcpi_total_retrans = tp->total_retrans;

	info->tcpi_bytes_acked = tp->bytes_acked;
	info->tcpi_bytes_received = tp->bytes_received;
	info->tcpi_notsent_bytes = max_t(int, 0, tp->write_seq - tp->snd_nxt);
	tcp_get_info_chrono_stats(tp, info);

	info->tcpi_segs_out = tp->segs_out;
	info->tcpi_segs_in = tp->segs_in;

	info->tcpi_min_rtt = tcp_min_rtt(tp);
	info->tcpi_data_segs_in = tp->data_segs_in;
	info->tcpi_data_segs_out = tp->data_segs_out;

	info->tcpi_delivery_rate_app_limited = tp->rate_app_limited ? 1 : 0;
	rate = READ_ONCE(tp->rate_delivered);
	intv = READ_ONCE(tp->rate_interval_us);
	if (rate && intv) {
		rate64 = (u64)rate * tp->mss_cache * USEC_PER_SEC;
		do_div(rate64, intv);
		info->tcpi_delivery_rate = rate64;
	}
	unlock_sock_fast(sk, slow);
}
EXPORT_SYMBOL_GPL(tcp_get_info);

struct sk_buff *tcp_get_timestamping_opt_stats(const struct sock *sk)
{
	const struct tcp_sock *tp = tcp_sk(sk);
	struct sk_buff *stats;
	struct tcp_info info;

	stats = alloc_skb(5 * nla_total_size_64bit(sizeof(u64)), GFP_ATOMIC);
	if (!stats)
		return NULL;

	tcp_get_info_chrono_stats(tp, &info);
	nla_put_u64_64bit(stats, TCP_NLA_BUSY,
			  info.tcpi_busy_time, TCP_NLA_PAD);
	nla_put_u64_64bit(stats, TCP_NLA_RWND_LIMITED,
			  info.tcpi_rwnd_limited, TCP_NLA_PAD);
	nla_put_u64_64bit(stats, TCP_NLA_SNDBUF_LIMITED,
			  info.tcpi_sndbuf_limited, TCP_NLA_PAD);
	nla_put_u64_64bit(stats, TCP_NLA_DATA_SEGS_OUT,
			  tp->data_segs_out, TCP_NLA_PAD);
	nla_put_u64_64bit(stats, TCP_NLA_TOTAL_RETRANS,
			  tp->total_retrans, TCP_NLA_PAD);
	return stats;
}

static int do_tcp_getsockopt(struct sock *sk, int level,
		int optname, char __user *optval, int __user *optlen)
{
	struct inet_connection_sock *icsk = inet_csk(sk);
	struct tcp_sock *tp = tcp_sk(sk);
	struct net *net = sock_net(sk);
	int val, len;

	if (get_user(len, optlen))
		return -EFAULT;

	len = min_t(unsigned int, len, sizeof(int));

	if (len < 0)
		return -EINVAL;

	switch (optname) {
	case TCP_MAXSEG:
		val = tp->mss_cache;
		if (!val && ((1 << sk->sk_state) & (TCPF_CLOSE | TCPF_LISTEN)))
			val = tp->rx_opt.user_mss;
		if (tp->repair)
			val = tp->rx_opt.mss_clamp;
		break;
	case TCP_NODELAY:
		val = !!(tp->nonagle&TCP_NAGLE_OFF);
		break;
	case TCP_CORK:
		val = !!(tp->nonagle&TCP_NAGLE_CORK);
		break;
	case TCP_KEEPIDLE:
		val = keepalive_time_when(tp) / HZ;
		break;
	case TCP_KEEPINTVL:
		val = keepalive_intvl_when(tp) / HZ;
		break;
	case TCP_KEEPCNT:
		val = keepalive_probes(tp);
		break;
	case TCP_SYNCNT:
		val = icsk->icsk_syn_retries ? : net->ipv4.sysctl_tcp_syn_retries;
		break;
	case TCP_LINGER2:
		val = tp->linger2;
		if (val >= 0)
			val = (val ? : net->ipv4.sysctl_tcp_fin_timeout) / HZ;
		break;
	case TCP_DEFER_ACCEPT:
		val = retrans_to_secs(icsk->icsk_accept_queue.rskq_defer_accept,
				      TCP_TIMEOUT_INIT / HZ, TCP_RTO_MAX / HZ);
		break;
	case TCP_WINDOW_CLAMP:
		val = tp->window_clamp;
		break;
	case TCP_INFO: {
		struct tcp_info info;

		if (get_user(len, optlen))
			return -EFAULT;

		tcp_get_info(sk, &info);

		len = min_t(unsigned int, len, sizeof(info));
		if (put_user(len, optlen))
			return -EFAULT;
		if (copy_to_user(optval, &info, len))
			return -EFAULT;
		return 0;
	}
	case TCP_CC_INFO: {
		const struct tcp_congestion_ops *ca_ops;
		union tcp_cc_info info;
		size_t sz = 0;
		int attr;

		if (get_user(len, optlen))
			return -EFAULT;

		ca_ops = icsk->icsk_ca_ops;
		if (ca_ops && ca_ops->get_info)
			sz = ca_ops->get_info(sk, ~0U, &attr, &info);

		len = min_t(unsigned int, len, sz);
		if (put_user(len, optlen))
			return -EFAULT;
		if (copy_to_user(optval, &info, len))
			return -EFAULT;
		return 0;
	}
	case TCP_QUICKACK:
		val = !icsk->icsk_ack.pingpong;
		break;

	case TCP_CONGESTION:
		if (get_user(len, optlen))
			return -EFAULT;
		len = min_t(unsigned int, len, TCP_CA_NAME_MAX);
		if (put_user(len, optlen))
			return -EFAULT;
		if (copy_to_user(optval, icsk->icsk_ca_ops->name, len))
			return -EFAULT;
		return 0;

	case TCP_THIN_LINEAR_TIMEOUTS:
		val = tp->thin_lto;
		break;

	case TCP_THIN_DUPACK:
		val = 0;
		break;

	case TCP_REPAIR:
		val = tp->repair;
		break;

	case TCP_REPAIR_QUEUE:
		if (tp->repair)
			val = tp->repair_queue;
		else
			return -EINVAL;
		break;

	case TCP_REPAIR_WINDOW: {
		struct tcp_repair_window opt;

		if (get_user(len, optlen))
			return -EFAULT;

		if (len != sizeof(opt))
			return -EINVAL;

		if (!tp->repair)
			return -EPERM;

		opt.snd_wl1	= tp->snd_wl1;
		opt.snd_wnd	= tp->snd_wnd;
		opt.max_window	= tp->max_window;
		opt.rcv_wnd	= tp->rcv_wnd;
		opt.rcv_wup	= tp->rcv_wup;

		if (copy_to_user(optval, &opt, len))
			return -EFAULT;
		return 0;
	}
	case TCP_QUEUE_SEQ:
		if (tp->repair_queue == TCP_SEND_QUEUE)
			val = tp->write_seq;
		else if (tp->repair_queue == TCP_RECV_QUEUE)
			val = tp->rcv_nxt;
		else
			return -EINVAL;
		break;

	case TCP_USER_TIMEOUT:
		val = jiffies_to_msecs(icsk->icsk_user_timeout);
		break;

	case TCP_FASTOPEN:
		val = icsk->icsk_accept_queue.fastopenq.max_qlen;
		break;

	case TCP_FASTOPEN_CONNECT:
		val = tp->fastopen_connect;
		break;

	case TCP_TIMESTAMP:
		val = tcp_time_stamp + tp->tsoffset;
		break;
	case TCP_NOTSENT_LOWAT:
		val = tp->notsent_lowat;
		break;
	case TCP_SAVE_SYN:
		val = tp->save_syn;
		break;
	case TCP_SAVED_SYN: {
		if (get_user(len, optlen))
			return -EFAULT;

		lock_sock(sk);
		if (tp->saved_syn) {
			if (len < tp->saved_syn[0]) {
				if (put_user(tp->saved_syn[0], optlen)) {
					release_sock(sk);
					return -EFAULT;
				}
				release_sock(sk);
				return -EINVAL;
			}
			len = tp->saved_syn[0];
			if (put_user(len, optlen)) {
				release_sock(sk);
				return -EFAULT;
			}
			if (copy_to_user(optval, tp->saved_syn + 1, len)) {
				release_sock(sk);
				return -EFAULT;
			}
			tcp_saved_syn_free(tp);
			release_sock(sk);
		} else {
			release_sock(sk);
			len = 0;
			if (put_user(len, optlen))
				return -EFAULT;
		}
		return 0;
	}
#ifdef CONFIG_MPTCP
	case MPTCP_SCHEDULER:
		if (get_user(len, optlen))
			return -EFAULT;
		len = min_t(unsigned int, len, MPTCP_SCHED_NAME_MAX);
		if (put_user(len, optlen))
			return -EFAULT;

		if (mptcp(tcp_sk(sk))) {
			struct mptcp_cb *mpcb = tcp_sk(mptcp_meta_sk(sk))->mpcb;

			if (copy_to_user(optval, mpcb->sched_ops->name, len))
				return -EFAULT;
		} else {
			if (copy_to_user(optval, tcp_sk(sk)->mptcp_sched_name,
					 len))
				return -EFAULT;
		}
		return 0;

	case MPTCP_PATH_MANAGER:
		if (get_user(len, optlen))
			return -EFAULT;
		len = min_t(unsigned int, len, MPTCP_PM_NAME_MAX);
		if (put_user(len, optlen))
			return -EFAULT;

		if (mptcp(tcp_sk(sk))) {
			struct mptcp_cb *mpcb = tcp_sk(mptcp_meta_sk(sk))->mpcb;

			if (copy_to_user(optval, mpcb->pm_ops->name, len))
				return -EFAULT;
		} else {
			if (copy_to_user(optval, tcp_sk(sk)->mptcp_pm_name,
					 len))
				return -EFAULT;
		}
		return 0;

	case MPTCP_ENABLED:
		if (sk->sk_state != TCP_SYN_SENT)
			val = mptcp(tp) ? 1 : 0;
		else
			val = sock_flag(sk, SOCK_MPTCP) ? 1 : 0;
		break;
	case MPTCP_INFO:
	{
		int ret;

		if (!mptcp(tp))
			return -EINVAL;

		if (get_user(len, optlen))
			return -EFAULT;

		len = min_t(unsigned int, len, sizeof(struct mptcp_info));

		lock_sock(sk);
		ret = mptcp_get_info(sk, optval, len);
		release_sock(sk);

		if (ret)
			return ret;

		if (put_user(len, optlen))
			return -EFAULT;
		return 0;
	}
#endif
	default:
		return -ENOPROTOOPT;
	}

	if (put_user(len, optlen))
		return -EFAULT;
	if (copy_to_user(optval, &val, len))
		return -EFAULT;
	return 0;
}

int tcp_getsockopt(struct sock *sk, int level, int optname, char __user *optval,
		   int __user *optlen)
{
	struct inet_connection_sock *icsk = inet_csk(sk);

	if (level != SOL_TCP)
		return icsk->icsk_af_ops->getsockopt(sk, level, optname,
						     optval, optlen);
	return do_tcp_getsockopt(sk, level, optname, optval, optlen);
}
EXPORT_SYMBOL(tcp_getsockopt);

#ifdef CONFIG_COMPAT
int compat_tcp_getsockopt(struct sock *sk, int level, int optname,
			  char __user *optval, int __user *optlen)
{
	if (level != SOL_TCP)
		return inet_csk_compat_getsockopt(sk, level, optname,
						  optval, optlen);
	return do_tcp_getsockopt(sk, level, optname, optval, optlen);
}
EXPORT_SYMBOL(compat_tcp_getsockopt);
#endif

#ifdef CONFIG_TCP_MD5SIG
static DEFINE_PER_CPU(struct tcp_md5sig_pool, tcp_md5sig_pool);
static DEFINE_MUTEX(tcp_md5sig_mutex);
static bool tcp_md5sig_pool_populated = false;

static void __tcp_alloc_md5sig_pool(void)
{
	struct crypto_ahash *hash;
	int cpu;

	hash = crypto_alloc_ahash("md5", 0, CRYPTO_ALG_ASYNC);
	if (IS_ERR(hash))
		return;

	for_each_possible_cpu(cpu) {
		void *scratch = per_cpu(tcp_md5sig_pool, cpu).scratch;
		struct ahash_request *req;

		if (!scratch) {
			scratch = kmalloc_node(sizeof(union tcp_md5sum_block) +
					       sizeof(struct tcphdr),
					       GFP_KERNEL,
					       cpu_to_node(cpu));
			if (!scratch)
				return;
			per_cpu(tcp_md5sig_pool, cpu).scratch = scratch;
		}
		if (per_cpu(tcp_md5sig_pool, cpu).md5_req)
			continue;

		req = ahash_request_alloc(hash, GFP_KERNEL);
		if (!req)
			return;

		ahash_request_set_callback(req, 0, NULL, NULL);

		per_cpu(tcp_md5sig_pool, cpu).md5_req = req;
	}
	/* before setting tcp_md5sig_pool_populated, we must commit all writes
	 * to memory. See smp_rmb() in tcp_get_md5sig_pool()
	 */
	smp_wmb();
	tcp_md5sig_pool_populated = true;
}

bool tcp_alloc_md5sig_pool(void)
{
	if (unlikely(!tcp_md5sig_pool_populated)) {
		mutex_lock(&tcp_md5sig_mutex);

		if (!tcp_md5sig_pool_populated)
			__tcp_alloc_md5sig_pool();

		mutex_unlock(&tcp_md5sig_mutex);
	}
	return tcp_md5sig_pool_populated;
}
EXPORT_SYMBOL(tcp_alloc_md5sig_pool);


/**
 *	tcp_get_md5sig_pool - get md5sig_pool for this user
 *
 *	We use percpu structure, so if we succeed, we exit with preemption
 *	and BH disabled, to make sure another thread or softirq handling
 *	wont try to get same context.
 */
struct tcp_md5sig_pool *tcp_get_md5sig_pool(void)
{
	local_bh_disable();

	if (tcp_md5sig_pool_populated) {
		/* coupled with smp_wmb() in __tcp_alloc_md5sig_pool() */
		smp_rmb();
		return this_cpu_ptr(&tcp_md5sig_pool);
	}
	local_bh_enable();
	return NULL;
}
EXPORT_SYMBOL(tcp_get_md5sig_pool);

int tcp_md5_hash_skb_data(struct tcp_md5sig_pool *hp,
			  const struct sk_buff *skb, unsigned int header_len)
{
	struct scatterlist sg;
	const struct tcphdr *tp = tcp_hdr(skb);
	struct ahash_request *req = hp->md5_req;
	unsigned int i;
	const unsigned int head_data_len = skb_headlen(skb) > header_len ?
					   skb_headlen(skb) - header_len : 0;
	const struct skb_shared_info *shi = skb_shinfo(skb);
	struct sk_buff *frag_iter;

	sg_init_table(&sg, 1);

	sg_set_buf(&sg, ((u8 *) tp) + header_len, head_data_len);
	ahash_request_set_crypt(req, &sg, NULL, head_data_len);
	if (crypto_ahash_update(req))
		return 1;

	for (i = 0; i < shi->nr_frags; ++i) {
		const struct skb_frag_struct *f = &shi->frags[i];
		unsigned int offset = f->page_offset;
		struct page *page = skb_frag_page(f) + (offset >> PAGE_SHIFT);

		sg_set_page(&sg, page, skb_frag_size(f),
			    offset_in_page(offset));
		ahash_request_set_crypt(req, &sg, NULL, skb_frag_size(f));
		if (crypto_ahash_update(req))
			return 1;
	}

	skb_walk_frags(skb, frag_iter)
		if (tcp_md5_hash_skb_data(hp, frag_iter, 0))
			return 1;

	return 0;
}
EXPORT_SYMBOL(tcp_md5_hash_skb_data);

int tcp_md5_hash_key(struct tcp_md5sig_pool *hp, const struct tcp_md5sig_key *key)
{
	struct scatterlist sg;

	sg_init_one(&sg, key->key, key->keylen);
	ahash_request_set_crypt(hp->md5_req, &sg, NULL, key->keylen);
	return crypto_ahash_update(hp->md5_req);
}
EXPORT_SYMBOL(tcp_md5_hash_key);

#endif

void tcp_done(struct sock *sk)
{
	struct request_sock *req = tcp_sk(sk)->fastopen_rsk;

	if (sk->sk_state == TCP_SYN_SENT || sk->sk_state == TCP_SYN_RECV)
		TCP_INC_STATS(sock_net(sk), TCP_MIB_ATTEMPTFAILS);

	WARN_ON(sk->sk_state == TCP_CLOSE);
	tcp_set_state(sk, TCP_CLOSE);

	tcp_clear_xmit_timers(sk);
	if (req)
		reqsk_fastopen_remove(sk, req, false);

	sk->sk_shutdown = SHUTDOWN_MASK;

	if (!sock_flag(sk, SOCK_DEAD))
		sk->sk_state_change(sk);
	else
		inet_csk_destroy_sock(sk);
}
EXPORT_SYMBOL_GPL(tcp_done);

int tcp_abort(struct sock *sk, int err)
{
	struct sock *meta_sk = mptcp(tcp_sk(sk)) ? mptcp_meta_sk(sk) : sk;

	if (!sk_fullsock(sk)) {
		if (sk->sk_state == TCP_NEW_SYN_RECV) {
			struct request_sock *req = inet_reqsk(sk);

			local_bh_disable();
			inet_csk_reqsk_queue_drop_and_put(req->rsk_listener,
							  req);
			local_bh_enable();
			return 0;
		}
		return -EOPNOTSUPP;
	}

	/* Don't race with userspace socket closes such as tcp_close. */
	lock_sock(meta_sk);

	if (sk->sk_state == TCP_LISTEN) {
		tcp_set_state(sk, TCP_CLOSE);
		inet_csk_listen_stop(sk);
	}

	/* Don't race with BH socket closes such as inet_csk_listen_stop. */
	local_bh_disable();
	bh_lock_sock(meta_sk);

	if (!sock_flag(sk, SOCK_DEAD)) {
		sk->sk_err = err;
		/* This barrier is coupled with smp_rmb() in tcp_poll() */
		smp_wmb();
		sk->sk_error_report(sk);
		if (tcp_need_reset(sk->sk_state))
			tcp_send_active_reset(sk, GFP_ATOMIC);
		tcp_done(sk);
	}

	bh_unlock_sock(meta_sk);
	local_bh_enable();
	release_sock(meta_sk);
	return 0;
}
EXPORT_SYMBOL_GPL(tcp_abort);

extern struct tcp_congestion_ops tcp_reno;

static __initdata unsigned long thash_entries;
static int __init set_thash_entries(char *str)
{
	ssize_t ret;

	if (!str)
		return 0;

	ret = kstrtoul(str, 0, &thash_entries);
	if (ret)
		return 0;

	return 1;
}
__setup("thash_entries=", set_thash_entries);

static void __init tcp_init_mem(void)
{
	unsigned long limit = nr_free_buffer_pages() / 16;

	limit = max(limit, 128UL);
	sysctl_tcp_mem[0] = limit / 4 * 3;		/* 4.68 % */
	sysctl_tcp_mem[1] = limit;			/* 6.25 % */
	sysctl_tcp_mem[2] = sysctl_tcp_mem[0] * 2;	/* 9.37 % */
}

void __init tcp_init(void)
{
	int max_rshare, max_wshare, cnt;
	unsigned long limit;
	unsigned int i;

	BUILD_BUG_ON(sizeof(struct tcp_skb_cb) >
		     FIELD_SIZEOF(struct sk_buff, cb));

	percpu_counter_init(&tcp_sockets_allocated, 0, GFP_KERNEL);
	percpu_counter_init(&tcp_orphan_count, 0, GFP_KERNEL);
	inet_hashinfo_init(&tcp_hashinfo);
	tcp_hashinfo.bind_bucket_cachep =
		kmem_cache_create("tcp_bind_bucket",
				  sizeof(struct inet_bind_bucket), 0,
				  SLAB_HWCACHE_ALIGN|SLAB_PANIC, NULL);

	/* Size and allocate the main established and bind bucket
	 * hash tables.
	 *
	 * The methodology is similar to that of the buffer cache.
	 */
	tcp_hashinfo.ehash =
		alloc_large_system_hash("TCP established",
					sizeof(struct inet_ehash_bucket),
					thash_entries,
					17, /* one slot per 128 KB of memory */
					0,
					NULL,
					&tcp_hashinfo.ehash_mask,
					0,
					thash_entries ? 0 : 512 * 1024);
	for (i = 0; i <= tcp_hashinfo.ehash_mask; i++)
		INIT_HLIST_NULLS_HEAD(&tcp_hashinfo.ehash[i].chain, i);

	if (inet_ehash_locks_alloc(&tcp_hashinfo))
		panic("TCP: failed to alloc ehash_locks");
	tcp_hashinfo.bhash =
		alloc_large_system_hash("TCP bind",
					sizeof(struct inet_bind_hashbucket),
					tcp_hashinfo.ehash_mask + 1,
					17, /* one slot per 128 KB of memory */
					0,
					&tcp_hashinfo.bhash_size,
					NULL,
					0,
					64 * 1024);
	tcp_hashinfo.bhash_size = 1U << tcp_hashinfo.bhash_size;
	for (i = 0; i < tcp_hashinfo.bhash_size; i++) {
		spin_lock_init(&tcp_hashinfo.bhash[i].lock);
		INIT_HLIST_HEAD(&tcp_hashinfo.bhash[i].chain);
	}


	cnt = tcp_hashinfo.ehash_mask + 1;
	sysctl_tcp_max_orphans = cnt / 2;

	tcp_init_mem();
	/* Set per-socket limits to no more than 1/128 the pressure threshold */
	limit = nr_free_buffer_pages() << (PAGE_SHIFT - 7);
	max_wshare = min(4UL*1024*1024, limit);
	max_rshare = min(6UL*1024*1024, limit);

	sysctl_tcp_wmem[0] = SK_MEM_QUANTUM;
	sysctl_tcp_wmem[1] = 16*1024;
	sysctl_tcp_wmem[2] = max(64*1024, max_wshare);

	sysctl_tcp_rmem[0] = SK_MEM_QUANTUM;
	sysctl_tcp_rmem[1] = 87380;
	sysctl_tcp_rmem[2] = max(87380, max_rshare);

	pr_info("Hash tables configured (established %u bind %u)\n",
		tcp_hashinfo.ehash_mask + 1, tcp_hashinfo.bhash_size);

	tcp_v4_init();
	tcp_metrics_init();
	BUG_ON(tcp_register_congestion_control(&tcp_reno) != 0);
	tcp_tasklet_init();
}<|MERGE_RESOLUTION|>--- conflicted
+++ resolved
@@ -439,15 +439,11 @@
 	sk->sk_sndbuf = sysctl_tcp_wmem[1];
 	sk->sk_rcvbuf = sysctl_tcp_rmem[1];
 
-<<<<<<< HEAD
 	tp->ops = &tcp_specific;
 
 	/* Initialize MPTCP-specific stuff and function-pointers */
 	mptcp_init_tcp_sock(sk);
 
-	local_bh_disable();
-=======
->>>>>>> a351e9b9
 	sk_sockets_allocated_inc(sk);
 }
 EXPORT_SYMBOL(tcp_init_sock);

--- conflicted
+++ resolved
@@ -624,10 +624,6 @@
 		tp->snd_up = tp->write_seq;
 }
 
-<<<<<<< HEAD
-void tcp_push(struct sock *sk, int flags, int mss_now,
-			    int nonagle)
-=======
 /* If a not yet filled skb is pushed, do not send it if
  * we have data packets in Qdisc or NIC queues :
  * Because TX completion will happen shortly, it gives a chance
@@ -640,7 +636,6 @@
  */
 static bool tcp_should_autocork(struct sock *sk, struct sk_buff *skb,
 				int size_goal)
->>>>>>> 6d0abeca
 {
 	return skb->len < size_goal &&
 	       sysctl_tcp_autocorking &&
@@ -648,8 +643,8 @@
 	       atomic_read(&sk->sk_wmem_alloc) > skb->truesize;
 }
 
-static void tcp_push(struct sock *sk, int flags, int mss_now,
-		     int nonagle, int size_goal)
+void tcp_push(struct sock *sk, int flags, int mss_now, int nonagle,
+	      int size_goal)
 {
 	struct tcp_sock *tp = tcp_sk(sk);
 	struct sk_buff *skb;

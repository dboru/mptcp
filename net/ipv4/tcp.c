/*
 * INET		An implementation of the TCP/IP protocol suite for the LINUX
 *		operating system.  INET is implemented using the  BSD Socket
 *		interface as the means of communication with the user level.
 *
 *		Implementation of the Transmission Control Protocol(TCP).
 *
 * Authors:	Ross Biro
 *		Fred N. van Kempen, <waltje@uWalt.NL.Mugnet.ORG>
 *		Mark Evans, <evansmp@uhura.aston.ac.uk>
 *		Corey Minyard <wf-rch!minyard@relay.EU.net>
 *		Florian La Roche, <flla@stud.uni-sb.de>
 *		Charles Hedrick, <hedrick@klinzhai.rutgers.edu>
 *		Linus Torvalds, <torvalds@cs.helsinki.fi>
 *		Alan Cox, <gw4pts@gw4pts.ampr.org>
 *		Matthew Dillon, <dillon@apollo.west.oic.com>
 *		Arnt Gulbrandsen, <agulbra@nvg.unit.no>
 *		Jorge Cwik, <jorge@laser.satlink.net>
 *
 * Fixes:
 *		Alan Cox	:	Numerous verify_area() calls
 *		Alan Cox	:	Set the ACK bit on a reset
 *		Alan Cox	:	Stopped it crashing if it closed while
 *					sk->inuse=1 and was trying to connect
 *					(tcp_err()).
 *		Alan Cox	:	All icmp error handling was broken
 *					pointers passed where wrong and the
 *					socket was looked up backwards. Nobody
 *					tested any icmp error code obviously.
 *		Alan Cox	:	tcp_err() now handled properly. It
 *					wakes people on errors. poll
 *					behaves and the icmp error race
 *					has gone by moving it into sock.c
 *		Alan Cox	:	tcp_send_reset() fixed to work for
 *					everything not just packets for
 *					unknown sockets.
 *		Alan Cox	:	tcp option processing.
 *		Alan Cox	:	Reset tweaked (still not 100%) [Had
 *					syn rule wrong]
 *		Herp Rosmanith  :	More reset fixes
 *		Alan Cox	:	No longer acks invalid rst frames.
 *					Acking any kind of RST is right out.
 *		Alan Cox	:	Sets an ignore me flag on an rst
 *					receive otherwise odd bits of prattle
 *					escape still
 *		Alan Cox	:	Fixed another acking RST frame bug.
 *					Should stop LAN workplace lockups.
 *		Alan Cox	: 	Some tidyups using the new skb list
 *					facilities
 *		Alan Cox	:	sk->keepopen now seems to work
 *		Alan Cox	:	Pulls options out correctly on accepts
 *		Alan Cox	:	Fixed assorted sk->rqueue->next errors
 *		Alan Cox	:	PSH doesn't end a TCP read. Switched a
 *					bit to skb ops.
 *		Alan Cox	:	Tidied tcp_data to avoid a potential
 *					nasty.
 *		Alan Cox	:	Added some better commenting, as the
 *					tcp is hard to follow
 *		Alan Cox	:	Removed incorrect check for 20 * psh
 *	Michael O'Reilly	:	ack < copied bug fix.
 *	Johannes Stille		:	Misc tcp fixes (not all in yet).
 *		Alan Cox	:	FIN with no memory -> CRASH
 *		Alan Cox	:	Added socket option proto entries.
 *					Also added awareness of them to accept.
 *		Alan Cox	:	Added TCP options (SOL_TCP)
 *		Alan Cox	:	Switched wakeup calls to callbacks,
 *					so the kernel can layer network
 *					sockets.
 *		Alan Cox	:	Use ip_tos/ip_ttl settings.
 *		Alan Cox	:	Handle FIN (more) properly (we hope).
 *		Alan Cox	:	RST frames sent on unsynchronised
 *					state ack error.
 *		Alan Cox	:	Put in missing check for SYN bit.
 *		Alan Cox	:	Added tcp_select_window() aka NET2E
 *					window non shrink trick.
 *		Alan Cox	:	Added a couple of small NET2E timer
 *					fixes
 *		Charles Hedrick :	TCP fixes
 *		Toomas Tamm	:	TCP window fixes
 *		Alan Cox	:	Small URG fix to rlogin ^C ack fight
 *		Charles Hedrick	:	Rewrote most of it to actually work
 *		Linus		:	Rewrote tcp_read() and URG handling
 *					completely
 *		Gerhard Koerting:	Fixed some missing timer handling
 *		Matthew Dillon  :	Reworked TCP machine states as per RFC
 *		Gerhard Koerting:	PC/TCP workarounds
 *		Adam Caldwell	:	Assorted timer/timing errors
 *		Matthew Dillon	:	Fixed another RST bug
 *		Alan Cox	:	Move to kernel side addressing changes.
 *		Alan Cox	:	Beginning work on TCP fastpathing
 *					(not yet usable)
 *		Arnt Gulbrandsen:	Turbocharged tcp_check() routine.
 *		Alan Cox	:	TCP fast path debugging
 *		Alan Cox	:	Window clamping
 *		Michael Riepe	:	Bug in tcp_check()
 *		Matt Dillon	:	More TCP improvements and RST bug fixes
 *		Matt Dillon	:	Yet more small nasties remove from the
 *					TCP code (Be very nice to this man if
 *					tcp finally works 100%) 8)
 *		Alan Cox	:	BSD accept semantics.
 *		Alan Cox	:	Reset on closedown bug.
 *	Peter De Schrijver	:	ENOTCONN check missing in tcp_sendto().
 *		Michael Pall	:	Handle poll() after URG properly in
 *					all cases.
 *		Michael Pall	:	Undo the last fix in tcp_read_urg()
 *					(multi URG PUSH broke rlogin).
 *		Michael Pall	:	Fix the multi URG PUSH problem in
 *					tcp_readable(), poll() after URG
 *					works now.
 *		Michael Pall	:	recv(...,MSG_OOB) never blocks in the
 *					BSD api.
 *		Alan Cox	:	Changed the semantics of sk->socket to
 *					fix a race and a signal problem with
 *					accept() and async I/O.
 *		Alan Cox	:	Relaxed the rules on tcp_sendto().
 *		Yury Shevchuk	:	Really fixed accept() blocking problem.
 *		Craig I. Hagan  :	Allow for BSD compatible TIME_WAIT for
 *					clients/servers which listen in on
 *					fixed ports.
 *		Alan Cox	:	Cleaned the above up and shrank it to
 *					a sensible code size.
 *		Alan Cox	:	Self connect lockup fix.
 *		Alan Cox	:	No connect to multicast.
 *		Ross Biro	:	Close unaccepted children on master
 *					socket close.
 *		Alan Cox	:	Reset tracing code.
 *		Alan Cox	:	Spurious resets on shutdown.
 *		Alan Cox	:	Giant 15 minute/60 second timer error
 *		Alan Cox	:	Small whoops in polling before an
 *					accept.
 *		Alan Cox	:	Kept the state trace facility since
 *					it's handy for debugging.
 *		Alan Cox	:	More reset handler fixes.
 *		Alan Cox	:	Started rewriting the code based on
 *					the RFC's for other useful protocol
 *					references see: Comer, KA9Q NOS, and
 *					for a reference on the difference
 *					between specifications and how BSD
 *					works see the 4.4lite source.
 *		A.N.Kuznetsov	:	Don't time wait on completion of tidy
 *					close.
 *		Linus Torvalds	:	Fin/Shutdown & copied_seq changes.
 *		Linus Torvalds	:	Fixed BSD port reuse to work first syn
 *		Alan Cox	:	Reimplemented timers as per the RFC
 *					and using multiple timers for sanity.
 *		Alan Cox	:	Small bug fixes, and a lot of new
 *					comments.
 *		Alan Cox	:	Fixed dual reader crash by locking
 *					the buffers (much like datagram.c)
 *		Alan Cox	:	Fixed stuck sockets in probe. A probe
 *					now gets fed up of retrying without
 *					(even a no space) answer.
 *		Alan Cox	:	Extracted closing code better
 *		Alan Cox	:	Fixed the closing state machine to
 *					resemble the RFC.
 *		Alan Cox	:	More 'per spec' fixes.
 *		Jorge Cwik	:	Even faster checksumming.
 *		Alan Cox	:	tcp_data() doesn't ack illegal PSH
 *					only frames. At least one pc tcp stack
 *					generates them.
 *		Alan Cox	:	Cache last socket.
 *		Alan Cox	:	Per route irtt.
 *		Matt Day	:	poll()->select() match BSD precisely on error
 *		Alan Cox	:	New buffers
 *		Marc Tamsky	:	Various sk->prot->retransmits and
 *					sk->retransmits misupdating fixed.
 *					Fixed tcp_write_timeout: stuck close,
 *					and TCP syn retries gets used now.
 *		Mark Yarvis	:	In tcp_read_wakeup(), don't send an
 *					ack if state is TCP_CLOSED.
 *		Alan Cox	:	Look up device on a retransmit - routes may
 *					change. Doesn't yet cope with MSS shrink right
 *					but it's a start!
 *		Marc Tamsky	:	Closing in closing fixes.
 *		Mike Shaver	:	RFC1122 verifications.
 *		Alan Cox	:	rcv_saddr errors.
 *		Alan Cox	:	Block double connect().
 *		Alan Cox	:	Small hooks for enSKIP.
 *		Alexey Kuznetsov:	Path MTU discovery.
 *		Alan Cox	:	Support soft errors.
 *		Alan Cox	:	Fix MTU discovery pathological case
 *					when the remote claims no mtu!
 *		Marc Tamsky	:	TCP_CLOSE fix.
 *		Colin (G3TNE)	:	Send a reset on syn ack replies in
 *					window but wrong (fixes NT lpd problems)
 *		Pedro Roque	:	Better TCP window handling, delayed ack.
 *		Joerg Reuter	:	No modification of locked buffers in
 *					tcp_do_retransmit()
 *		Eric Schenk	:	Changed receiver side silly window
 *					avoidance algorithm to BSD style
 *					algorithm. This doubles throughput
 *					against machines running Solaris,
 *					and seems to result in general
 *					improvement.
 *	Stefan Magdalinski	:	adjusted tcp_readable() to fix FIONREAD
 *	Willy Konynenberg	:	Transparent proxying support.
 *	Mike McLagan		:	Routing by source
 *		Keith Owens	:	Do proper merging with partial SKB's in
 *					tcp_do_sendmsg to avoid burstiness.
 *		Eric Schenk	:	Fix fast close down bug with
 *					shutdown() followed by close().
 *		Andi Kleen 	:	Make poll agree with SIGIO
 *	Salvatore Sanfilippo	:	Support SO_LINGER with linger == 1 and
 *					lingertime == 0 (RFC 793 ABORT Call)
 *	Hirokazu Takahashi	:	Use copy_from_user() instead of
 *					csum_and_copy_from_user() if possible.
 *
 *		This program is free software; you can redistribute it and/or
 *		modify it under the terms of the GNU General Public License
 *		as published by the Free Software Foundation; either version
 *		2 of the License, or(at your option) any later version.
 *
 * Description of States:
 *
 *	TCP_SYN_SENT		sent a connection request, waiting for ack
 *
 *	TCP_SYN_RECV		received a connection request, sent ack,
 *				waiting for final ack in three-way handshake.
 *
 *	TCP_ESTABLISHED		connection established
 *
 *	TCP_FIN_WAIT1		our side has shutdown, waiting to complete
 *				transmission of remaining buffered data
 *
 *	TCP_FIN_WAIT2		all buffered data sent, waiting for remote
 *				to shutdown
 *
 *	TCP_CLOSING		both sides have shutdown but we still have
 *				data we have to finish sending
 *
 *	TCP_TIME_WAIT		timeout to catch resent junk before entering
 *				closed, can only be entered from FIN_WAIT2
 *				or CLOSING.  Required because the other end
 *				may not have gotten our last ACK causing it
 *				to retransmit the data packet (which we ignore)
 *
 *	TCP_CLOSE_WAIT		remote side has shutdown and is waiting for
 *				us to finish writing our data and to shutdown
 *				(we have to close() to move on to LAST_ACK)
 *
 *	TCP_LAST_ACK		out side has shutdown after remote has
 *				shutdown.  There may still be data in our
 *				buffer that we have to finish sending
 *
 *	TCP_CLOSE		socket is finished
 */

#define pr_fmt(fmt) "TCP: " fmt

#include <crypto/hash.h>
#include <linux/kernel.h>
#include <linux/module.h>
#include <linux/types.h>
#include <linux/fcntl.h>
#include <linux/poll.h>
#include <linux/inet_diag.h>
#include <linux/init.h>
#include <linux/fs.h>
#include <linux/skbuff.h>
#include <linux/scatterlist.h>
#include <linux/splice.h>
#include <linux/net.h>
#include <linux/socket.h>
#include <linux/random.h>
#include <linux/bootmem.h>
#include <linux/highmem.h>
#include <linux/swap.h>
#include <linux/cache.h>
#include <linux/err.h>
#include <linux/time.h>
#include <linux/slab.h>
#include <linux/errqueue.h>
#include <linux/static_key.h>

#include <net/icmp.h>
#include <net/inet_common.h>
#include <net/mptcp.h>
#include <net/tcp.h>
#include <net/xfrm.h>
#include <net/ip.h>
#include <net/sock.h>

#include <linux/uaccess.h>
#include <asm/ioctls.h>
#include <net/busy_poll.h>

#include <trace/events/tcp.h>

struct percpu_counter tcp_orphan_count;
EXPORT_SYMBOL_GPL(tcp_orphan_count);

long sysctl_tcp_mem[3] __read_mostly;
EXPORT_SYMBOL(sysctl_tcp_mem);

atomic_long_t tcp_memory_allocated;	/* Current allocated memory. */
EXPORT_SYMBOL(tcp_memory_allocated);

#if IS_ENABLED(CONFIG_SMC)
DEFINE_STATIC_KEY_FALSE(tcp_have_smc);
EXPORT_SYMBOL(tcp_have_smc);
#endif

/*
 * Current number of TCP sockets.
 */
struct percpu_counter tcp_sockets_allocated;
EXPORT_SYMBOL(tcp_sockets_allocated);

/*
 * TCP splice context
 */
struct tcp_splice_state {
	struct pipe_inode_info *pipe;
	size_t len;
	unsigned int flags;
};

/*
 * Pressure flag: try to collapse.
 * Technical note: it is used by multiple contexts non atomically.
 * All the __sk_mem_schedule() is of this nature: accounting
 * is strict, actions are advisory and have some latency.
 */
unsigned long tcp_memory_pressure __read_mostly;
EXPORT_SYMBOL_GPL(tcp_memory_pressure);

void tcp_enter_memory_pressure(struct sock *sk)
{
	unsigned long val;

	if (tcp_memory_pressure)
		return;
	val = jiffies;

	if (!val)
		val--;
	if (!cmpxchg(&tcp_memory_pressure, 0, val))
		NET_INC_STATS(sock_net(sk), LINUX_MIB_TCPMEMORYPRESSURES);
}
EXPORT_SYMBOL_GPL(tcp_enter_memory_pressure);

void tcp_leave_memory_pressure(struct sock *sk)
{
	unsigned long val;

	if (!tcp_memory_pressure)
		return;
	val = xchg(&tcp_memory_pressure, 0);
	if (val)
		NET_ADD_STATS(sock_net(sk), LINUX_MIB_TCPMEMORYPRESSURESCHRONO,
			      jiffies_to_msecs(jiffies - val));
}
EXPORT_SYMBOL_GPL(tcp_leave_memory_pressure);

/* Convert seconds to retransmits based on initial and max timeout */
static u8 secs_to_retrans(int seconds, int timeout, int rto_max)
{
	u8 res = 0;

	if (seconds > 0) {
		int period = timeout;

		res = 1;
		while (seconds > period && res < 255) {
			res++;
			timeout <<= 1;
			if (timeout > rto_max)
				timeout = rto_max;
			period += timeout;
		}
	}
	return res;
}

/* Convert retransmits to seconds based on initial and max timeout */
static int retrans_to_secs(u8 retrans, int timeout, int rto_max)
{
	int period = 0;

	if (retrans > 0) {
		period = timeout;
		while (--retrans) {
			timeout <<= 1;
			if (timeout > rto_max)
				timeout = rto_max;
			period += timeout;
		}
	}
	return period;
}

static u64 tcp_compute_delivery_rate(const struct tcp_sock *tp)
{
	u32 rate = READ_ONCE(tp->rate_delivered);
	u32 intv = READ_ONCE(tp->rate_interval_us);
	u64 rate64 = 0;

	if (rate && intv) {
		rate64 = (u64)rate * tp->mss_cache * USEC_PER_SEC;
		do_div(rate64, intv);
	}
	return rate64;
}

const struct tcp_sock_ops tcp_specific = {
	.__select_window		= __tcp_select_window,
	.select_window			= tcp_select_window,
	.select_initial_window		= tcp_select_initial_window,
	.select_size			= select_size,
	.init_buffer_space		= tcp_init_buffer_space,
	.set_rto			= tcp_set_rto,
	.should_expand_sndbuf		= tcp_should_expand_sndbuf,
	.send_fin			= tcp_send_fin,
	.write_xmit			= tcp_write_xmit,
	.send_active_reset		= tcp_send_active_reset,
	.write_wakeup			= tcp_write_wakeup,
	.retransmit_timer		= tcp_retransmit_timer,
	.time_wait			= tcp_time_wait,
	.cleanup_rbuf			= tcp_cleanup_rbuf,
	.cwnd_validate			= tcp_cwnd_validate,
};

/* Address-family independent initialization for a tcp_sock.
 *
 * NOTE: A lot of things set to zero explicitly by call to
 *       sk_alloc() so need not be done here.
 */
void tcp_init_sock(struct sock *sk)
{
	struct inet_connection_sock *icsk = inet_csk(sk);
	struct tcp_sock *tp = tcp_sk(sk);

	tp->out_of_order_queue = RB_ROOT;
	sk->tcp_rtx_queue = RB_ROOT;
	tcp_init_xmit_timers(sk);
	INIT_LIST_HEAD(&tp->tsq_node);
	INIT_LIST_HEAD(&tp->tsorted_sent_queue);

	icsk->icsk_rto = TCP_TIMEOUT_INIT;
	tp->mdev_us = jiffies_to_usecs(TCP_TIMEOUT_INIT);
	minmax_reset(&tp->rtt_min, tcp_jiffies32, ~0U);

	/* So many TCP implementations out there (incorrectly) count the
	 * initial SYN frame in their delayed-ACK and congestion control
	 * algorithms that we must have the following bandaid to talk
	 * efficiently to them.  -DaveM
	 */
	tp->snd_cwnd = TCP_INIT_CWND;

	/* There's a bubble in the pipe until at least the first ACK. */
	tp->app_limited = ~0U;

	/* See draft-stevens-tcpca-spec-01 for discussion of the
	 * initialization of these values.
	 */
	tp->snd_ssthresh = TCP_INFINITE_SSTHRESH;
	tp->snd_cwnd_clamp = ~0;
	tp->mss_cache = TCP_MSS_DEFAULT;

	tp->reordering = sock_net(sk)->ipv4.sysctl_tcp_reordering;
	tcp_assign_congestion_control(sk);

	tp->tsoffset = 0;
	tp->rack.reo_wnd_steps = 1;

	sk->sk_state = TCP_CLOSE;

	sk->sk_write_space = sk_stream_write_space;
	sock_set_flag(sk, SOCK_USE_WRITE_QUEUE);

	icsk->icsk_sync_mss = tcp_sync_mss;

	sk->sk_sndbuf = sock_net(sk)->ipv4.sysctl_tcp_wmem[1];
	sk->sk_rcvbuf = sock_net(sk)->ipv4.sysctl_tcp_rmem[1];

	tp->ops = &tcp_specific;

	/* Initialize MPTCP-specific stuff and function-pointers */
	mptcp_init_tcp_sock(sk);

	sk_sockets_allocated_inc(sk);
}
EXPORT_SYMBOL(tcp_init_sock);

void tcp_init_transfer(struct sock *sk, int bpf_op)
{
	struct inet_connection_sock *icsk = inet_csk(sk);

	tcp_mtup_init(sk);
	icsk->icsk_af_ops->rebuild_header(sk);
	tcp_init_metrics(sk);
	tcp_call_bpf(sk, bpf_op);
	tcp_init_congestion_control(sk);
	tcp_init_buffer_space(sk);
}

static void tcp_tx_timestamp(struct sock *sk, u16 tsflags)
{
	struct sk_buff *skb = tcp_write_queue_tail(sk);

	if (tsflags && skb) {
		struct skb_shared_info *shinfo = skb_shinfo(skb);
		struct tcp_skb_cb *tcb = TCP_SKB_CB(skb);

		sock_tx_timestamp(sk, tsflags, &shinfo->tx_flags);
		if (tsflags & SOF_TIMESTAMPING_TX_ACK)
			tcb->txstamp_ack = 1;
		if (tsflags & SOF_TIMESTAMPING_TX_RECORD_MASK)
			shinfo->tskey = TCP_SKB_CB(skb)->seq + skb->len - 1;
	}
}

/*
 *	Wait for a TCP event.
 *
 *	Note that we don't need to lock the socket, as the upper poll layers
 *	take care of normal races (between the test and the event) and we don't
 *	go look at any of the socket buffers directly.
 */
unsigned int tcp_poll(struct file *file, struct socket *sock, poll_table *wait)
{
	unsigned int mask;
	struct sock *sk = sock->sk;
	const struct tcp_sock *tp = tcp_sk(sk);
	int state;

	sock_rps_record_flow(sk);

	sock_poll_wait(file, sk_sleep(sk), wait);

	state = sk_state_load(sk);
	if (state == TCP_LISTEN)
		return inet_csk_listen_poll(sk);

	/* Socket is not locked. We are protected from async events
	 * by poll logic and correct handling of state changes
	 * made by other threads is impossible in any case.
	 */

	mask = 0;

	/*
	 * POLLHUP is certainly not done right. But poll() doesn't
	 * have a notion of HUP in just one direction, and for a
	 * socket the read side is more interesting.
	 *
	 * Some poll() documentation says that POLLHUP is incompatible
	 * with the POLLOUT/POLLWR flags, so somebody should check this
	 * all. But careful, it tends to be safer to return too many
	 * bits than too few, and you can easily break real applications
	 * if you don't tell them that something has hung up!
	 *
	 * Check-me.
	 *
	 * Check number 1. POLLHUP is _UNMASKABLE_ event (see UNIX98 and
	 * our fs/select.c). It means that after we received EOF,
	 * poll always returns immediately, making impossible poll() on write()
	 * in state CLOSE_WAIT. One solution is evident --- to set POLLHUP
	 * if and only if shutdown has been made in both directions.
	 * Actually, it is interesting to look how Solaris and DUX
	 * solve this dilemma. I would prefer, if POLLHUP were maskable,
	 * then we could set it on SND_SHUTDOWN. BTW examples given
	 * in Stevens' books assume exactly this behaviour, it explains
	 * why POLLHUP is incompatible with POLLOUT.	--ANK
	 *
	 * NOTE. Check for TCP_CLOSE is added. The goal is to prevent
	 * blocking on fresh not-connected or disconnected socket. --ANK
	 */
	if (sk->sk_shutdown == SHUTDOWN_MASK || state == TCP_CLOSE)
		mask |= POLLHUP;
	if (sk->sk_shutdown & RCV_SHUTDOWN)
		mask |= POLLIN | POLLRDNORM | POLLRDHUP;

	/* Connected or passive Fast Open socket? */
	if (state != TCP_SYN_SENT &&
	    (state != TCP_SYN_RECV || tp->fastopen_rsk)) {
		int target = sock_rcvlowat(sk, 0, INT_MAX);

		if (tp->urg_seq == tp->copied_seq &&
		    !sock_flag(sk, SOCK_URGINLINE) &&
		    tp->urg_data)
			target++;

		if (tp->rcv_nxt - tp->copied_seq >= target)
			mask |= POLLIN | POLLRDNORM;

		if (!(sk->sk_shutdown & SEND_SHUTDOWN)) {
			if (sk_stream_is_writeable(sk)) {
				mask |= POLLOUT | POLLWRNORM;
			} else {  /* send SIGIO later */
				sk_set_bit(SOCKWQ_ASYNC_NOSPACE, sk);
				set_bit(SOCK_NOSPACE, &sk->sk_socket->flags);

				/* Race breaker. If space is freed after
				 * wspace test but before the flags are set,
				 * IO signal will be lost. Memory barrier
				 * pairs with the input side.
				 */
				smp_mb__after_atomic();
				if (sk_stream_is_writeable(sk))
					mask |= POLLOUT | POLLWRNORM;
			}
		} else
			mask |= POLLOUT | POLLWRNORM;

		if (tp->urg_data & TCP_URG_VALID)
			mask |= POLLPRI;
	} else if (state == TCP_SYN_SENT && inet_sk(sk)->defer_connect) {
		/* Active TCP fastopen socket with defer_connect
		 * Return POLLOUT so application can call write()
		 * in order for kernel to generate SYN+data
		 */
		mask |= POLLOUT | POLLWRNORM;
	}
	/* This barrier is coupled with smp_wmb() in tcp_reset() */
	smp_rmb();
	if (sk->sk_err || !skb_queue_empty(&sk->sk_error_queue))
		mask |= POLLERR;

	return mask;
}
EXPORT_SYMBOL(tcp_poll);

int tcp_ioctl(struct sock *sk, int cmd, unsigned long arg)
{
	struct tcp_sock *tp = tcp_sk(sk);
	int answ;
	bool slow;

	switch (cmd) {
	case SIOCINQ:
		if (sk->sk_state == TCP_LISTEN)
			return -EINVAL;

		slow = lock_sock_fast(sk);
		answ = tcp_inq(sk);
		unlock_sock_fast(sk, slow);
		break;
	case SIOCATMARK:
		answ = tp->urg_data && tp->urg_seq == tp->copied_seq;
		break;
	case SIOCOUTQ:
		if (sk->sk_state == TCP_LISTEN)
			return -EINVAL;

		if ((1 << sk->sk_state) & (TCPF_SYN_SENT | TCPF_SYN_RECV))
			answ = 0;
		else
			answ = tp->write_seq - tp->snd_una;
		break;
	case SIOCOUTQNSD:
		if (sk->sk_state == TCP_LISTEN)
			return -EINVAL;

		if ((1 << sk->sk_state) & (TCPF_SYN_SENT | TCPF_SYN_RECV))
			answ = 0;
		else
			answ = tp->write_seq - tp->snd_nxt;
		break;
	default:
		return -ENOIOCTLCMD;
	}

	return put_user(answ, (int __user *)arg);
}
EXPORT_SYMBOL(tcp_ioctl);

static inline void tcp_mark_push(struct tcp_sock *tp, struct sk_buff *skb)
{
	TCP_SKB_CB(skb)->tcp_flags |= TCPHDR_PSH;
	tp->pushed_seq = tp->write_seq;
}

static inline bool forced_push(const struct tcp_sock *tp)
{
	return after(tp->write_seq, tp->pushed_seq + (tp->max_window >> 1));
}

static void skb_entail(struct sock *sk, struct sk_buff *skb)
{
	struct tcp_sock *tp = tcp_sk(sk);
	struct tcp_skb_cb *tcb = TCP_SKB_CB(skb);

	skb->csum    = 0;
	tcb->seq     = tcb->end_seq = tp->write_seq;
	tcb->tcp_flags = TCPHDR_ACK;
	tcb->sacked  = 0;
	__skb_header_release(skb);
	tcp_add_write_queue_tail(sk, skb);
	sk->sk_wmem_queued += skb->truesize;
	sk_mem_charge(sk, skb->truesize);
	if (tp->nonagle & TCP_NAGLE_PUSH)
		tp->nonagle &= ~TCP_NAGLE_PUSH;

	tcp_slow_start_after_idle_check(sk);
}

static inline void tcp_mark_urg(struct tcp_sock *tp, int flags)
{
	if (flags & MSG_OOB)
		tp->snd_up = tp->write_seq;
}

/* If a not yet filled skb is pushed, do not send it if
 * we have data packets in Qdisc or NIC queues :
 * Because TX completion will happen shortly, it gives a chance
 * to coalesce future sendmsg() payload into this skb, without
 * need for a timer, and with no latency trade off.
 * As packets containing data payload have a bigger truesize
 * than pure acks (dataless) packets, the last checks prevent
 * autocorking if we only have an ACK in Qdisc/NIC queues,
 * or if TX completion was delayed after we processed ACK packet.
 */
static bool tcp_should_autocork(struct sock *sk, struct sk_buff *skb,
				int size_goal)
{
	return skb->len < size_goal &&
	       sock_net(sk)->ipv4.sysctl_tcp_autocorking &&
	       skb != tcp_write_queue_head(sk) &&
	       refcount_read(&sk->sk_wmem_alloc) > skb->truesize;
}

static void tcp_push(struct sock *sk, int flags, int mss_now,
		     int nonagle, int size_goal)
{
	struct tcp_sock *tp = tcp_sk(sk);
	struct sk_buff *skb;

	skb = tcp_write_queue_tail(sk);
	if (!skb)
		return;
	if (!(flags & MSG_MORE) || forced_push(tp))
		tcp_mark_push(tp, skb);

	tcp_mark_urg(tp, flags);

	if (tcp_should_autocork(sk, skb, size_goal)) {

		/* avoid atomic op if TSQ_THROTTLED bit is already set */
		if (!test_bit(TSQ_THROTTLED, &sk->sk_tsq_flags)) {
			NET_INC_STATS(sock_net(sk), LINUX_MIB_TCPAUTOCORKING);
			set_bit(TSQ_THROTTLED, &sk->sk_tsq_flags);
		}
		/* It is possible TX completion already happened
		 * before we set TSQ_THROTTLED.
		 */
		if (refcount_read(&sk->sk_wmem_alloc) > skb->truesize)
			return;
	}

	if (flags & MSG_MORE)
		nonagle = TCP_NAGLE_CORK;

	__tcp_push_pending_frames(sk, mss_now, nonagle);
}

static int tcp_splice_data_recv(read_descriptor_t *rd_desc, struct sk_buff *skb,
				unsigned int offset, size_t len)
{
	struct tcp_splice_state *tss = rd_desc->arg.data;
	int ret;

	ret = skb_splice_bits(skb, skb->sk, offset, tss->pipe,
			      min(rd_desc->count, len), tss->flags);
	if (ret > 0)
		rd_desc->count -= ret;
	return ret;
}

static int __tcp_splice_read(struct sock *sk, struct tcp_splice_state *tss)
{
	/* Store TCP splice context information in read_descriptor_t. */
	read_descriptor_t rd_desc = {
		.arg.data = tss,
		.count	  = tss->len,
	};

	return tcp_read_sock(sk, &rd_desc, tcp_splice_data_recv);
}

/**
 *  tcp_splice_read - splice data from TCP socket to a pipe
 * @sock:	socket to splice from
 * @ppos:	position (not valid)
 * @pipe:	pipe to splice to
 * @len:	number of bytes to splice
 * @flags:	splice modifier flags
 *
 * Description:
 *    Will read pages from given socket and fill them into a pipe.
 *
 **/
ssize_t tcp_splice_read(struct socket *sock, loff_t *ppos,
			struct pipe_inode_info *pipe, size_t len,
			unsigned int flags)
{
	struct sock *sk = sock->sk;
	struct tcp_splice_state tss = {
		.pipe = pipe,
		.len = len,
		.flags = flags,
	};
	long timeo;
	ssize_t spliced;
	int ret;

	sock_rps_record_flow(sk);

#ifdef CONFIG_MPTCP
	if (mptcp(tcp_sk(sk))) {
		struct sock *sk_it;
		mptcp_for_each_sk(tcp_sk(sk)->mpcb, sk_it)
			sock_rps_record_flow(sk_it);
	}
#endif
	/*
	 * We can't seek on a socket input
	 */
	if (unlikely(*ppos))
		return -ESPIPE;

	ret = spliced = 0;

	lock_sock(sk);

	timeo = sock_rcvtimeo(sk, sock->file->f_flags & O_NONBLOCK);
	while (tss.len) {
		ret = __tcp_splice_read(sk, &tss);
		if (ret < 0)
			break;
		else if (!ret) {
			if (spliced)
				break;
			if (sock_flag(sk, SOCK_DONE))
				break;
			if (sk->sk_err) {
				ret = sock_error(sk);
				break;
			}
			if (sk->sk_shutdown & RCV_SHUTDOWN)
				break;
			if (sk->sk_state == TCP_CLOSE) {
				/*
				 * This occurs when user tries to read
				 * from never connected socket.
				 */
				if (!sock_flag(sk, SOCK_DONE))
					ret = -ENOTCONN;
				break;
			}
			if (!timeo) {
				ret = -EAGAIN;
				break;
			}
			/* if __tcp_splice_read() got nothing while we have
			 * an skb in receive queue, we do not want to loop.
			 * This might happen with URG data.
			 */
			if (!skb_queue_empty(&sk->sk_receive_queue))
				break;
			sk_wait_data(sk, &timeo, NULL);
			if (signal_pending(current)) {
				ret = sock_intr_errno(timeo);
				break;
			}
			continue;
		}
		tss.len -= ret;
		spliced += ret;

		if (!timeo)
			break;
		release_sock(sk);
		lock_sock(sk);

		if (sk->sk_err || sk->sk_state == TCP_CLOSE ||
		    (sk->sk_shutdown & RCV_SHUTDOWN) ||
		    signal_pending(current))
			break;
	}

	release_sock(sk);

	if (spliced)
		return spliced;

	return ret;
}
EXPORT_SYMBOL(tcp_splice_read);

struct sk_buff *sk_stream_alloc_skb(struct sock *sk, int size, gfp_t gfp,
				    bool force_schedule)
{
	struct sk_buff *skb;

	/* The TCP header must be at least 32-bit aligned.  */
	size = ALIGN(size, 4);

	if (unlikely(tcp_under_memory_pressure(sk)))
		sk_mem_reclaim_partial(sk);

	skb = alloc_skb_fclone(size + sk->sk_prot->max_header, gfp);
	if (likely(skb)) {
		bool mem_scheduled;

		if (force_schedule) {
			mem_scheduled = true;
			sk_forced_mem_schedule(sk, skb->truesize);
		} else {
			mem_scheduled = sk_wmem_schedule(sk, skb->truesize);
		}
		if (likely(mem_scheduled)) {
			skb_reserve(skb, sk->sk_prot->max_header);
			/*
			 * Make sure that we have exactly size bytes
			 * available to the caller, no more, no less.
			 */
			skb->reserved_tailroom = skb->end - skb->tail - size;
			INIT_LIST_HEAD(&skb->tcp_tsorted_anchor);
			return skb;
		}
		__kfree_skb(skb);
	} else {
		sk->sk_prot->enter_memory_pressure(sk);
		sk_stream_moderate_sndbuf(sk);
	}
	return NULL;
}

unsigned int tcp_xmit_size_goal(struct sock *sk, u32 mss_now, int large_allowed)
{
	struct tcp_sock *tp = tcp_sk(sk);
	u32 new_size_goal, size_goal;

	if (!large_allowed || !sk_can_gso(sk))
		return mss_now;

	/* Note : tcp_tso_autosize() will eventually split this later */
	new_size_goal = sk->sk_gso_max_size - 1 - MAX_TCP_HEADER;
	new_size_goal = tcp_bound_to_half_wnd(tp, new_size_goal);

	/* We try hard to avoid divides here */
	size_goal = tp->gso_segs * mss_now;
	if (unlikely(new_size_goal < size_goal ||
		     new_size_goal >= size_goal + mss_now)) {
		tp->gso_segs = min_t(u16, new_size_goal / mss_now,
				     sk->sk_gso_max_segs);
		size_goal = tp->gso_segs * mss_now;
	}

	return max(size_goal, mss_now);
}

static int tcp_send_mss(struct sock *sk, int *size_goal, int flags)
{
	int mss_now;

	if (mptcp(tcp_sk(sk))) {
		mss_now = mptcp_current_mss(sk);
		*size_goal = mptcp_xmit_size_goal(sk, mss_now, !(flags & MSG_OOB));
	} else {
		mss_now = tcp_current_mss(sk);
		*size_goal = tcp_xmit_size_goal(sk, mss_now, !(flags & MSG_OOB));
	}

	return mss_now;
}

ssize_t do_tcp_sendpages(struct sock *sk, struct page *page, int offset,
			 size_t size, int flags)
{
	struct tcp_sock *tp = tcp_sk(sk);
	int mss_now, size_goal;
	int err;
	ssize_t copied;
	long timeo = sock_sndtimeo(sk, flags & MSG_DONTWAIT);

	/* Wait for a connection to finish. One exception is TCP Fast Open
	 * (passive side) where data is allowed to be sent before a connection
	 * is fully established.
	 */
	if (((1 << sk->sk_state) & ~(TCPF_ESTABLISHED | TCPF_CLOSE_WAIT)) &&
	    !tcp_passive_fastopen(mptcp(tp) && tp->mpcb->master_sk ?
				  tp->mpcb->master_sk : sk)) {
		err = sk_stream_wait_connect(sk, &timeo);
		if (err != 0)
			goto out_err;
	}

	if (mptcp(tp)) {
		struct sock *sk_it = sk;

		/* We must check this with socket-lock hold because we iterate
		 * over the subflows.
		 */
		if (!mptcp_can_sendpage(sk)) {
			ssize_t ret;

			release_sock(sk);
			ret = sock_no_sendpage(sk->sk_socket, page, offset,
					       size, flags);
			lock_sock(sk);
			return ret;
		}

		mptcp_for_each_sk(tp->mpcb, sk_it)
			sock_rps_record_flow(sk_it);
	}

	sk_clear_bit(SOCKWQ_ASYNC_NOSPACE, sk);

	mss_now = tcp_send_mss(sk, &size_goal, flags);
	copied = 0;

	err = -EPIPE;
	if (sk->sk_err || (sk->sk_shutdown & SEND_SHUTDOWN))
		goto out_err;

	while (size > 0) {
		struct sk_buff *skb = tcp_write_queue_tail(sk);
		int copy, i;
		bool can_coalesce;

		if (!skb || (copy = size_goal - skb->len) <= 0 ||
		    !tcp_skb_can_collapse_to(skb)) {
new_segment:
			if (!sk_stream_memory_free(sk))
				goto wait_for_sndbuf;

			skb = sk_stream_alloc_skb(sk, 0, sk->sk_allocation,
					tcp_rtx_and_write_queues_empty(sk));
			if (!skb)
				goto wait_for_memory;

			skb_entail(sk, skb);
			copy = size_goal;
		}

		if (copy > size)
			copy = size;

		i = skb_shinfo(skb)->nr_frags;
		can_coalesce = skb_can_coalesce(skb, i, page, offset);
		if (!can_coalesce && i >= sysctl_max_skb_frags) {
			tcp_mark_push(tp, skb);
			goto new_segment;
		}
		if (!sk_wmem_schedule(sk, copy))
			goto wait_for_memory;

		if (can_coalesce) {
			skb_frag_size_add(&skb_shinfo(skb)->frags[i - 1], copy);
		} else {
			get_page(page);
			skb_fill_page_desc(skb, i, page, offset, copy);
		}
		skb_shinfo(skb)->tx_flags |= SKBTX_SHARED_FRAG;

		skb->len += copy;
		skb->data_len += copy;
		skb->truesize += copy;
		sk->sk_wmem_queued += copy;
		sk_mem_charge(sk, copy);
		skb->ip_summed = CHECKSUM_PARTIAL;
		tp->write_seq += copy;
		TCP_SKB_CB(skb)->end_seq += copy;
		tcp_skb_pcount_set(skb, 0);

		if (!copied)
			TCP_SKB_CB(skb)->tcp_flags &= ~TCPHDR_PSH;

		copied += copy;
		offset += copy;
		size -= copy;
		if (!size)
			goto out;

		if (skb->len < size_goal || (flags & MSG_OOB))
			continue;

		if (forced_push(tp)) {
			tcp_mark_push(tp, skb);
			__tcp_push_pending_frames(sk, mss_now, TCP_NAGLE_PUSH);
		} else if (skb == tcp_send_head(sk))
			tcp_push_one(sk, mss_now);
		continue;

wait_for_sndbuf:
		set_bit(SOCK_NOSPACE, &sk->sk_socket->flags);
wait_for_memory:
		tcp_push(sk, flags & ~MSG_MORE, mss_now,
			 TCP_NAGLE_PUSH, size_goal);

		err = sk_stream_wait_memory(sk, &timeo);
		if (err != 0)
			goto do_error;

		mss_now = tcp_send_mss(sk, &size_goal, flags);
	}

out:
	if (copied) {
		tcp_tx_timestamp(sk, sk->sk_tsflags);
		if (!(flags & MSG_SENDPAGE_NOTLAST))
			tcp_push(sk, flags, mss_now, tp->nonagle, size_goal);
	}
	return copied;

do_error:
	if (copied)
		goto out;
out_err:
	/* make sure we wake any epoll edge trigger waiter */
	if (unlikely(skb_queue_len(&sk->sk_write_queue) == 0 &&
		     err == -EAGAIN)) {
		sk->sk_write_space(sk);
		tcp_chrono_stop(sk, TCP_CHRONO_SNDBUF_LIMITED);
	}
	return sk_stream_error(sk, flags, err);
}
EXPORT_SYMBOL_GPL(do_tcp_sendpages);

int tcp_sendpage_locked(struct sock *sk, struct page *page, int offset,
			size_t size, int flags)
{
	/* If MPTCP is enabled, we check it later after establishment */
	if (!mptcp(tcp_sk(sk)) && (!(sk->sk_route_caps & NETIF_F_SG) ||
	    !sk_check_csum_caps(sk)))
		return sock_no_sendpage_locked(sk, page, offset, size, flags);

	tcp_rate_check_app_limited(sk);  /* is sending application-limited? */

	return do_tcp_sendpages(sk, page, offset, size, flags);
}
EXPORT_SYMBOL_GPL(tcp_sendpage_locked);

int tcp_sendpage(struct sock *sk, struct page *page, int offset,
		 size_t size, int flags)
{
	int ret;

	lock_sock(sk);
	ret = tcp_sendpage_locked(sk, page, offset, size, flags);
	release_sock(sk);

	return ret;
}
EXPORT_SYMBOL(tcp_sendpage);

/* Do not bother using a page frag for very small frames.
 * But use this heuristic only for the first skb in write queue.
 *
 * Having no payload in skb->head allows better SACK shifting
 * in tcp_shift_skb_data(), reducing sack/rack overhead, because
 * write queue has less skbs.
 * Each skb can hold up to MAX_SKB_FRAGS * 32Kbytes, or ~0.5 MB.
 * This also speeds up tso_fragment(), since it wont fallback
 * to tcp_fragment().
 */
int linear_payload_sz(bool first_skb)
{
	if (first_skb)
		return SKB_WITH_OVERHEAD(2048 - MAX_TCP_HEADER);
	return 0;
}

int select_size(const struct sock *sk, bool sg, bool first_skb)
{
	const struct tcp_sock *tp = tcp_sk(sk);
	int tmp = tp->mss_cache;

	if (sg) {
		if (sk_can_gso(sk)) {
			tmp = linear_payload_sz(first_skb);
		} else {
			int pgbreak = SKB_MAX_HEAD(MAX_TCP_HEADER);

			if (tmp >= pgbreak &&
			    tmp <= pgbreak + (MAX_SKB_FRAGS - 1) * PAGE_SIZE)
				tmp = pgbreak;
		}
	}

	return tmp;
}

void tcp_free_fastopen_req(struct tcp_sock *tp)
{
	if (tp->fastopen_req) {
		kfree(tp->fastopen_req);
		tp->fastopen_req = NULL;
	}
}

static int tcp_sendmsg_fastopen(struct sock *sk, struct msghdr *msg,
				int *copied, size_t size)
{
	struct tcp_sock *tp = tcp_sk(sk);
	struct inet_sock *inet = inet_sk(sk);
	struct sockaddr *uaddr = msg->msg_name;
	int err, flags;

	if (!(sock_net(sk)->ipv4.sysctl_tcp_fastopen & TFO_CLIENT_ENABLE) ||
	    (uaddr && msg->msg_namelen >= sizeof(uaddr->sa_family) &&
	     uaddr->sa_family == AF_UNSPEC))
		return -EOPNOTSUPP;
	if (tp->fastopen_req)
		return -EALREADY; /* Another Fast Open is in progress */

	tp->fastopen_req = kzalloc(sizeof(struct tcp_fastopen_request),
				   sk->sk_allocation);
	if (unlikely(!tp->fastopen_req))
		return -ENOBUFS;
	tp->fastopen_req->data = msg;
	tp->fastopen_req->size = size;

	if (inet->defer_connect) {
		err = tcp_connect(sk);
		/* Same failure procedure as in tcp_v4/6_connect */
		if (err) {
			tcp_set_state(sk, TCP_CLOSE);
			inet->inet_dport = 0;
			sk->sk_route_caps = 0;
		}
	}
	flags = (msg->msg_flags & MSG_DONTWAIT) ? O_NONBLOCK : 0;
	err = __inet_stream_connect(sk->sk_socket, uaddr,
				    msg->msg_namelen, flags, 1);
	/* fastopen_req could already be freed in __inet_stream_connect
	 * if the connection times out or gets rst
	 */
	if (tp->fastopen_req) {
		*copied = tp->fastopen_req->copied;
		tcp_free_fastopen_req(tp);
		inet->defer_connect = 0;
	}
	return err;
}

int tcp_sendmsg_locked(struct sock *sk, struct msghdr *msg, size_t size)
{
	struct tcp_sock *tp = tcp_sk(sk);
	struct ubuf_info *uarg = NULL;
	struct sk_buff *skb;
	struct sockcm_cookie sockc;
	int flags, err, copied = 0;
	int mss_now = 0, size_goal, copied_syn = 0;
	bool process_backlog = false;
	bool sg;
	long timeo;

	flags = msg->msg_flags;

	if (flags & MSG_ZEROCOPY && size) {
		if (sk->sk_state != TCP_ESTABLISHED) {
			err = -EINVAL;
			goto out_err;
		}

		skb = tcp_write_queue_tail(sk);
		uarg = sock_zerocopy_realloc(sk, size, skb_zcopy(skb));
		if (!uarg) {
			err = -ENOBUFS;
			goto out_err;
		}

		if (!(sk_check_csum_caps(sk) && sk->sk_route_caps & NETIF_F_SG))
			uarg->zerocopy = 0;
	}

	if (unlikely(flags & MSG_FASTOPEN || inet_sk(sk)->defer_connect)) {
		err = tcp_sendmsg_fastopen(sk, msg, &copied_syn, size);
		if (err == -EINPROGRESS && copied_syn > 0)
			goto out;
		else if (err)
			goto out_err;
	}

	timeo = sock_sndtimeo(sk, flags & MSG_DONTWAIT);

	tcp_rate_check_app_limited(sk);  /* is sending application-limited? */

	/* Wait for a connection to finish. One exception is TCP Fast Open
	 * (passive side) where data is allowed to be sent before a connection
	 * is fully established.
	 */
	if (((1 << sk->sk_state) & ~(TCPF_ESTABLISHED | TCPF_CLOSE_WAIT)) &&
	    !tcp_passive_fastopen(mptcp(tp) && tp->mpcb->master_sk ?
				  tp->mpcb->master_sk : sk)) {
		err = sk_stream_wait_connect(sk, &timeo);
		if (err != 0)
			goto do_error;
	}

	if (mptcp(tp)) {
		struct sock *sk_it = sk;
		mptcp_for_each_sk(tp->mpcb, sk_it)
			sock_rps_record_flow(sk_it);
	}

	if (unlikely(tp->repair)) {
		if (tp->repair_queue == TCP_RECV_QUEUE) {
			copied = tcp_send_rcvq(sk, msg, size);
			goto out_nopush;
		}

		err = -EINVAL;
		if (tp->repair_queue == TCP_NO_QUEUE)
			goto out_err;

		/* 'common' sending to sendq */
	}

	sockc.tsflags = sk->sk_tsflags;
	if (msg->msg_controllen) {
		err = sock_cmsg_send(sk, msg, &sockc);
		if (unlikely(err)) {
			err = -EINVAL;
			goto out_err;
		}
	}

	/* This should be in poll */
	sk_clear_bit(SOCKWQ_ASYNC_NOSPACE, sk);

	/* Ok commence sending. */
	copied = 0;

restart:
	mss_now = tcp_send_mss(sk, &size_goal, flags);

	err = -EPIPE;
	if (sk->sk_err || (sk->sk_shutdown & SEND_SHUTDOWN))
		goto do_error;

	if (mptcp(tp))
		sg = mptcp_can_sg(sk);
	else
		sg = !!(sk->sk_route_caps & NETIF_F_SG);

	while (msg_data_left(msg)) {
		int copy = 0;
		int max = size_goal;

		skb = tcp_write_queue_tail(sk);
		if (skb) {
			if (skb->ip_summed == CHECKSUM_NONE)
				max = mss_now;
			copy = max - skb->len;
		}

		if (copy <= 0 || !tcp_skb_can_collapse_to(skb)) {
			bool first_skb;

new_segment:
			/* Allocate new segment. If the interface is SG,
			 * allocate skb fitting to single page.
			 */
			if (!sk_stream_memory_free(sk))
				goto wait_for_sndbuf;

			if (process_backlog && sk_flush_backlog(sk)) {
				process_backlog = false;
				goto restart;
			}
			first_skb = tcp_rtx_and_write_queues_empty(sk);
			skb = sk_stream_alloc_skb(sk,
						  tp->ops->select_size(sk, sg, first_skb),
						  sk->sk_allocation,
						  first_skb);
			if (!skb)
				goto wait_for_memory;

			process_backlog = true;
			/*
			 * Check whether we can use HW checksum.
			 *
			 * If dss-csum is enabled, we do not do hw-csum.
			 * In case of non-mptcp we check the
			 * device-capabilities.
			 * In case of mptcp, hw-csum's will be handled
			 * later in mptcp_write_xmit.
			 */
			if (((mptcp(tp) && !tp->mpcb->dss_csum) || !mptcp(tp)) &&
			    (mptcp(tp) || sk_check_csum_caps(sk)))
				skb->ip_summed = CHECKSUM_PARTIAL;

			skb_entail(sk, skb);
			copy = size_goal;
			max = size_goal;

			/* All packets are restored as if they have
			 * already been sent. skb_mstamp isn't set to
			 * avoid wrong rtt estimation.
			 */
			if (tp->repair)
				TCP_SKB_CB(skb)->sacked |= TCPCB_REPAIRED;
		}

		/* Try to append data to the end of skb. */
		if (copy > msg_data_left(msg))
			copy = msg_data_left(msg);

		/* Where to copy to? */
		if (skb_availroom(skb) > 0) {
			/* We have some space in skb head. Superb! */
			copy = min_t(int, copy, skb_availroom(skb));
			err = skb_add_data_nocache(sk, skb, &msg->msg_iter, copy);
			if (err)
				goto do_fault;
		} else if (!uarg || !uarg->zerocopy) {
			bool merge = true;
			int i = skb_shinfo(skb)->nr_frags;
			struct page_frag *pfrag = sk_page_frag(sk);

			if (!sk_page_frag_refill(sk, pfrag))
				goto wait_for_memory;

			if (!skb_can_coalesce(skb, i, pfrag->page,
					      pfrag->offset)) {
				if (i >= sysctl_max_skb_frags || !sg) {
					tcp_mark_push(tp, skb);
					goto new_segment;
				}
				merge = false;
			}

			copy = min_t(int, copy, pfrag->size - pfrag->offset);

			if (!sk_wmem_schedule(sk, copy))
				goto wait_for_memory;

			err = skb_copy_to_page_nocache(sk, &msg->msg_iter, skb,
						       pfrag->page,
						       pfrag->offset,
						       copy);
			if (err)
				goto do_error;

			/* Update the skb. */
			if (merge) {
				skb_frag_size_add(&skb_shinfo(skb)->frags[i - 1], copy);
			} else {
				skb_fill_page_desc(skb, i, pfrag->page,
						   pfrag->offset, copy);
				page_ref_inc(pfrag->page);
			}
			pfrag->offset += copy;
		} else {
			err = skb_zerocopy_iter_stream(sk, skb, msg, copy, uarg);
			if (err == -EMSGSIZE || err == -EEXIST)
				goto new_segment;
			if (err < 0)
				goto do_error;
			copy = err;
		}

		if (!copied)
			TCP_SKB_CB(skb)->tcp_flags &= ~TCPHDR_PSH;

		tp->write_seq += copy;
		TCP_SKB_CB(skb)->end_seq += copy;
		tcp_skb_pcount_set(skb, 0);

		copied += copy;
		if (!msg_data_left(msg)) {
			if (unlikely(flags & MSG_EOR))
				TCP_SKB_CB(skb)->eor = 1;
			goto out;
		}

		if (skb->len < max || (flags & MSG_OOB) || unlikely(tp->repair))
			continue;

		if (forced_push(tp)) {
			tcp_mark_push(tp, skb);
			__tcp_push_pending_frames(sk, mss_now, TCP_NAGLE_PUSH);
		} else if (skb == tcp_send_head(sk))
			tcp_push_one(sk, mss_now);
		continue;

wait_for_sndbuf:
		set_bit(SOCK_NOSPACE, &sk->sk_socket->flags);
wait_for_memory:
		if (copied)
			tcp_push(sk, flags & ~MSG_MORE, mss_now,
				 TCP_NAGLE_PUSH, size_goal);

		err = sk_stream_wait_memory(sk, &timeo);
		if (err != 0)
			goto do_error;

		mss_now = tcp_send_mss(sk, &size_goal, flags);
	}

out:
	if (copied) {
		tcp_tx_timestamp(sk, sockc.tsflags);
		tcp_push(sk, flags, mss_now, tp->nonagle, size_goal);
	}
out_nopush:
	sock_zerocopy_put(uarg);
	return copied + copied_syn;

do_fault:
	if (!skb->len) {
		tcp_unlink_write_queue(skb, sk);
		/* It is the one place in all of TCP, except connection
		 * reset, where we can be unlinking the send_head.
		 */
		tcp_check_send_head(sk, skb);
		sk_wmem_free_skb(sk, skb);
	}

do_error:
	if (copied + copied_syn)
		goto out;
out_err:
	sock_zerocopy_put_abort(uarg);
	err = sk_stream_error(sk, flags, err);
	/* make sure we wake any epoll edge trigger waiter */
	if (unlikely(skb_queue_len(&sk->sk_write_queue) == 0 &&
		     err == -EAGAIN)) {
		sk->sk_write_space(sk);
		tcp_chrono_stop(sk, TCP_CHRONO_SNDBUF_LIMITED);
	}
	return err;
}
EXPORT_SYMBOL_GPL(tcp_sendmsg_locked);

int tcp_sendmsg(struct sock *sk, struct msghdr *msg, size_t size)
{
	int ret;

	lock_sock(sk);
	ret = tcp_sendmsg_locked(sk, msg, size);
	release_sock(sk);

	return ret;
}
EXPORT_SYMBOL(tcp_sendmsg);

/*
 *	Handle reading urgent data. BSD has very simple semantics for
 *	this, no blocking and very strange errors 8)
 */

static int tcp_recv_urg(struct sock *sk, struct msghdr *msg, int len, int flags)
{
	struct tcp_sock *tp = tcp_sk(sk);

	/* No URG data to read. */
	if (sock_flag(sk, SOCK_URGINLINE) || !tp->urg_data ||
	    tp->urg_data == TCP_URG_READ)
		return -EINVAL;	/* Yes this is right ! */

	if (sk->sk_state == TCP_CLOSE && !sock_flag(sk, SOCK_DONE))
		return -ENOTCONN;

	if (tp->urg_data & TCP_URG_VALID) {
		int err = 0;
		char c = tp->urg_data;

		if (!(flags & MSG_PEEK))
			tp->urg_data = TCP_URG_READ;

		/* Read urgent data. */
		msg->msg_flags |= MSG_OOB;

		if (len > 0) {
			if (!(flags & MSG_TRUNC))
				err = memcpy_to_msg(msg, &c, 1);
			len = 1;
		} else
			msg->msg_flags |= MSG_TRUNC;

		return err ? -EFAULT : len;
	}

	if (sk->sk_state == TCP_CLOSE || (sk->sk_shutdown & RCV_SHUTDOWN))
		return 0;

	/* Fixed the recv(..., MSG_OOB) behaviour.  BSD docs and
	 * the available implementations agree in this case:
	 * this call should never block, independent of the
	 * blocking state of the socket.
	 * Mike <pall@rz.uni-karlsruhe.de>
	 */
	return -EAGAIN;
}

static int tcp_peek_sndq(struct sock *sk, struct msghdr *msg, int len)
{
	struct sk_buff *skb;
	int copied = 0, err = 0;

	/* XXX -- need to support SO_PEEK_OFF */

	skb_rbtree_walk(skb, &sk->tcp_rtx_queue) {
		err = skb_copy_datagram_msg(skb, 0, msg, skb->len);
		if (err)
			return err;
		copied += skb->len;
	}

	skb_queue_walk(&sk->sk_write_queue, skb) {
		err = skb_copy_datagram_msg(skb, 0, msg, skb->len);
		if (err)
			break;

		copied += skb->len;
	}

	return err ?: copied;
}

/* Clean up the receive buffer for full frames taken by the user,
 * then send an ACK if necessary.  COPIED is the number of bytes
 * tcp_recvmsg has given to the user so far, it speeds up the
 * calculation of whether or not we must ACK for the sake of
 * a window update.
 */
void tcp_cleanup_rbuf(struct sock *sk, int copied)
{
	struct tcp_sock *tp = tcp_sk(sk);
	bool time_to_ack = false;

	struct sk_buff *skb = skb_peek(&sk->sk_receive_queue);

	WARN(skb && !before(tp->copied_seq, TCP_SKB_CB(skb)->end_seq),
	     "cleanup rbuf bug: copied %X seq %X rcvnxt %X\n",
	     tp->copied_seq, TCP_SKB_CB(skb)->end_seq, tp->rcv_nxt);

	if (inet_csk_ack_scheduled(sk)) {
		const struct inet_connection_sock *icsk = inet_csk(sk);
		   /* Delayed ACKs frequently hit locked sockets during bulk
		    * receive. */
		if (icsk->icsk_ack.blocked ||
		    /* Once-per-two-segments ACK was not sent by tcp_input.c */
		    tp->rcv_nxt - tp->rcv_wup > icsk->icsk_ack.rcv_mss ||
		    /*
		     * If this read emptied read buffer, we send ACK, if
		     * connection is not bidirectional, user drained
		     * receive buffer and there was a small segment
		     * in queue.
		     */
		    (copied > 0 &&
		     ((icsk->icsk_ack.pending & ICSK_ACK_PUSHED2) ||
		      ((icsk->icsk_ack.pending & ICSK_ACK_PUSHED) &&
		       !icsk->icsk_ack.pingpong)) &&
		      !atomic_read(&sk->sk_rmem_alloc)))
			time_to_ack = true;
	}

	/* We send an ACK if we can now advertise a non-zero window
	 * which has been raised "significantly".
	 *
	 * Even if window raised up to infinity, do not send window open ACK
	 * in states, where we will not receive more. It is useless.
	 */
	if (copied > 0 && !time_to_ack && !(sk->sk_shutdown & RCV_SHUTDOWN)) {
		__u32 rcv_window_now = tcp_receive_window(tp);

		/* Optimize, __tcp_select_window() is not cheap. */
		if (2*rcv_window_now <= tp->window_clamp) {
			__u32 new_window = tp->ops->__select_window(sk);

			/* Send ACK now, if this read freed lots of space
			 * in our buffer. Certainly, new_window is new window.
			 * We can advertise it now, if it is not less than current one.
			 * "Lots" means "at least twice" here.
			 */
			if (new_window && new_window >= 2 * rcv_window_now)
				time_to_ack = true;
		}
	}
	if (time_to_ack)
		tcp_send_ack(sk);
}

static struct sk_buff *tcp_recv_skb(struct sock *sk, u32 seq, u32 *off)
{
	struct sk_buff *skb;
	u32 offset;

	while ((skb = skb_peek(&sk->sk_receive_queue)) != NULL) {
		offset = seq - TCP_SKB_CB(skb)->seq;
		if (unlikely(TCP_SKB_CB(skb)->tcp_flags & TCPHDR_SYN)) {
			pr_err_once("%s: found a SYN, please report !\n", __func__);
			offset--;
		}
		if (offset < skb->len || (TCP_SKB_CB(skb)->tcp_flags & TCPHDR_FIN)) {
			*off = offset;
			return skb;
		}
		/* This looks weird, but this can happen if TCP collapsing
		 * splitted a fat GRO packet, while we released socket lock
		 * in skb_splice_bits()
		 */
		sk_eat_skb(sk, skb);
	}
	return NULL;
}

/*
 * This routine provides an alternative to tcp_recvmsg() for routines
 * that would like to handle copying from skbuffs directly in 'sendfile'
 * fashion.
 * Note:
 *	- It is assumed that the socket was locked by the caller.
 *	- The routine does not block.
 *	- At present, there is no support for reading OOB data
 *	  or for 'peeking' the socket using this routine
 *	  (although both would be easy to implement).
 */
int tcp_read_sock(struct sock *sk, read_descriptor_t *desc,
		  sk_read_actor_t recv_actor)
{
	struct sk_buff *skb;
	struct tcp_sock *tp = tcp_sk(sk);
	u32 seq = tp->copied_seq;
	u32 offset;
	int copied = 0;

	if (sk->sk_state == TCP_LISTEN)
		return -ENOTCONN;
	while ((skb = tcp_recv_skb(sk, seq, &offset)) != NULL) {
		if (offset < skb->len) {
			int used;
			size_t len;

			len = skb->len - offset;
			/* Stop reading if we hit a patch of urgent data */
			if (tp->urg_data) {
				u32 urg_offset = tp->urg_seq - seq;
				if (urg_offset < len)
					len = urg_offset;
				if (!len)
					break;
			}
			used = recv_actor(desc, skb, offset, len);
			if (used <= 0) {
				if (!copied)
					copied = used;
				break;
			} else if (used <= len) {
				seq += used;
				copied += used;
				offset += used;
			}
			/* If recv_actor drops the lock (e.g. TCP splice
			 * receive) the skb pointer might be invalid when
			 * getting here: tcp_collapse might have deleted it
			 * while aggregating skbs from the socket queue.
			 */
			skb = tcp_recv_skb(sk, seq - 1, &offset);
			if (!skb)
				break;
			/* TCP coalescing might have appended data to the skb.
			 * Try to splice more frags
			 */
			if (offset + 1 != skb->len)
				continue;
		}
		if (TCP_SKB_CB(skb)->tcp_flags & TCPHDR_FIN) {
			sk_eat_skb(sk, skb);
			++seq;
			break;
		}
		sk_eat_skb(sk, skb);
		if (!desc->count)
			break;
		tp->copied_seq = seq;
	}
	tp->copied_seq = seq;

	tcp_rcv_space_adjust(sk);

	/* Clean up data we have read: This will do ACK frames. */
	if (copied > 0) {
		tcp_recv_skb(sk, seq, &offset);
		tp->ops->cleanup_rbuf(sk, copied);
	}
	return copied;
}
EXPORT_SYMBOL(tcp_read_sock);

int tcp_peek_len(struct socket *sock)
{
	return tcp_inq(sock->sk);
}
EXPORT_SYMBOL(tcp_peek_len);

static void tcp_update_recv_tstamps(struct sk_buff *skb,
				    struct scm_timestamping *tss)
{
	if (skb->tstamp)
		tss->ts[0] = ktime_to_timespec(skb->tstamp);
	else
		tss->ts[0] = (struct timespec) {0};

	if (skb_hwtstamps(skb)->hwtstamp)
		tss->ts[2] = ktime_to_timespec(skb_hwtstamps(skb)->hwtstamp);
	else
		tss->ts[2] = (struct timespec) {0};
}

/* Similar to __sock_recv_timestamp, but does not require an skb */
void tcp_recv_timestamp(struct msghdr *msg, const struct sock *sk,
			struct scm_timestamping *tss)
{
	struct timeval tv;
	bool has_timestamping = false;

	if (tss->ts[0].tv_sec || tss->ts[0].tv_nsec) {
		if (sock_flag(sk, SOCK_RCVTSTAMP)) {
			if (sock_flag(sk, SOCK_RCVTSTAMPNS)) {
				put_cmsg(msg, SOL_SOCKET, SCM_TIMESTAMPNS,
					 sizeof(tss->ts[0]), &tss->ts[0]);
			} else {
				tv.tv_sec = tss->ts[0].tv_sec;
				tv.tv_usec = tss->ts[0].tv_nsec / 1000;

				put_cmsg(msg, SOL_SOCKET, SCM_TIMESTAMP,
					 sizeof(tv), &tv);
			}
		}

		if (sk->sk_tsflags & SOF_TIMESTAMPING_SOFTWARE)
			has_timestamping = true;
		else
			tss->ts[0] = (struct timespec) {0};
	}

	if (tss->ts[2].tv_sec || tss->ts[2].tv_nsec) {
		if (sk->sk_tsflags & SOF_TIMESTAMPING_RAW_HARDWARE)
			has_timestamping = true;
		else
			tss->ts[2] = (struct timespec) {0};
	}

	if (has_timestamping) {
		tss->ts[1] = (struct timespec) {0};
		put_cmsg(msg, SOL_SOCKET, SCM_TIMESTAMPING,
			 sizeof(*tss), tss);
	}
}

/*
 *	This routine copies from a sock struct into the user buffer.
 *
 *	Technical note: in 2.3 we work on _locked_ socket, so that
 *	tricks with *seq access order and skb->users are not required.
 *	Probably, code can be easily improved even more.
 */

int tcp_recvmsg(struct sock *sk, struct msghdr *msg, size_t len, int nonblock,
		int flags, int *addr_len)
{
	struct tcp_sock *tp = tcp_sk(sk);
	int copied = 0;
	u32 peek_seq;
	u32 *seq;
	unsigned long used;
	int err;
	int target;		/* Read at least this many bytes */
	long timeo;
	struct sk_buff *skb, *last;
	u32 urg_hole = 0;
	struct scm_timestamping tss;
	bool has_tss = false;

	if (unlikely(flags & MSG_ERRQUEUE))
		return inet_recv_error(sk, msg, len, addr_len);

	if (sk_can_busy_loop(sk) && skb_queue_empty(&sk->sk_receive_queue) &&
	    (sk->sk_state == TCP_ESTABLISHED))
		sk_busy_loop(sk, nonblock);

	lock_sock(sk);

#ifdef CONFIG_MPTCP
	if (mptcp(tp)) {
		struct sock *sk_it;
		mptcp_for_each_sk(tp->mpcb, sk_it)
			sock_rps_record_flow(sk_it);
	}
#endif

	err = -ENOTCONN;
	if (sk->sk_state == TCP_LISTEN)
		goto out;

	timeo = sock_rcvtimeo(sk, nonblock);

	/* Urgent data needs to be handled specially. */
	if (flags & MSG_OOB)
		goto recv_urg;

	if (unlikely(tp->repair)) {
		err = -EPERM;
		if (!(flags & MSG_PEEK))
			goto out;

		if (tp->repair_queue == TCP_SEND_QUEUE)
			goto recv_sndq;

		err = -EINVAL;
		if (tp->repair_queue == TCP_NO_QUEUE)
			goto out;

		/* 'common' recv queue MSG_PEEK-ing */
	}

	seq = &tp->copied_seq;
	if (flags & MSG_PEEK) {
		peek_seq = tp->copied_seq;
		seq = &peek_seq;
	}

	target = sock_rcvlowat(sk, flags & MSG_WAITALL, len);

	do {
		u32 offset;

		/* Are we at urgent data? Stop if we have read anything or have SIGURG pending. */
		if (tp->urg_data && tp->urg_seq == *seq) {
			if (copied)
				break;
			if (signal_pending(current)) {
				copied = timeo ? sock_intr_errno(timeo) : -EAGAIN;
				break;
			}
		}

		/* Next get a buffer. */

		last = skb_peek_tail(&sk->sk_receive_queue);
		skb_queue_walk(&sk->sk_receive_queue, skb) {
			last = skb;
			/* Now that we have two receive queues this
			 * shouldn't happen.
			 */
			if (WARN(before(*seq, TCP_SKB_CB(skb)->seq),
				 "recvmsg bug: copied %X seq %X rcvnxt %X fl %X\n",
				 *seq, TCP_SKB_CB(skb)->seq, tp->rcv_nxt,
				 flags))
				break;

			offset = *seq - TCP_SKB_CB(skb)->seq;
			if (unlikely(TCP_SKB_CB(skb)->tcp_flags & TCPHDR_SYN)) {
				pr_err_once("%s: found a SYN, please report !\n", __func__);
				offset--;
			}
			if (offset < skb->len)
				goto found_ok_skb;
			if (TCP_SKB_CB(skb)->tcp_flags & TCPHDR_FIN)
				goto found_fin_ok;
			WARN(!(flags & MSG_PEEK),
			     "recvmsg bug 2: copied %X seq %X rcvnxt %X fl %X\n",
			     *seq, TCP_SKB_CB(skb)->seq, tp->rcv_nxt, flags);
		}

		/* Well, if we have backlog, try to process it now yet. */

		if (copied >= target && !sk->sk_backlog.tail)
			break;

		if (copied) {
			if (sk->sk_err ||
			    sk->sk_state == TCP_CLOSE ||
			    (sk->sk_shutdown & RCV_SHUTDOWN) ||
			    !timeo ||
			    signal_pending(current))
				break;
		} else {
			if (sock_flag(sk, SOCK_DONE))
				break;

			if (sk->sk_err) {
				copied = sock_error(sk);
				break;
			}

			if (sk->sk_shutdown & RCV_SHUTDOWN)
				break;

			if (sk->sk_state == TCP_CLOSE) {
				if (!sock_flag(sk, SOCK_DONE)) {
					/* This occurs when user tries to read
					 * from never connected socket.
					 */
					copied = -ENOTCONN;
					break;
				}
				break;
			}

			if (!timeo) {
				copied = -EAGAIN;
				break;
			}

			if (signal_pending(current)) {
				copied = sock_intr_errno(timeo);
				break;
			}
		}

		tp->ops->cleanup_rbuf(sk, copied);

		if (copied >= target) {
			/* Do not sleep, just process backlog. */
			release_sock(sk);
			lock_sock(sk);
		} else {
			sk_wait_data(sk, &timeo, last);
		}

		if ((flags & MSG_PEEK) &&
		    (peek_seq - copied - urg_hole != tp->copied_seq)) {
			net_dbg_ratelimited("TCP(%s:%d): Application bug, race in MSG_PEEK\n",
					    current->comm,
					    task_pid_nr(current));
			peek_seq = tp->copied_seq;
		}
		continue;

	found_ok_skb:
		/* Ok so how much can we use? */
		used = skb->len - offset;
		if (len < used)
			used = len;

		/* Do we have urgent data here? */
		if (tp->urg_data) {
			u32 urg_offset = tp->urg_seq - *seq;
			if (urg_offset < used) {
				if (!urg_offset) {
					if (!sock_flag(sk, SOCK_URGINLINE)) {
						++*seq;
						urg_hole++;
						offset++;
						used--;
						if (!used)
							goto skip_copy;
					}
				} else
					used = urg_offset;
			}
		}

		if (!(flags & MSG_TRUNC)) {
			err = skb_copy_datagram_msg(skb, offset, msg, used);
			if (err) {
				/* Exception. Bailout! */
				if (!copied)
					copied = -EFAULT;
				break;
			}
		}

		*seq += used;
		copied += used;
		len -= used;

		tcp_rcv_space_adjust(sk);

skip_copy:
		if (tp->urg_data && after(tp->copied_seq, tp->urg_seq)) {
			tp->urg_data = 0;
			tcp_fast_path_check(sk);
		}
		if (used + offset < skb->len)
			continue;

		if (TCP_SKB_CB(skb)->has_rxtstamp) {
			tcp_update_recv_tstamps(skb, &tss);
			has_tss = true;
		}
		if (TCP_SKB_CB(skb)->tcp_flags & TCPHDR_FIN)
			goto found_fin_ok;
		if (!(flags & MSG_PEEK))
			sk_eat_skb(sk, skb);
		continue;

	found_fin_ok:
		/* Process the FIN. */
		++*seq;
		if (!(flags & MSG_PEEK))
			sk_eat_skb(sk, skb);
		break;
	} while (len > 0);

	/* According to UNIX98, msg_name/msg_namelen are ignored
	 * on connected socket. I was just happy when found this 8) --ANK
	 */

	if (has_tss)
		tcp_recv_timestamp(msg, sk, &tss);

	/* Clean up data we have read: This will do ACK frames. */
	tp->ops->cleanup_rbuf(sk, copied);

	release_sock(sk);
	return copied;

out:
	release_sock(sk);
	return err;

recv_urg:
	err = tcp_recv_urg(sk, msg, len, flags);
	goto out;

recv_sndq:
	err = tcp_peek_sndq(sk, msg, len);
	goto out;
}
EXPORT_SYMBOL(tcp_recvmsg);

void tcp_set_state(struct sock *sk, int state)
{
	int oldstate = sk->sk_state;

	trace_tcp_set_state(sk, oldstate, state);

	switch (state) {
	case TCP_ESTABLISHED:
		if (oldstate != TCP_ESTABLISHED)
			TCP_INC_STATS(sock_net(sk), TCP_MIB_CURRESTAB);
		break;

	case TCP_CLOSE:
		if (oldstate == TCP_CLOSE_WAIT || oldstate == TCP_ESTABLISHED)
			TCP_INC_STATS(sock_net(sk), TCP_MIB_ESTABRESETS);

		sk->sk_prot->unhash(sk);
		if (inet_csk(sk)->icsk_bind_hash &&
		    !(sk->sk_userlocks & SOCK_BINDPORT_LOCK))
			inet_put_port(sk);
		/* fall through */
	default:
		if (oldstate == TCP_ESTABLISHED)
			TCP_DEC_STATS(sock_net(sk), TCP_MIB_CURRESTAB);
	}

	/* Change state AFTER socket is unhashed to avoid closed
	 * socket sitting in hash tables.
	 */
	sk_state_store(sk, state);

#ifdef STATE_TRACE
	SOCK_DEBUG(sk, "TCP sk=%p, State %s -> %s\n", sk, statename[oldstate], statename[state]);
#endif
}
EXPORT_SYMBOL_GPL(tcp_set_state);

/*
 *	State processing on a close. This implements the state shift for
 *	sending our FIN frame. Note that we only send a FIN for some
 *	states. A shutdown() may have already sent the FIN, or we may be
 *	closed.
 */

static const unsigned char new_state[16] = {
  /* current state:        new state:      action:	*/
  [0 /* (Invalid) */]	= TCP_CLOSE,
  [TCP_ESTABLISHED]	= TCP_FIN_WAIT1 | TCP_ACTION_FIN,
  [TCP_SYN_SENT]	= TCP_CLOSE,
  [TCP_SYN_RECV]	= TCP_FIN_WAIT1 | TCP_ACTION_FIN,
  [TCP_FIN_WAIT1]	= TCP_FIN_WAIT1,
  [TCP_FIN_WAIT2]	= TCP_FIN_WAIT2,
  [TCP_TIME_WAIT]	= TCP_CLOSE,
  [TCP_CLOSE]		= TCP_CLOSE,
  [TCP_CLOSE_WAIT]	= TCP_LAST_ACK  | TCP_ACTION_FIN,
  [TCP_LAST_ACK]	= TCP_LAST_ACK,
  [TCP_LISTEN]		= TCP_CLOSE,
  [TCP_CLOSING]		= TCP_CLOSING,
  [TCP_NEW_SYN_RECV]	= TCP_CLOSE,	/* should not happen ! */
};

int tcp_close_state(struct sock *sk)
{
	int next = (int)new_state[sk->sk_state];
	int ns = next & TCP_STATE_MASK;

	tcp_set_state(sk, ns);

	return next & TCP_ACTION_FIN;
}

/*
 *	Shutdown the sending side of a connection. Much like close except
 *	that we don't receive shut down or sock_set_flag(sk, SOCK_DEAD).
 */

void tcp_shutdown(struct sock *sk, int how)
{
	/*	We need to grab some memory, and put together a FIN,
	 *	and then put it into the queue to be sent.
	 *		Tim MacKenzie(tym@dibbler.cs.monash.edu.au) 4 Dec '92.
	 */
	if (!(how & SEND_SHUTDOWN))
		return;

	/* If we've already sent a FIN, or it's a closed state, skip this. */
	if ((1 << sk->sk_state) &
	    (TCPF_ESTABLISHED | TCPF_SYN_SENT |
	     TCPF_SYN_RECV | TCPF_CLOSE_WAIT)) {
		/* Clear out any half completed packets.  FIN if needed. */
		if (tcp_close_state(sk))
			tcp_sk(sk)->ops->send_fin(sk);
	}
}
EXPORT_SYMBOL(tcp_shutdown);

bool tcp_check_oom(struct sock *sk, int shift)
{
	bool too_many_orphans, out_of_socket_memory;

	too_many_orphans = tcp_too_many_orphans(sk, shift);
	out_of_socket_memory = tcp_out_of_memory(sk);

	if (too_many_orphans)
		net_info_ratelimited("too many orphaned sockets\n");
	if (out_of_socket_memory)
		net_info_ratelimited("out of memory -- consider tuning tcp_mem\n");
	return too_many_orphans || out_of_socket_memory;
}

void tcp_close(struct sock *sk, long timeout)
{
	struct sk_buff *skb;
	int data_was_unread = 0;
	int state;

	if (is_meta_sk(sk)) {
		mptcp_close(sk, timeout);
		return;
	}

	lock_sock(sk);
	sk->sk_shutdown = SHUTDOWN_MASK;

	if (sk->sk_state == TCP_LISTEN) {
		tcp_set_state(sk, TCP_CLOSE);

		/* Special case. */
		inet_csk_listen_stop(sk);

		goto adjudge_to_death;
	}

	/*  We need to flush the recv. buffs.  We do this only on the
	 *  descriptor close, not protocol-sourced closes, because the
	 *  reader process may not have drained the data yet!
	 */
	while ((skb = __skb_dequeue(&sk->sk_receive_queue)) != NULL) {
		u32 len = TCP_SKB_CB(skb)->end_seq - TCP_SKB_CB(skb)->seq;

		if (TCP_SKB_CB(skb)->tcp_flags & TCPHDR_FIN)
			len--;
		data_was_unread += len;
		__kfree_skb(skb);
	}

	sk_mem_reclaim(sk);

	/* If socket has been already reset (e.g. in tcp_reset()) - kill it. */
	if (sk->sk_state == TCP_CLOSE)
		goto adjudge_to_death;

	/* As outlined in RFC 2525, section 2.17, we send a RST here because
	 * data was lost. To witness the awful effects of the old behavior of
	 * always doing a FIN, run an older 2.1.x kernel or 2.0.x, start a bulk
	 * GET in an FTP client, suspend the process, wait for the client to
	 * advertise a zero window, then kill -9 the FTP client, wheee...
	 * Note: timeout is always zero in such a case.
	 */
	if (unlikely(tcp_sk(sk)->repair)) {
		sk->sk_prot->disconnect(sk, 0);
	} else if (data_was_unread) {
		/* Unread data was tossed, zap the connection. */
		NET_INC_STATS(sock_net(sk), LINUX_MIB_TCPABORTONCLOSE);
		tcp_set_state(sk, TCP_CLOSE);
		tcp_sk(sk)->ops->send_active_reset(sk, sk->sk_allocation);
	} else if (sock_flag(sk, SOCK_LINGER) && !sk->sk_lingertime) {
		/* Check zero linger _after_ checking for unread data. */
		sk->sk_prot->disconnect(sk, 0);
		NET_INC_STATS(sock_net(sk), LINUX_MIB_TCPABORTONDATA);
	} else if (tcp_close_state(sk)) {
		/* We FIN if the application ate all the data before
		 * zapping the connection.
		 */

		/* RED-PEN. Formally speaking, we have broken TCP state
		 * machine. State transitions:
		 *
		 * TCP_ESTABLISHED -> TCP_FIN_WAIT1
		 * TCP_SYN_RECV	-> TCP_FIN_WAIT1 (forget it, it's impossible)
		 * TCP_CLOSE_WAIT -> TCP_LAST_ACK
		 *
		 * are legal only when FIN has been sent (i.e. in window),
		 * rather than queued out of window. Purists blame.
		 *
		 * F.e. "RFC state" is ESTABLISHED,
		 * if Linux state is FIN-WAIT-1, but FIN is still not sent.
		 *
		 * The visible declinations are that sometimes
		 * we enter time-wait state, when it is not required really
		 * (harmless), do not send active resets, when they are
		 * required by specs (TCP_ESTABLISHED, TCP_CLOSE_WAIT, when
		 * they look as CLOSING or LAST_ACK for Linux)
		 * Probably, I missed some more holelets.
		 * 						--ANK
		 * XXX (TFO) - To start off we don't support SYN+ACK+FIN
		 * in a single packet! (May consider it later but will
		 * probably need API support or TCP_CORK SYN-ACK until
		 * data is written and socket is closed.)
		 */
		tcp_send_fin(sk);
	}

	sk_stream_wait_close(sk, timeout);

adjudge_to_death:
	state = sk->sk_state;
	sock_hold(sk);
	sock_orphan(sk);

	/* It is the last release_sock in its life. It will remove backlog. */
	release_sock(sk);


	/* Now socket is owned by kernel and we acquire BH lock
	 *  to finish close. No need to check for user refs.
	 */
	local_bh_disable();
	bh_lock_sock(sk);
	WARN_ON(sock_owned_by_user(sk));

	percpu_counter_inc(sk->sk_prot->orphan_count);

	/* Have we already been destroyed by a softirq or backlog? */
	if (state != TCP_CLOSE && sk->sk_state == TCP_CLOSE)
		goto out;

	/*	This is a (useful) BSD violating of the RFC. There is a
	 *	problem with TCP as specified in that the other end could
	 *	keep a socket open forever with no application left this end.
	 *	We use a 1 minute timeout (about the same as BSD) then kill
	 *	our end. If they send after that then tough - BUT: long enough
	 *	that we won't make the old 4*rto = almost no time - whoops
	 *	reset mistake.
	 *
	 *	Nope, it was not mistake. It is really desired behaviour
	 *	f.e. on http servers, when such sockets are useless, but
	 *	consume significant resources. Let's do it with special
	 *	linger2	option.					--ANK
	 */

	if (sk->sk_state == TCP_FIN_WAIT2) {
		struct tcp_sock *tp = tcp_sk(sk);
		if (tp->linger2 < 0) {
			tcp_set_state(sk, TCP_CLOSE);
			tp->ops->send_active_reset(sk, GFP_ATOMIC);
			__NET_INC_STATS(sock_net(sk),
					LINUX_MIB_TCPABORTONLINGER);
		} else {
			const int tmo = tcp_fin_time(sk);

			if (tmo > TCP_TIMEWAIT_LEN) {
				inet_csk_reset_keepalive_timer(sk,
						tmo - TCP_TIMEWAIT_LEN);
			} else {
				tcp_sk(sk)->ops->time_wait(sk, TCP_FIN_WAIT2,
							   tmo);
				goto out;
			}
		}
	}
	if (sk->sk_state != TCP_CLOSE) {
		sk_mem_reclaim(sk);
		if (tcp_check_oom(sk, 0)) {
			tcp_set_state(sk, TCP_CLOSE);
			tcp_sk(sk)->ops->send_active_reset(sk, GFP_ATOMIC);
			__NET_INC_STATS(sock_net(sk),
					LINUX_MIB_TCPABORTONMEMORY);
		}
	}

	if (sk->sk_state == TCP_CLOSE) {
		struct request_sock *req = tcp_sk(sk)->fastopen_rsk;
		/* We could get here with a non-NULL req if the socket is
		 * aborted (e.g., closed with unread data) before 3WHS
		 * finishes.
		 */
		if (req)
			reqsk_fastopen_remove(sk, req, false);
		inet_csk_destroy_sock(sk);
	}
	/* Otherwise, socket is reprieved until protocol close. */

out:
	bh_unlock_sock(sk);
	local_bh_enable();
	sock_put(sk);
}
EXPORT_SYMBOL(tcp_close);

<<<<<<< HEAD
=======
/* These states need RST on ABORT according to RFC793 */

static inline bool tcp_need_reset(int state)
{
	return (1 << state) &
	       (TCPF_ESTABLISHED | TCPF_CLOSE_WAIT | TCPF_FIN_WAIT1 |
		TCPF_FIN_WAIT2 | TCPF_SYN_RECV);
}

static void tcp_rtx_queue_purge(struct sock *sk)
{
	struct rb_node *p = rb_first(&sk->tcp_rtx_queue);

	while (p) {
		struct sk_buff *skb = rb_to_skb(p);

		p = rb_next(p);
		/* Since we are deleting whole queue, no need to
		 * list_del(&skb->tcp_tsorted_anchor)
		 */
		tcp_rtx_queue_unlink(skb, sk);
		sk_wmem_free_skb(sk, skb);
	}
}

void tcp_write_queue_purge(struct sock *sk)
{
	struct sk_buff *skb;

	tcp_chrono_stop(sk, TCP_CHRONO_BUSY);
	while ((skb = __skb_dequeue(&sk->sk_write_queue)) != NULL) {
		tcp_skb_tsorted_anchor_cleanup(skb);
		sk_wmem_free_skb(sk, skb);
	}
	tcp_rtx_queue_purge(sk);
	INIT_LIST_HEAD(&tcp_sk(sk)->tsorted_sent_queue);
	sk_mem_reclaim(sk);
	tcp_clear_all_retrans_hints(tcp_sk(sk));
}

>>>>>>> 50c4c4e2
int tcp_disconnect(struct sock *sk, int flags)
{
	struct inet_sock *inet = inet_sk(sk);
	struct inet_connection_sock *icsk = inet_csk(sk);
	struct tcp_sock *tp = tcp_sk(sk);
	int err = 0;
	int old_state = sk->sk_state;

	if (old_state != TCP_CLOSE)
		tcp_set_state(sk, TCP_CLOSE);

	/* ABORT function of RFC793 */
	if (old_state == TCP_LISTEN) {
		inet_csk_listen_stop(sk);
	} else if (unlikely(tp->repair)) {
		sk->sk_err = ECONNABORTED;
	} else if (tcp_need_reset(old_state) ||
		   (tp->snd_nxt != tp->write_seq &&
		    (1 << old_state) & (TCPF_CLOSING | TCPF_LAST_ACK))) {
		/* The last check adjusts for discrepancy of Linux wrt. RFC
		 * states
		 */
		tp->ops->send_active_reset(sk, gfp_any());
		sk->sk_err = ECONNRESET;
	} else if (old_state == TCP_SYN_SENT)
		sk->sk_err = ECONNRESET;

	tcp_clear_xmit_timers(sk);
	__skb_queue_purge(&sk->sk_receive_queue);
	tcp_write_queue_purge(sk);
	tcp_fastopen_active_disable_ofo_check(sk);
	skb_rbtree_purge(&tp->out_of_order_queue);

	inet->inet_dport = 0;

	if (!(sk->sk_userlocks & SOCK_BINDADDR_LOCK))
		inet_reset_saddr(sk);

	if (is_meta_sk(sk)) {
		mptcp_disconnect(sk);
	} else {
		if (tp->inside_tk_table)
			mptcp_hash_remove_bh(tp);
	}

	sk->sk_shutdown = 0;
	sock_reset_flag(sk, SOCK_DONE);
	tp->srtt_us = 0;
	tp->write_seq += tp->max_window + 2;
	if (tp->write_seq == 0)
		tp->write_seq = 1;
	icsk->icsk_backoff = 0;
	tp->snd_cwnd = 2;
	icsk->icsk_probes_out = 0;
	tp->packets_out = 0;
	tp->snd_ssthresh = TCP_INFINITE_SSTHRESH;
	tp->snd_cwnd_cnt = 0;
	tp->window_clamp = 0;
	tcp_set_ca_state(sk, TCP_CA_Open);
	tp->is_sack_reneg = 0;
	tcp_clear_retrans(tp);
	inet_csk_delack_init(sk);
	/* Initialize rcv_mss to TCP_MIN_MSS to avoid division by 0
	 * issue in __tcp_select_window()
	 */
	icsk->icsk_ack.rcv_mss = TCP_MIN_MSS;
	memset(&tp->rx_opt, 0, sizeof(tp->rx_opt));
	__sk_dst_reset(sk);
	dst_release(sk->sk_rx_dst);
	sk->sk_rx_dst = NULL;
	tcp_saved_syn_free(tp);

	/* Clean up fastopen related fields */
	tcp_free_fastopen_req(tp);
	inet->defer_connect = 0;

	WARN_ON(inet->inet_num && !icsk->icsk_bind_hash);

	sk->sk_error_report(sk);
	return err;
}
EXPORT_SYMBOL(tcp_disconnect);

static inline bool tcp_can_repair_sock(const struct sock *sk)
{
	return ns_capable(sock_net(sk)->user_ns, CAP_NET_ADMIN) &&
		(sk->sk_state != TCP_LISTEN);
}

static int tcp_repair_set_window(struct tcp_sock *tp, char __user *optbuf, int len)
{
	struct tcp_repair_window opt;

	if (!tp->repair)
		return -EPERM;

	if (len != sizeof(opt))
		return -EINVAL;

	if (copy_from_user(&opt, optbuf, sizeof(opt)))
		return -EFAULT;

	if (opt.max_window < opt.snd_wnd)
		return -EINVAL;

	if (after(opt.snd_wl1, tp->rcv_nxt + opt.rcv_wnd))
		return -EINVAL;

	if (after(opt.rcv_wup, tp->rcv_nxt))
		return -EINVAL;

	tp->snd_wl1	= opt.snd_wl1;
	tp->snd_wnd	= opt.snd_wnd;
	tp->max_window	= opt.max_window;

	tp->rcv_wnd	= opt.rcv_wnd;
	tp->rcv_wup	= opt.rcv_wup;

	return 0;
}

static int tcp_repair_options_est(struct sock *sk,
		struct tcp_repair_opt __user *optbuf, unsigned int len)
{
	struct tcp_sock *tp = tcp_sk(sk);
	struct tcp_repair_opt opt;

	while (len >= sizeof(opt)) {
		if (copy_from_user(&opt, optbuf, sizeof(opt)))
			return -EFAULT;

		optbuf++;
		len -= sizeof(opt);

		switch (opt.opt_code) {
		case TCPOPT_MSS:
			tp->rx_opt.mss_clamp = opt.opt_val;
			tcp_mtup_init(sk);
			break;
		case TCPOPT_WINDOW:
			{
				u16 snd_wscale = opt.opt_val & 0xFFFF;
				u16 rcv_wscale = opt.opt_val >> 16;

				if (snd_wscale > TCP_MAX_WSCALE || rcv_wscale > TCP_MAX_WSCALE)
					return -EFBIG;

				tp->rx_opt.snd_wscale = snd_wscale;
				tp->rx_opt.rcv_wscale = rcv_wscale;
				tp->rx_opt.wscale_ok = 1;
			}
			break;
		case TCPOPT_SACK_PERM:
			if (opt.opt_val != 0)
				return -EINVAL;

			tp->rx_opt.sack_ok |= TCP_SACK_SEEN;
			break;
		case TCPOPT_TIMESTAMP:
			if (opt.opt_val != 0)
				return -EINVAL;

			tp->rx_opt.tstamp_ok = 1;
			break;
		}
	}

	return 0;
}

/*
 *	Socket option code for TCP.
 */
static int do_tcp_setsockopt(struct sock *sk, int level,
		int optname, char __user *optval, unsigned int optlen)
{
	struct tcp_sock *tp = tcp_sk(sk);
	struct inet_connection_sock *icsk = inet_csk(sk);
	struct net *net = sock_net(sk);
	int val;
	int err = 0;

	/* These are data/string values, all the others are ints */
	switch (optname) {
	case TCP_CONGESTION: {
		char name[TCP_CA_NAME_MAX];

		if (optlen < 1)
			return -EINVAL;

		val = strncpy_from_user(name, optval,
					min_t(long, TCP_CA_NAME_MAX-1, optlen));
		if (val < 0)
			return -EFAULT;
		name[val] = 0;

		lock_sock(sk);
		err = tcp_set_congestion_control(sk, name, true, true);
		release_sock(sk);
		return err;
	}
	case TCP_ULP: {
		char name[TCP_ULP_NAME_MAX];

		if (optlen < 1)
			return -EINVAL;

		val = strncpy_from_user(name, optval,
					min_t(long, TCP_ULP_NAME_MAX - 1,
					      optlen));
		if (val < 0)
			return -EFAULT;
		name[val] = 0;

		lock_sock(sk);
		err = tcp_set_ulp(sk, name);
		release_sock(sk);
		return err;
	}
<<<<<<< HEAD
#ifdef CONFIG_MPTCP
	case MPTCP_SCHEDULER: {
		char name[MPTCP_SCHED_NAME_MAX];

		if (optlen < 1)
			return -EINVAL;

		/* Cannot be used if MPTCP is not used or we already have
		 * established an MPTCP-connection.
		 */
		if (mptcp_init_failed || !sysctl_mptcp_enabled ||
		    sk->sk_state != TCP_CLOSE)
			return -EPERM;

		val = strncpy_from_user(name, optval,
					min_t(long, MPTCP_SCHED_NAME_MAX - 1,
					      optlen));

		if (val < 0)
			return -EFAULT;
		name[val] = 0;

		lock_sock(sk);
		err = mptcp_set_scheduler(sk, name);
		release_sock(sk);
		return err;
	}

	case MPTCP_PATH_MANAGER: {
		char name[MPTCP_PM_NAME_MAX];

		if (optlen < 1)
			return -EINVAL;

		/* Cannot be used if MPTCP is not used or we already have
		 * established an MPTCP-connection.
		 */
		if (mptcp_init_failed || !sysctl_mptcp_enabled ||
		    sk->sk_state != TCP_CLOSE)
			return -EPERM;

		val = strncpy_from_user(name, optval,
					min_t(long, MPTCP_PM_NAME_MAX - 1,
					      optlen));

		if (val < 0)
			return -EFAULT;
		name[val] = 0;

		lock_sock(sk);
		err = mptcp_set_path_manager(sk, name);
		release_sock(sk);
		return err;
	}
#endif
=======
	case TCP_FASTOPEN_KEY: {
		__u8 key[TCP_FASTOPEN_KEY_LENGTH];

		if (optlen != sizeof(key))
			return -EINVAL;

		if (copy_from_user(key, optval, optlen))
			return -EFAULT;

		return tcp_fastopen_reset_cipher(net, sk, key, sizeof(key));
	}
>>>>>>> 50c4c4e2
	default:
		/* fallthru */
		break;
	}

	if (optlen < sizeof(int))
		return -EINVAL;

	if (get_user(val, (int __user *)optval))
		return -EFAULT;

	lock_sock(sk);

	switch (optname) {
	case TCP_MAXSEG:
		/* Values greater than interface MTU won't take effect. However
		 * at the point when this call is done we typically don't yet
		 * know which interface is going to be used
		 */
		if (val && (val < TCP_MIN_MSS || val > MAX_TCP_WINDOW)) {
			err = -EINVAL;
			break;
		}
		tp->rx_opt.user_mss = val;
		break;

	case TCP_NODELAY:
		if (val) {
			/* TCP_NODELAY is weaker than TCP_CORK, so that
			 * this option on corked socket is remembered, but
			 * it is not activated until cork is cleared.
			 *
			 * However, when TCP_NODELAY is set we make
			 * an explicit push, which overrides even TCP_CORK
			 * for currently queued segments.
			 */
			tp->nonagle |= TCP_NAGLE_OFF|TCP_NAGLE_PUSH;
			tcp_push_pending_frames(sk);
		} else {
			tp->nonagle &= ~TCP_NAGLE_OFF;
		}
		break;

	case TCP_THIN_LINEAR_TIMEOUTS:
		if (val < 0 || val > 1)
			err = -EINVAL;
		else
			tp->thin_lto = val;
		break;

	case TCP_THIN_DUPACK:
		if (val < 0 || val > 1)
			err = -EINVAL;
		break;

	case TCP_REPAIR:
		if (!tcp_can_repair_sock(sk))
			err = -EPERM;
		else if (val == 1) {
			tp->repair = 1;
			sk->sk_reuse = SK_FORCE_REUSE;
			tp->repair_queue = TCP_NO_QUEUE;
		} else if (val == 0) {
			tp->repair = 0;
			sk->sk_reuse = SK_NO_REUSE;
			tcp_send_window_probe(sk);
		} else
			err = -EINVAL;

		break;

	case TCP_REPAIR_QUEUE:
		if (!tp->repair)
			err = -EPERM;
		else if (val < TCP_QUEUES_NR)
			tp->repair_queue = val;
		else
			err = -EINVAL;
		break;

	case TCP_QUEUE_SEQ:
		if (sk->sk_state != TCP_CLOSE)
			err = -EPERM;
		else if (tp->repair_queue == TCP_SEND_QUEUE)
			tp->write_seq = val;
		else if (tp->repair_queue == TCP_RECV_QUEUE)
			tp->rcv_nxt = val;
		else
			err = -EINVAL;
		break;

	case TCP_REPAIR_OPTIONS:
		if (!tp->repair)
			err = -EINVAL;
		else if (sk->sk_state == TCP_ESTABLISHED)
			err = tcp_repair_options_est(sk,
					(struct tcp_repair_opt __user *)optval,
					optlen);
		else
			err = -EPERM;
		break;

	case TCP_CORK:
		/* When set indicates to always queue non-full frames.
		 * Later the user clears this option and we transmit
		 * any pending partial frames in the queue.  This is
		 * meant to be used alongside sendfile() to get properly
		 * filled frames when the user (for example) must write
		 * out headers with a write() call first and then use
		 * sendfile to send out the data parts.
		 *
		 * TCP_CORK can be set together with TCP_NODELAY and it is
		 * stronger than TCP_NODELAY.
		 */
		if (val) {
			tp->nonagle |= TCP_NAGLE_CORK;
		} else {
			tp->nonagle &= ~TCP_NAGLE_CORK;
			if (tp->nonagle&TCP_NAGLE_OFF)
				tp->nonagle |= TCP_NAGLE_PUSH;
			tcp_push_pending_frames(sk);
		}
		break;

	case TCP_KEEPIDLE:
		if (val < 1 || val > MAX_TCP_KEEPIDLE)
			err = -EINVAL;
		else {
			tp->keepalive_time = val * HZ;
			if (sock_flag(sk, SOCK_KEEPOPEN) &&
			    !((1 << sk->sk_state) &
			      (TCPF_CLOSE | TCPF_LISTEN))) {
				u32 elapsed = keepalive_time_elapsed(tp);
				if (tp->keepalive_time > elapsed)
					elapsed = tp->keepalive_time - elapsed;
				else
					elapsed = 0;
				inet_csk_reset_keepalive_timer(sk, elapsed);
			}
		}
		break;
	case TCP_KEEPINTVL:
		if (val < 1 || val > MAX_TCP_KEEPINTVL)
			err = -EINVAL;
		else
			tp->keepalive_intvl = val * HZ;
		break;
	case TCP_KEEPCNT:
		if (val < 1 || val > MAX_TCP_KEEPCNT)
			err = -EINVAL;
		else
			tp->keepalive_probes = val;
		break;
	case TCP_SYNCNT:
		if (val < 1 || val > MAX_TCP_SYNCNT)
			err = -EINVAL;
		else
			icsk->icsk_syn_retries = val;
		break;

	case TCP_SAVE_SYN:
		if (val < 0 || val > 1)
			err = -EINVAL;
		else
			tp->save_syn = val;
		break;

	case TCP_LINGER2:
		if (val < 0)
			tp->linger2 = -1;
		else if (val > net->ipv4.sysctl_tcp_fin_timeout / HZ)
			tp->linger2 = 0;
		else
			tp->linger2 = val * HZ;
		break;

	case TCP_DEFER_ACCEPT:
		/* An established MPTCP-connection (mptcp(tp) only returns true
		 * if the socket is established) should not use DEFER on new
		 * subflows.
		 */
		if (mptcp(tp))
			break;
		/* Translate value in seconds to number of retransmits */
		icsk->icsk_accept_queue.rskq_defer_accept =
			secs_to_retrans(val, TCP_TIMEOUT_INIT / HZ,
					TCP_RTO_MAX / HZ);
		break;

	case TCP_WINDOW_CLAMP:
		if (!val) {
			if (sk->sk_state != TCP_CLOSE) {
				err = -EINVAL;
				break;
			}
			tp->window_clamp = 0;
		} else
			tp->window_clamp = val < SOCK_MIN_RCVBUF / 2 ?
						SOCK_MIN_RCVBUF / 2 : val;
		break;

	case TCP_QUICKACK:
		if (!val) {
			icsk->icsk_ack.pingpong = 1;
		} else {
			icsk->icsk_ack.pingpong = 0;
			if ((1 << sk->sk_state) &
			    (TCPF_ESTABLISHED | TCPF_CLOSE_WAIT) &&
			    inet_csk_ack_scheduled(sk)) {
				icsk->icsk_ack.pending |= ICSK_ACK_PUSHED;
				tp->ops->cleanup_rbuf(sk, 1);
				if (!(val & 1))
					icsk->icsk_ack.pingpong = 1;
			}
		}
		break;

#ifdef CONFIG_TCP_MD5SIG
	case TCP_MD5SIG:
	case TCP_MD5SIG_EXT:
		/* Read the IP->Key mappings from userspace */
		err = tp->af_specific->md5_parse(sk, optname, optval, optlen);
		break;
#endif
	case TCP_USER_TIMEOUT:
		/* Cap the max time in ms TCP will retry or probe the window
		 * before giving up and aborting (ETIMEDOUT) a connection.
		 */
		if (val < 0)
			err = -EINVAL;
		else
			icsk->icsk_user_timeout = msecs_to_jiffies(val);
		break;

	case TCP_FASTOPEN:
		if (val >= 0 && ((1 << sk->sk_state) & (TCPF_CLOSE |
		    TCPF_LISTEN))) {
			tcp_fastopen_init_key_once(net);

			fastopen_queue_tune(sk, val);
		} else {
			err = -EINVAL;
		}
		break;
	case TCP_FASTOPEN_CONNECT:
		if (val > 1 || val < 0) {
			err = -EINVAL;
		} else if (net->ipv4.sysctl_tcp_fastopen & TFO_CLIENT_ENABLE) {
			if (sk->sk_state == TCP_CLOSE)
				tp->fastopen_connect = val;
			else
				err = -EINVAL;
		} else {
			err = -EOPNOTSUPP;
		}
		break;
	case TCP_FASTOPEN_NO_COOKIE:
		if (val > 1 || val < 0)
			err = -EINVAL;
		else if (!((1 << sk->sk_state) & (TCPF_CLOSE | TCPF_LISTEN)))
			err = -EINVAL;
		else
			tp->fastopen_no_cookie = val;
		break;
	case TCP_TIMESTAMP:
		if (!tp->repair)
			err = -EPERM;
		else
			tp->tsoffset = val - tcp_time_stamp_raw();
		break;
	case TCP_REPAIR_WINDOW:
		err = tcp_repair_set_window(tp, optval, optlen);
		break;
	case TCP_NOTSENT_LOWAT:
		tp->notsent_lowat = val;
		sk->sk_write_space(sk);
		break;
#ifdef CONFIG_MPTCP
	case MPTCP_ENABLED:
		if (mptcp_init_failed || !sysctl_mptcp_enabled ||
		    sk->sk_state != TCP_CLOSE) {
			err = -EPERM;
			break;
		}

		if (val)
			mptcp_enable_sock(sk);
		else
			mptcp_disable_sock(sk);
		break;
	case MPTCP_INFO:
		if (mptcp_init_failed || !sysctl_mptcp_enabled) {
			err = -EPERM;
			break;
		}

		tp->record_master_info = !!(val & MPTCP_INFO_FLAG_SAVE_MASTER);
		break;
#endif
	default:
		err = -ENOPROTOOPT;
		break;
	}

	release_sock(sk);
	return err;
}

int tcp_setsockopt(struct sock *sk, int level, int optname, char __user *optval,
		   unsigned int optlen)
{
	const struct inet_connection_sock *icsk = inet_csk(sk);

	if (level != SOL_TCP)
		return icsk->icsk_af_ops->setsockopt(sk, level, optname,
						     optval, optlen);
	return do_tcp_setsockopt(sk, level, optname, optval, optlen);
}
EXPORT_SYMBOL(tcp_setsockopt);

#ifdef CONFIG_COMPAT
int compat_tcp_setsockopt(struct sock *sk, int level, int optname,
			  char __user *optval, unsigned int optlen)
{
	if (level != SOL_TCP)
		return inet_csk_compat_setsockopt(sk, level, optname,
						  optval, optlen);
	return do_tcp_setsockopt(sk, level, optname, optval, optlen);
}
EXPORT_SYMBOL(compat_tcp_setsockopt);
#endif

static void tcp_get_info_chrono_stats(const struct tcp_sock *tp,
				      struct tcp_info *info)
{
	u64 stats[__TCP_CHRONO_MAX], total = 0;
	enum tcp_chrono i;

	for (i = TCP_CHRONO_BUSY; i < __TCP_CHRONO_MAX; ++i) {
		stats[i] = tp->chrono_stat[i - 1];
		if (i == tp->chrono_type)
			stats[i] += tcp_jiffies32 - tp->chrono_start;
		stats[i] *= USEC_PER_SEC / HZ;
		total += stats[i];
	}

	info->tcpi_busy_time = total;
	info->tcpi_rwnd_limited = stats[TCP_CHRONO_RWND_LIMITED];
	info->tcpi_sndbuf_limited = stats[TCP_CHRONO_SNDBUF_LIMITED];
}

/* Return information about state of tcp endpoint in API format. */
void tcp_get_info(struct sock *sk, struct tcp_info *info)
{
	const struct tcp_sock *tp = tcp_sk(sk); /* iff sk_type == SOCK_STREAM */
	const struct inet_connection_sock *icsk = inet_csk(sk);
	u32 now;
	u64 rate64;
	bool slow;
	u32 rate;

	memset(info, 0, sizeof(*info));
	if (sk->sk_type != SOCK_STREAM)
		return;

	info->tcpi_state = sk_state_load(sk);

	/* Report meaningful fields for all TCP states, including listeners */
	rate = READ_ONCE(sk->sk_pacing_rate);
	rate64 = rate != ~0U ? rate : ~0ULL;
	info->tcpi_pacing_rate = rate64;

	rate = READ_ONCE(sk->sk_max_pacing_rate);
	rate64 = rate != ~0U ? rate : ~0ULL;
	info->tcpi_max_pacing_rate = rate64;

	info->tcpi_reordering = tp->reordering;
	info->tcpi_snd_cwnd = tp->snd_cwnd;

	if (info->tcpi_state == TCP_LISTEN) {
		/* listeners aliased fields :
		 * tcpi_unacked -> Number of children ready for accept()
		 * tcpi_sacked  -> max backlog
		 */
		info->tcpi_unacked = sk->sk_ack_backlog;
		info->tcpi_sacked = sk->sk_max_ack_backlog;
		return;
	}

	slow = lock_sock_fast(sk);

	info->tcpi_ca_state = icsk->icsk_ca_state;
	info->tcpi_retransmits = icsk->icsk_retransmits;
	info->tcpi_probes = icsk->icsk_probes_out;
	info->tcpi_backoff = icsk->icsk_backoff;

	if (tp->rx_opt.tstamp_ok)
		info->tcpi_options |= TCPI_OPT_TIMESTAMPS;
	if (tcp_is_sack(tp))
		info->tcpi_options |= TCPI_OPT_SACK;
	if (tp->rx_opt.wscale_ok) {
		info->tcpi_options |= TCPI_OPT_WSCALE;
		info->tcpi_snd_wscale = tp->rx_opt.snd_wscale;
		info->tcpi_rcv_wscale = tp->rx_opt.rcv_wscale;
	}

	if (tp->ecn_flags & TCP_ECN_OK)
		info->tcpi_options |= TCPI_OPT_ECN;
	if (tp->ecn_flags & TCP_ECN_SEEN)
		info->tcpi_options |= TCPI_OPT_ECN_SEEN;
	if (tp->syn_data_acked)
		info->tcpi_options |= TCPI_OPT_SYN_DATA;

	info->tcpi_rto = jiffies_to_usecs(icsk->icsk_rto);
	info->tcpi_ato = jiffies_to_usecs(icsk->icsk_ack.ato);
	info->tcpi_snd_mss = tp->mss_cache;
	info->tcpi_rcv_mss = icsk->icsk_ack.rcv_mss;

	info->tcpi_unacked = tp->packets_out;
	info->tcpi_sacked = tp->sacked_out;

	info->tcpi_lost = tp->lost_out;
	info->tcpi_retrans = tp->retrans_out;

	now = tcp_jiffies32;
	info->tcpi_last_data_sent = jiffies_to_msecs(now - tp->lsndtime);
	info->tcpi_last_data_recv = jiffies_to_msecs(now - icsk->icsk_ack.lrcvtime);
	info->tcpi_last_ack_recv = jiffies_to_msecs(now - tp->rcv_tstamp);

	info->tcpi_pmtu = icsk->icsk_pmtu_cookie;
	info->tcpi_rcv_ssthresh = tp->rcv_ssthresh;
	info->tcpi_rtt = tp->srtt_us >> 3;
	info->tcpi_rttvar = tp->mdev_us >> 2;
	info->tcpi_snd_ssthresh = tp->snd_ssthresh;
	info->tcpi_advmss = tp->advmss;

	info->tcpi_rcv_rtt = tp->rcv_rtt_est.rtt_us >> 3;
	info->tcpi_rcv_space = tp->rcvq_space.space;

	info->tcpi_total_retrans = tp->total_retrans;

	info->tcpi_bytes_acked = tp->bytes_acked;
	info->tcpi_bytes_received = tp->bytes_received;
	info->tcpi_notsent_bytes = max_t(int, 0, tp->write_seq - tp->snd_nxt);
	tcp_get_info_chrono_stats(tp, info);

	info->tcpi_segs_out = tp->segs_out;
	info->tcpi_segs_in = tp->segs_in;

	info->tcpi_min_rtt = tcp_min_rtt(tp);
	info->tcpi_data_segs_in = tp->data_segs_in;
	info->tcpi_data_segs_out = tp->data_segs_out;

	info->tcpi_delivery_rate_app_limited = tp->rate_app_limited ? 1 : 0;
	rate64 = tcp_compute_delivery_rate(tp);
	if (rate64)
		info->tcpi_delivery_rate = rate64;
	unlock_sock_fast(sk, slow);
}
EXPORT_SYMBOL_GPL(tcp_get_info);

struct sk_buff *tcp_get_timestamping_opt_stats(const struct sock *sk)
{
	const struct tcp_sock *tp = tcp_sk(sk);
	struct sk_buff *stats;
	struct tcp_info info;
	u64 rate64;
	u32 rate;

	stats = alloc_skb(7 * nla_total_size_64bit(sizeof(u64)) +
			  3 * nla_total_size(sizeof(u32)) +
			  2 * nla_total_size(sizeof(u8)), GFP_ATOMIC);
	if (!stats)
		return NULL;

	tcp_get_info_chrono_stats(tp, &info);
	nla_put_u64_64bit(stats, TCP_NLA_BUSY,
			  info.tcpi_busy_time, TCP_NLA_PAD);
	nla_put_u64_64bit(stats, TCP_NLA_RWND_LIMITED,
			  info.tcpi_rwnd_limited, TCP_NLA_PAD);
	nla_put_u64_64bit(stats, TCP_NLA_SNDBUF_LIMITED,
			  info.tcpi_sndbuf_limited, TCP_NLA_PAD);
	nla_put_u64_64bit(stats, TCP_NLA_DATA_SEGS_OUT,
			  tp->data_segs_out, TCP_NLA_PAD);
	nla_put_u64_64bit(stats, TCP_NLA_TOTAL_RETRANS,
			  tp->total_retrans, TCP_NLA_PAD);

	rate = READ_ONCE(sk->sk_pacing_rate);
	rate64 = rate != ~0U ? rate : ~0ULL;
	nla_put_u64_64bit(stats, TCP_NLA_PACING_RATE, rate64, TCP_NLA_PAD);

	rate64 = tcp_compute_delivery_rate(tp);
	nla_put_u64_64bit(stats, TCP_NLA_DELIVERY_RATE, rate64, TCP_NLA_PAD);

	nla_put_u32(stats, TCP_NLA_SND_CWND, tp->snd_cwnd);
	nla_put_u32(stats, TCP_NLA_REORDERING, tp->reordering);
	nla_put_u32(stats, TCP_NLA_MIN_RTT, tcp_min_rtt(tp));

	nla_put_u8(stats, TCP_NLA_RECUR_RETRANS, inet_csk(sk)->icsk_retransmits);
	nla_put_u8(stats, TCP_NLA_DELIVERY_RATE_APP_LMT, !!tp->rate_app_limited);
	return stats;
}

static int do_tcp_getsockopt(struct sock *sk, int level,
		int optname, char __user *optval, int __user *optlen)
{
	struct inet_connection_sock *icsk = inet_csk(sk);
	struct tcp_sock *tp = tcp_sk(sk);
	struct net *net = sock_net(sk);
	int val, len;

	if (get_user(len, optlen))
		return -EFAULT;

	len = min_t(unsigned int, len, sizeof(int));

	if (len < 0)
		return -EINVAL;

	switch (optname) {
	case TCP_MAXSEG:
		val = tp->mss_cache;
		if (!val && ((1 << sk->sk_state) & (TCPF_CLOSE | TCPF_LISTEN)))
			val = tp->rx_opt.user_mss;
		if (tp->repair)
			val = tp->rx_opt.mss_clamp;
		break;
	case TCP_NODELAY:
		val = !!(tp->nonagle&TCP_NAGLE_OFF);
		break;
	case TCP_CORK:
		val = !!(tp->nonagle&TCP_NAGLE_CORK);
		break;
	case TCP_KEEPIDLE:
		val = keepalive_time_when(tp) / HZ;
		break;
	case TCP_KEEPINTVL:
		val = keepalive_intvl_when(tp) / HZ;
		break;
	case TCP_KEEPCNT:
		val = keepalive_probes(tp);
		break;
	case TCP_SYNCNT:
		val = icsk->icsk_syn_retries ? : net->ipv4.sysctl_tcp_syn_retries;
		break;
	case TCP_LINGER2:
		val = tp->linger2;
		if (val >= 0)
			val = (val ? : net->ipv4.sysctl_tcp_fin_timeout) / HZ;
		break;
	case TCP_DEFER_ACCEPT:
		val = retrans_to_secs(icsk->icsk_accept_queue.rskq_defer_accept,
				      TCP_TIMEOUT_INIT / HZ, TCP_RTO_MAX / HZ);
		break;
	case TCP_WINDOW_CLAMP:
		val = tp->window_clamp;
		break;
	case TCP_INFO: {
		struct tcp_info info;

		if (get_user(len, optlen))
			return -EFAULT;

		tcp_get_info(sk, &info);

		len = min_t(unsigned int, len, sizeof(info));
		if (put_user(len, optlen))
			return -EFAULT;
		if (copy_to_user(optval, &info, len))
			return -EFAULT;
		return 0;
	}
	case TCP_CC_INFO: {
		const struct tcp_congestion_ops *ca_ops;
		union tcp_cc_info info;
		size_t sz = 0;
		int attr;

		if (get_user(len, optlen))
			return -EFAULT;

		ca_ops = icsk->icsk_ca_ops;
		if (ca_ops && ca_ops->get_info)
			sz = ca_ops->get_info(sk, ~0U, &attr, &info);

		len = min_t(unsigned int, len, sz);
		if (put_user(len, optlen))
			return -EFAULT;
		if (copy_to_user(optval, &info, len))
			return -EFAULT;
		return 0;
	}
	case TCP_QUICKACK:
		val = !icsk->icsk_ack.pingpong;
		break;

	case TCP_CONGESTION:
		if (get_user(len, optlen))
			return -EFAULT;
		len = min_t(unsigned int, len, TCP_CA_NAME_MAX);
		if (put_user(len, optlen))
			return -EFAULT;
		if (copy_to_user(optval, icsk->icsk_ca_ops->name, len))
			return -EFAULT;
		return 0;

	case TCP_ULP:
		if (get_user(len, optlen))
			return -EFAULT;
		len = min_t(unsigned int, len, TCP_ULP_NAME_MAX);
		if (!icsk->icsk_ulp_ops) {
			if (put_user(0, optlen))
				return -EFAULT;
			return 0;
		}
		if (put_user(len, optlen))
			return -EFAULT;
		if (copy_to_user(optval, icsk->icsk_ulp_ops->name, len))
			return -EFAULT;
		return 0;

	case TCP_FASTOPEN_KEY: {
		__u8 key[TCP_FASTOPEN_KEY_LENGTH];
		struct tcp_fastopen_context *ctx;

		if (get_user(len, optlen))
			return -EFAULT;

		rcu_read_lock();
		ctx = rcu_dereference(icsk->icsk_accept_queue.fastopenq.ctx);
		if (ctx)
			memcpy(key, ctx->key, sizeof(key));
		else
			len = 0;
		rcu_read_unlock();

		len = min_t(unsigned int, len, sizeof(key));
		if (put_user(len, optlen))
			return -EFAULT;
		if (copy_to_user(optval, key, len))
			return -EFAULT;
		return 0;
	}
	case TCP_THIN_LINEAR_TIMEOUTS:
		val = tp->thin_lto;
		break;

	case TCP_THIN_DUPACK:
		val = 0;
		break;

	case TCP_REPAIR:
		val = tp->repair;
		break;

	case TCP_REPAIR_QUEUE:
		if (tp->repair)
			val = tp->repair_queue;
		else
			return -EINVAL;
		break;

	case TCP_REPAIR_WINDOW: {
		struct tcp_repair_window opt;

		if (get_user(len, optlen))
			return -EFAULT;

		if (len != sizeof(opt))
			return -EINVAL;

		if (!tp->repair)
			return -EPERM;

		opt.snd_wl1	= tp->snd_wl1;
		opt.snd_wnd	= tp->snd_wnd;
		opt.max_window	= tp->max_window;
		opt.rcv_wnd	= tp->rcv_wnd;
		opt.rcv_wup	= tp->rcv_wup;

		if (copy_to_user(optval, &opt, len))
			return -EFAULT;
		return 0;
	}
	case TCP_QUEUE_SEQ:
		if (tp->repair_queue == TCP_SEND_QUEUE)
			val = tp->write_seq;
		else if (tp->repair_queue == TCP_RECV_QUEUE)
			val = tp->rcv_nxt;
		else
			return -EINVAL;
		break;

	case TCP_USER_TIMEOUT:
		val = jiffies_to_msecs(icsk->icsk_user_timeout);
		break;

	case TCP_FASTOPEN:
		val = icsk->icsk_accept_queue.fastopenq.max_qlen;
		break;

	case TCP_FASTOPEN_CONNECT:
		val = tp->fastopen_connect;
		break;

	case TCP_FASTOPEN_NO_COOKIE:
		val = tp->fastopen_no_cookie;
		break;

	case TCP_TIMESTAMP:
		val = tcp_time_stamp_raw() + tp->tsoffset;
		break;
	case TCP_NOTSENT_LOWAT:
		val = tp->notsent_lowat;
		break;
	case TCP_SAVE_SYN:
		val = tp->save_syn;
		break;
	case TCP_SAVED_SYN: {
		if (get_user(len, optlen))
			return -EFAULT;

		lock_sock(sk);
		if (tp->saved_syn) {
			if (len < tp->saved_syn[0]) {
				if (put_user(tp->saved_syn[0], optlen)) {
					release_sock(sk);
					return -EFAULT;
				}
				release_sock(sk);
				return -EINVAL;
			}
			len = tp->saved_syn[0];
			if (put_user(len, optlen)) {
				release_sock(sk);
				return -EFAULT;
			}
			if (copy_to_user(optval, tp->saved_syn + 1, len)) {
				release_sock(sk);
				return -EFAULT;
			}
			tcp_saved_syn_free(tp);
			release_sock(sk);
		} else {
			release_sock(sk);
			len = 0;
			if (put_user(len, optlen))
				return -EFAULT;
		}
		return 0;
	}
#ifdef CONFIG_MPTCP
	case MPTCP_SCHEDULER:
		if (get_user(len, optlen))
			return -EFAULT;
		len = min_t(unsigned int, len, MPTCP_SCHED_NAME_MAX);
		if (put_user(len, optlen))
			return -EFAULT;

		if (mptcp(tcp_sk(sk))) {
			struct mptcp_cb *mpcb = tcp_sk(mptcp_meta_sk(sk))->mpcb;

			if (copy_to_user(optval, mpcb->sched_ops->name, len))
				return -EFAULT;
		} else {
			if (copy_to_user(optval, tcp_sk(sk)->mptcp_sched_name,
					 len))
				return -EFAULT;
		}
		return 0;

	case MPTCP_PATH_MANAGER:
		if (get_user(len, optlen))
			return -EFAULT;
		len = min_t(unsigned int, len, MPTCP_PM_NAME_MAX);
		if (put_user(len, optlen))
			return -EFAULT;

		if (mptcp(tcp_sk(sk))) {
			struct mptcp_cb *mpcb = tcp_sk(mptcp_meta_sk(sk))->mpcb;

			if (copy_to_user(optval, mpcb->pm_ops->name, len))
				return -EFAULT;
		} else {
			if (copy_to_user(optval, tcp_sk(sk)->mptcp_pm_name,
					 len))
				return -EFAULT;
		}
		return 0;

	case MPTCP_ENABLED:
		if (sk->sk_state != TCP_SYN_SENT)
			val = mptcp(tp) ? 1 : 0;
		else
			val = sock_flag(sk, SOCK_MPTCP) ? 1 : 0;
		break;
	case MPTCP_INFO:
	{
		int ret;

		if (!mptcp(tp))
			return -EINVAL;

		if (get_user(len, optlen))
			return -EFAULT;

		len = min_t(unsigned int, len, sizeof(struct mptcp_info));

		lock_sock(sk);
		ret = mptcp_get_info(sk, optval, len);
		release_sock(sk);

		if (ret)
			return ret;

		if (put_user(len, optlen))
			return -EFAULT;
		return 0;
	}
#endif
	default:
		return -ENOPROTOOPT;
	}

	if (put_user(len, optlen))
		return -EFAULT;
	if (copy_to_user(optval, &val, len))
		return -EFAULT;
	return 0;
}

int tcp_getsockopt(struct sock *sk, int level, int optname, char __user *optval,
		   int __user *optlen)
{
	struct inet_connection_sock *icsk = inet_csk(sk);

	if (level != SOL_TCP)
		return icsk->icsk_af_ops->getsockopt(sk, level, optname,
						     optval, optlen);
	return do_tcp_getsockopt(sk, level, optname, optval, optlen);
}
EXPORT_SYMBOL(tcp_getsockopt);

#ifdef CONFIG_COMPAT
int compat_tcp_getsockopt(struct sock *sk, int level, int optname,
			  char __user *optval, int __user *optlen)
{
	if (level != SOL_TCP)
		return inet_csk_compat_getsockopt(sk, level, optname,
						  optval, optlen);
	return do_tcp_getsockopt(sk, level, optname, optval, optlen);
}
EXPORT_SYMBOL(compat_tcp_getsockopt);
#endif

#ifdef CONFIG_TCP_MD5SIG
static DEFINE_PER_CPU(struct tcp_md5sig_pool, tcp_md5sig_pool);
static DEFINE_MUTEX(tcp_md5sig_mutex);
static bool tcp_md5sig_pool_populated = false;

static void __tcp_alloc_md5sig_pool(void)
{
	struct crypto_ahash *hash;
	int cpu;

	hash = crypto_alloc_ahash("md5", 0, CRYPTO_ALG_ASYNC);
	if (IS_ERR(hash))
		return;

	for_each_possible_cpu(cpu) {
		void *scratch = per_cpu(tcp_md5sig_pool, cpu).scratch;
		struct ahash_request *req;

		if (!scratch) {
			scratch = kmalloc_node(sizeof(union tcp_md5sum_block) +
					       sizeof(struct tcphdr),
					       GFP_KERNEL,
					       cpu_to_node(cpu));
			if (!scratch)
				return;
			per_cpu(tcp_md5sig_pool, cpu).scratch = scratch;
		}
		if (per_cpu(tcp_md5sig_pool, cpu).md5_req)
			continue;

		req = ahash_request_alloc(hash, GFP_KERNEL);
		if (!req)
			return;

		ahash_request_set_callback(req, 0, NULL, NULL);

		per_cpu(tcp_md5sig_pool, cpu).md5_req = req;
	}
	/* before setting tcp_md5sig_pool_populated, we must commit all writes
	 * to memory. See smp_rmb() in tcp_get_md5sig_pool()
	 */
	smp_wmb();
	tcp_md5sig_pool_populated = true;
}

bool tcp_alloc_md5sig_pool(void)
{
	if (unlikely(!tcp_md5sig_pool_populated)) {
		mutex_lock(&tcp_md5sig_mutex);

		if (!tcp_md5sig_pool_populated)
			__tcp_alloc_md5sig_pool();

		mutex_unlock(&tcp_md5sig_mutex);
	}
	return tcp_md5sig_pool_populated;
}
EXPORT_SYMBOL(tcp_alloc_md5sig_pool);


/**
 *	tcp_get_md5sig_pool - get md5sig_pool for this user
 *
 *	We use percpu structure, so if we succeed, we exit with preemption
 *	and BH disabled, to make sure another thread or softirq handling
 *	wont try to get same context.
 */
struct tcp_md5sig_pool *tcp_get_md5sig_pool(void)
{
	local_bh_disable();

	if (tcp_md5sig_pool_populated) {
		/* coupled with smp_wmb() in __tcp_alloc_md5sig_pool() */
		smp_rmb();
		return this_cpu_ptr(&tcp_md5sig_pool);
	}
	local_bh_enable();
	return NULL;
}
EXPORT_SYMBOL(tcp_get_md5sig_pool);

int tcp_md5_hash_skb_data(struct tcp_md5sig_pool *hp,
			  const struct sk_buff *skb, unsigned int header_len)
{
	struct scatterlist sg;
	const struct tcphdr *tp = tcp_hdr(skb);
	struct ahash_request *req = hp->md5_req;
	unsigned int i;
	const unsigned int head_data_len = skb_headlen(skb) > header_len ?
					   skb_headlen(skb) - header_len : 0;
	const struct skb_shared_info *shi = skb_shinfo(skb);
	struct sk_buff *frag_iter;

	sg_init_table(&sg, 1);

	sg_set_buf(&sg, ((u8 *) tp) + header_len, head_data_len);
	ahash_request_set_crypt(req, &sg, NULL, head_data_len);
	if (crypto_ahash_update(req))
		return 1;

	for (i = 0; i < shi->nr_frags; ++i) {
		const struct skb_frag_struct *f = &shi->frags[i];
		unsigned int offset = f->page_offset;
		struct page *page = skb_frag_page(f) + (offset >> PAGE_SHIFT);

		sg_set_page(&sg, page, skb_frag_size(f),
			    offset_in_page(offset));
		ahash_request_set_crypt(req, &sg, NULL, skb_frag_size(f));
		if (crypto_ahash_update(req))
			return 1;
	}

	skb_walk_frags(skb, frag_iter)
		if (tcp_md5_hash_skb_data(hp, frag_iter, 0))
			return 1;

	return 0;
}
EXPORT_SYMBOL(tcp_md5_hash_skb_data);

int tcp_md5_hash_key(struct tcp_md5sig_pool *hp, const struct tcp_md5sig_key *key)
{
	struct scatterlist sg;

	sg_init_one(&sg, key->key, key->keylen);
	ahash_request_set_crypt(hp->md5_req, &sg, NULL, key->keylen);
	return crypto_ahash_update(hp->md5_req);
}
EXPORT_SYMBOL(tcp_md5_hash_key);

#endif

void tcp_done(struct sock *sk)
{
	struct request_sock *req = tcp_sk(sk)->fastopen_rsk;

	if (sk->sk_state == TCP_SYN_SENT || sk->sk_state == TCP_SYN_RECV)
		TCP_INC_STATS(sock_net(sk), TCP_MIB_ATTEMPTFAILS);

	WARN_ON(sk->sk_state == TCP_CLOSE);
	tcp_set_state(sk, TCP_CLOSE);

	tcp_clear_xmit_timers(sk);
	if (req)
		reqsk_fastopen_remove(sk, req, false);

	sk->sk_shutdown = SHUTDOWN_MASK;

	if (!sock_flag(sk, SOCK_DEAD))
		sk->sk_state_change(sk);
	else
		inet_csk_destroy_sock(sk);
}
EXPORT_SYMBOL_GPL(tcp_done);

int tcp_abort(struct sock *sk, int err)
{
	struct sock *meta_sk = mptcp(tcp_sk(sk)) ? mptcp_meta_sk(sk) : sk;

	if (!sk_fullsock(sk)) {
		if (sk->sk_state == TCP_NEW_SYN_RECV) {
			struct request_sock *req = inet_reqsk(sk);

			local_bh_disable();
			inet_csk_reqsk_queue_drop_and_put(req->rsk_listener,
							  req);
			local_bh_enable();
			return 0;
		}
		return -EOPNOTSUPP;
	}

	/* Don't race with userspace socket closes such as tcp_close. */
	lock_sock(meta_sk);

	if (sk->sk_state == TCP_LISTEN) {
		tcp_set_state(sk, TCP_CLOSE);
		inet_csk_listen_stop(sk);
	}

	/* Don't race with BH socket closes such as inet_csk_listen_stop. */
	local_bh_disable();
	bh_lock_sock(meta_sk);

	if (!sock_flag(sk, SOCK_DEAD)) {
		sk->sk_err = err;
		/* This barrier is coupled with smp_rmb() in tcp_poll() */
		smp_wmb();
		sk->sk_error_report(sk);
		if (tcp_need_reset(sk->sk_state))
			tcp_send_active_reset(sk, GFP_ATOMIC);
		tcp_done(sk);
	}

	bh_unlock_sock(meta_sk);
	local_bh_enable();
	release_sock(meta_sk);
	return 0;
}
EXPORT_SYMBOL_GPL(tcp_abort);

extern struct tcp_congestion_ops tcp_reno;

static __initdata unsigned long thash_entries;
static int __init set_thash_entries(char *str)
{
	ssize_t ret;

	if (!str)
		return 0;

	ret = kstrtoul(str, 0, &thash_entries);
	if (ret)
		return 0;

	return 1;
}
__setup("thash_entries=", set_thash_entries);

static void __init tcp_init_mem(void)
{
	unsigned long limit = nr_free_buffer_pages() / 16;

	limit = max(limit, 128UL);
	sysctl_tcp_mem[0] = limit / 4 * 3;		/* 4.68 % */
	sysctl_tcp_mem[1] = limit;			/* 6.25 % */
	sysctl_tcp_mem[2] = sysctl_tcp_mem[0] * 2;	/* 9.37 % */
}

void __init tcp_init(void)
{
	int max_rshare, max_wshare, cnt;
	unsigned long limit;
	unsigned int i;

	BUILD_BUG_ON(sizeof(struct tcp_skb_cb) >
		     FIELD_SIZEOF(struct sk_buff, cb));

	percpu_counter_init(&tcp_sockets_allocated, 0, GFP_KERNEL);
	percpu_counter_init(&tcp_orphan_count, 0, GFP_KERNEL);
	inet_hashinfo_init(&tcp_hashinfo);
	tcp_hashinfo.bind_bucket_cachep =
		kmem_cache_create("tcp_bind_bucket",
				  sizeof(struct inet_bind_bucket), 0,
				  SLAB_HWCACHE_ALIGN|SLAB_PANIC, NULL);

	/* Size and allocate the main established and bind bucket
	 * hash tables.
	 *
	 * The methodology is similar to that of the buffer cache.
	 */
	tcp_hashinfo.ehash =
		alloc_large_system_hash("TCP established",
					sizeof(struct inet_ehash_bucket),
					thash_entries,
					17, /* one slot per 128 KB of memory */
					0,
					NULL,
					&tcp_hashinfo.ehash_mask,
					0,
					thash_entries ? 0 : 512 * 1024);
	for (i = 0; i <= tcp_hashinfo.ehash_mask; i++)
		INIT_HLIST_NULLS_HEAD(&tcp_hashinfo.ehash[i].chain, i);

	if (inet_ehash_locks_alloc(&tcp_hashinfo))
		panic("TCP: failed to alloc ehash_locks");
	tcp_hashinfo.bhash =
		alloc_large_system_hash("TCP bind",
					sizeof(struct inet_bind_hashbucket),
					tcp_hashinfo.ehash_mask + 1,
					17, /* one slot per 128 KB of memory */
					0,
					&tcp_hashinfo.bhash_size,
					NULL,
					0,
					64 * 1024);
	tcp_hashinfo.bhash_size = 1U << tcp_hashinfo.bhash_size;
	for (i = 0; i < tcp_hashinfo.bhash_size; i++) {
		spin_lock_init(&tcp_hashinfo.bhash[i].lock);
		INIT_HLIST_HEAD(&tcp_hashinfo.bhash[i].chain);
	}


	cnt = tcp_hashinfo.ehash_mask + 1;
	sysctl_tcp_max_orphans = cnt / 2;

	tcp_init_mem();
	/* Set per-socket limits to no more than 1/128 the pressure threshold */
	limit = nr_free_buffer_pages() << (PAGE_SHIFT - 7);
	max_wshare = min(4UL*1024*1024, limit);
	max_rshare = min(6UL*1024*1024, limit);

	init_net.ipv4.sysctl_tcp_wmem[0] = SK_MEM_QUANTUM;
	init_net.ipv4.sysctl_tcp_wmem[1] = 16*1024;
	init_net.ipv4.sysctl_tcp_wmem[2] = max(64*1024, max_wshare);

	init_net.ipv4.sysctl_tcp_rmem[0] = SK_MEM_QUANTUM;
	init_net.ipv4.sysctl_tcp_rmem[1] = 87380;
	init_net.ipv4.sysctl_tcp_rmem[2] = max(87380, max_rshare);

	pr_info("Hash tables configured (established %u bind %u)\n",
		tcp_hashinfo.ehash_mask + 1, tcp_hashinfo.bhash_size);

	tcp_v4_init();
	tcp_metrics_init();
	BUG_ON(tcp_register_congestion_control(&tcp_reno) != 0);
	tcp_tasklet_init();
}<|MERGE_RESOLUTION|>--- conflicted
+++ resolved
@@ -491,7 +491,7 @@
 	tcp_init_metrics(sk);
 	tcp_call_bpf(sk, bpf_op);
 	tcp_init_congestion_control(sk);
-	tcp_init_buffer_space(sk);
+	tp->ops->init_buffer_space(sk);
 }
 
 static void tcp_tx_timestamp(struct sock *sk, u16 tsflags)
@@ -2409,17 +2409,6 @@
 }
 EXPORT_SYMBOL(tcp_close);
 
-<<<<<<< HEAD
-=======
-/* These states need RST on ABORT according to RFC793 */
-
-static inline bool tcp_need_reset(int state)
-{
-	return (1 << state) &
-	       (TCPF_ESTABLISHED | TCPF_CLOSE_WAIT | TCPF_FIN_WAIT1 |
-		TCPF_FIN_WAIT2 | TCPF_SYN_RECV);
-}
-
 static void tcp_rtx_queue_purge(struct sock *sk)
 {
 	struct rb_node *p = rb_first(&sk->tcp_rtx_queue);
@@ -2451,7 +2440,6 @@
 	tcp_clear_all_retrans_hints(tcp_sk(sk));
 }
 
->>>>>>> 50c4c4e2
 int tcp_disconnect(struct sock *sk, int flags)
 {
 	struct inet_sock *inet = inet_sk(sk);
@@ -2671,7 +2659,17 @@
 		release_sock(sk);
 		return err;
 	}
-<<<<<<< HEAD
+	case TCP_FASTOPEN_KEY: {
+		__u8 key[TCP_FASTOPEN_KEY_LENGTH];
+
+		if (optlen != sizeof(key))
+			return -EINVAL;
+
+		if (copy_from_user(key, optval, optlen))
+			return -EFAULT;
+
+		return tcp_fastopen_reset_cipher(net, sk, key, sizeof(key));
+	}
 #ifdef CONFIG_MPTCP
 	case MPTCP_SCHEDULER: {
 		char name[MPTCP_SCHED_NAME_MAX];
@@ -2727,19 +2725,6 @@
 		return err;
 	}
 #endif
-=======
-	case TCP_FASTOPEN_KEY: {
-		__u8 key[TCP_FASTOPEN_KEY_LENGTH];
-
-		if (optlen != sizeof(key))
-			return -EINVAL;
-
-		if (copy_from_user(key, optval, optlen))
-			return -EFAULT;
-
-		return tcp_fastopen_reset_cipher(net, sk, key, sizeof(key));
-	}
->>>>>>> 50c4c4e2
 	default:
 		/* fallthru */
 		break;

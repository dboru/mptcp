--- conflicted
+++ resolved
@@ -217,35 +217,25 @@
 
 	refcount_set(&req->rsk_refcnt, 2);
 
-<<<<<<< HEAD
-=======
+	tp->rcv_nxt = TCP_SKB_CB(skb)->seq + 1;
+
+	tcp_fastopen_add_skb(child, skb);
+
+	tcp_rsk(req)->rcv_nxt = tp->rcv_nxt;
+	tp->rcv_wup = tp->rcv_nxt;
+
+	meta_sk = child;
+	if (!mptcp_check_req_fastopen(meta_sk, req)) {
+		child = tcp_sk(meta_sk)->mpcb->master_sk;
+		tp = tcp_sk(child);
+	}
+
 	/* Now finish processing the fastopen child socket. */
 	inet_csk(child)->icsk_af_ops->rebuild_header(child);
 	tcp_init_congestion_control(child);
 	tcp_mtup_init(child);
 	tcp_init_metrics(child);
 	tcp_call_bpf(child, BPF_SOCK_OPS_PASSIVE_ESTABLISHED_CB);
-	tcp_init_buffer_space(child);
-
->>>>>>> 569dbb88
-	tp->rcv_nxt = TCP_SKB_CB(skb)->seq + 1;
-
-	tcp_fastopen_add_skb(child, skb);
-
-	tcp_rsk(req)->rcv_nxt = tp->rcv_nxt;
-	tp->rcv_wup = tp->rcv_nxt;
-
-	meta_sk = child;
-	if (!mptcp_check_req_fastopen(meta_sk, req)) {
-		child = tcp_sk(meta_sk)->mpcb->master_sk;
-		tp = tcp_sk(child);
-	}
-
-	/* Now finish processing the fastopen child socket. */
-	inet_csk(child)->icsk_af_ops->rebuild_header(child);
-	tcp_init_congestion_control(child);
-	tcp_mtup_init(child);
-	tcp_init_metrics(child);
 	tp->ops->init_buffer_space(child);
 
 	/* tcp_conn_request() is sending the SYNACK,

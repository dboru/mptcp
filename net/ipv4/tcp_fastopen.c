#include <linux/err.h>
#include <linux/init.h>
#include <linux/kernel.h>
#include <linux/list.h>
#include <linux/tcp.h>
#include <linux/rcupdate.h>
#include <linux/rculist.h>
#include <net/inetpeer.h>
#include <net/tcp.h>
#include <net/mptcp.h>

int sysctl_tcp_fastopen __read_mostly = TFO_CLIENT_ENABLE;

struct tcp_fastopen_context __rcu *tcp_fastopen_ctx;

static DEFINE_SPINLOCK(tcp_fastopen_ctx_lock);

void tcp_fastopen_init_key_once(bool publish)
{
	static u8 key[TCP_FASTOPEN_KEY_LENGTH];

	/* tcp_fastopen_reset_cipher publishes the new context
	 * atomically, so we allow this race happening here.
	 *
	 * All call sites of tcp_fastopen_cookie_gen also check
	 * for a valid cookie, so this is an acceptable risk.
	 */
	if (net_get_random_once(key, sizeof(key)) && publish)
		tcp_fastopen_reset_cipher(key, sizeof(key));
}

static void tcp_fastopen_ctx_free(struct rcu_head *head)
{
	struct tcp_fastopen_context *ctx =
	    container_of(head, struct tcp_fastopen_context, rcu);
	crypto_free_cipher(ctx->tfm);
	kfree(ctx);
}

int tcp_fastopen_reset_cipher(void *key, unsigned int len)
{
	int err;
	struct tcp_fastopen_context *ctx, *octx;

	ctx = kmalloc(sizeof(*ctx), GFP_KERNEL);
	if (!ctx)
		return -ENOMEM;
	ctx->tfm = crypto_alloc_cipher("aes", 0, 0);

	if (IS_ERR(ctx->tfm)) {
		err = PTR_ERR(ctx->tfm);
error:		kfree(ctx);
		pr_err("TCP: TFO aes cipher alloc error: %d\n", err);
		return err;
	}
	err = crypto_cipher_setkey(ctx->tfm, key, len);
	if (err) {
		pr_err("TCP: TFO cipher key error: %d\n", err);
		crypto_free_cipher(ctx->tfm);
		goto error;
	}
	memcpy(ctx->key, key, len);

	spin_lock(&tcp_fastopen_ctx_lock);

	octx = rcu_dereference_protected(tcp_fastopen_ctx,
				lockdep_is_held(&tcp_fastopen_ctx_lock));
	rcu_assign_pointer(tcp_fastopen_ctx, ctx);
	spin_unlock(&tcp_fastopen_ctx_lock);

	if (octx)
		call_rcu(&octx->rcu, tcp_fastopen_ctx_free);
	return err;
}

static bool __tcp_fastopen_cookie_gen(const void *path,
				      struct tcp_fastopen_cookie *foc)
{
	struct tcp_fastopen_context *ctx;
	bool ok = false;

	tcp_fastopen_init_key_once(true);

	rcu_read_lock();
	ctx = rcu_dereference(tcp_fastopen_ctx);
	if (ctx) {
		crypto_cipher_encrypt_one(ctx->tfm, foc->val, path);
		foc->len = TCP_FASTOPEN_COOKIE_SIZE;
		ok = true;
	}
	rcu_read_unlock();
	return ok;
}

/* Generate the fastopen cookie by doing aes128 encryption on both
 * the source and destination addresses. Pad 0s for IPv4 or IPv4-mapped-IPv6
 * addresses. For the longer IPv6 addresses use CBC-MAC.
 *
 * XXX (TFO) - refactor when TCP_FASTOPEN_COOKIE_SIZE != AES_BLOCK_SIZE.
 */
static bool tcp_fastopen_cookie_gen(struct request_sock *req,
				    struct sk_buff *syn,
				    struct tcp_fastopen_cookie *foc)
{
	if (req->rsk_ops->family == AF_INET) {
		const struct iphdr *iph = ip_hdr(syn);

		__be32 path[4] = { iph->saddr, iph->daddr, 0, 0 };
		return __tcp_fastopen_cookie_gen(path, foc);
	}

#if IS_ENABLED(CONFIG_IPV6)
	if (req->rsk_ops->family == AF_INET6) {
		const struct ipv6hdr *ip6h = ipv6_hdr(syn);
		struct tcp_fastopen_cookie tmp;

		if (__tcp_fastopen_cookie_gen(&ip6h->saddr, &tmp)) {
			struct in6_addr *buf = (struct in6_addr *) tmp.val;
			int i;

			for (i = 0; i < 4; i++)
				buf->s6_addr32[i] ^= ip6h->daddr.s6_addr32[i];
			return __tcp_fastopen_cookie_gen(buf, foc);
		}
	}
#endif
	return false;
}

static bool tcp_fastopen_create_child(struct sock *sk,
				      struct sk_buff *skb,
				      struct dst_entry *dst,
				      struct request_sock *req)
{
	struct tcp_sock *tp;
	struct request_sock_queue *queue = &inet_csk(sk)->icsk_accept_queue;
<<<<<<< HEAD
	struct sock *child, *meta_sk;
=======
	struct sock *child;
	u32 end_seq;
>>>>>>> 96e199f1

	req->num_retrans = 0;
	req->num_timeout = 0;
	req->sk = NULL;

	child = inet_csk(sk)->icsk_af_ops->syn_recv_sock(sk, skb, req, NULL);
	if (child == NULL)
		return false;

	spin_lock(&queue->fastopenq->lock);
	queue->fastopenq->qlen++;
	spin_unlock(&queue->fastopenq->lock);

	/* Initialize the child socket. Have to fix some values to take
	 * into account the child is a Fast Open socket and is created
	 * only out of the bits carried in the SYN packet.
	 */
	tp = tcp_sk(child);

	tp->fastopen_rsk = req;
	/* Do a hold on the listner sk so that if the listener is being
	 * closed, the child that has been accepted can live on and still
	 * access listen_lock.
	 */
	sock_hold(sk);
	tcp_rsk(req)->listener = sk;

	/* RFC1323: The window in SYN & SYN/ACK segments is never
	 * scaled. So correct it appropriately.
	 */
	tp->snd_wnd = ntohs(tcp_hdr(skb)->window);

	/* Activate the retrans timer so that SYNACK can be retransmitted.
	 * The request socket is not added to the SYN table of the parent
	 * because it's been added to the accept queue directly.
	 */
	inet_csk_reset_xmit_timer(child, ICSK_TIME_RETRANS,
				  TCP_TIMEOUT_INIT, TCP_RTO_MAX);

	/* Add the child socket directly into the accept queue */
	inet_csk_reqsk_queue_add(sk, req, child);

	/* Queue the data carried in the SYN packet. We need to first
	 * bump skb's refcnt because the caller will attempt to free it.
	 * Note that IPv6 might also have used skb_get() trick
	 * in tcp_v6_conn_request() to keep this SYN around (treq->pktopts)
	 * So we need to eventually get a clone of the packet,
	 * before inserting it in sk_receive_queue.
	 *
	 * XXX (TFO) - we honor a zero-payload TFO request for now,
	 * (any reason not to?) but no need to queue the skb since
	 * there is no data. How about SYN+FIN?
	 */
	end_seq = TCP_SKB_CB(skb)->end_seq;
	if (end_seq != TCP_SKB_CB(skb)->seq + 1) {
		struct sk_buff *skb2;

		if (unlikely(skb_shared(skb)))
			skb2 = skb_clone(skb, GFP_ATOMIC);
		else
			skb2 = skb_get(skb);

		if (likely(skb2)) {
			skb_dst_drop(skb2);
			__skb_pull(skb2, tcp_hdrlen(skb));
			skb_set_owner_r(skb2, child);
			__skb_queue_tail(&child->sk_receive_queue, skb2);
			tp->syn_data_acked = 1;
		} else {
			end_seq = TCP_SKB_CB(skb)->seq + 1;
		}
	}
<<<<<<< HEAD
	tcp_rsk(req)->rcv_nxt = tp->rcv_nxt = TCP_SKB_CB(skb)->end_seq;

	meta_sk = child;
	if (!mptcp_check_req_fastopen(meta_sk, req)) {
		child = tcp_sk(meta_sk)->mpcb->master_sk;
		tp = tcp_sk(child);
	}

	/* Now finish processing the fastopen child socket. */
	inet_csk(child)->icsk_af_ops->rebuild_header(child);
	tcp_init_congestion_control(child);
	tcp_mtup_init(child);
	tcp_init_metrics(child);
	tp->ops->init_buffer_space(child);

=======
	tcp_rsk(req)->rcv_nxt = tp->rcv_nxt = end_seq;
>>>>>>> 96e199f1
	sk->sk_data_ready(sk);
	if (mptcp(tcp_sk(child)))
		bh_unlock_sock(child);
	bh_unlock_sock(meta_sk);
	sock_put(child);
	WARN_ON(req->sk == NULL);
	return true;
}
EXPORT_SYMBOL(tcp_fastopen_create_child);

static bool tcp_fastopen_queue_check(struct sock *sk)
{
	struct fastopen_queue *fastopenq;

	/* Make sure the listener has enabled fastopen, and we don't
	 * exceed the max # of pending TFO requests allowed before trying
	 * to validating the cookie in order to avoid burning CPU cycles
	 * unnecessarily.
	 *
	 * XXX (TFO) - The implication of checking the max_qlen before
	 * processing a cookie request is that clients can't differentiate
	 * between qlen overflow causing Fast Open to be disabled
	 * temporarily vs a server not supporting Fast Open at all.
	 */
	fastopenq = inet_csk(sk)->icsk_accept_queue.fastopenq;
	if (fastopenq == NULL || fastopenq->max_qlen == 0)
		return false;

	if (fastopenq->qlen >= fastopenq->max_qlen) {
		struct request_sock *req1;
		spin_lock(&fastopenq->lock);
		req1 = fastopenq->rskq_rst_head;
		if ((req1 == NULL) || time_after(req1->expires, jiffies)) {
			spin_unlock(&fastopenq->lock);
			NET_INC_STATS_BH(sock_net(sk),
					 LINUX_MIB_TCPFASTOPENLISTENOVERFLOW);
			return false;
		}
		fastopenq->rskq_rst_head = req1->dl_next;
		fastopenq->qlen--;
		spin_unlock(&fastopenq->lock);
		reqsk_free(req1);
	}
	return true;
}

/* Returns true if we should perform Fast Open on the SYN. The cookie (foc)
 * may be updated and return the client in the SYN-ACK later. E.g., Fast Open
 * cookie request (foc->len == 0).
 */
bool tcp_try_fastopen(struct sock *sk, struct sk_buff *skb,
		      struct request_sock *req,
		      struct tcp_fastopen_cookie *foc,
		      struct dst_entry *dst)
{
	struct tcp_fastopen_cookie valid_foc = { .len = -1 };
	bool syn_data = TCP_SKB_CB(skb)->end_seq != TCP_SKB_CB(skb)->seq + 1;

	if (!((sysctl_tcp_fastopen & TFO_SERVER_ENABLE) &&
	      (syn_data || foc->len >= 0) &&
	      tcp_fastopen_queue_check(sk))) {
		foc->len = -1;
		return false;
	}

	if (syn_data && (sysctl_tcp_fastopen & TFO_SERVER_COOKIE_NOT_REQD))
		goto fastopen;

	if (tcp_fastopen_cookie_gen(req, skb, &valid_foc) &&
	    foc->len == TCP_FASTOPEN_COOKIE_SIZE &&
	    foc->len == valid_foc.len &&
	    !memcmp(foc->val, valid_foc.val, foc->len)) {
		/* Cookie is valid. Create a (full) child socket to accept
		 * the data in SYN before returning a SYN-ACK to ack the
		 * data. If we fail to create the socket, fall back and
		 * ack the ISN only but includes the same cookie.
		 *
		 * Note: Data-less SYN with valid cookie is allowed to send
		 * data in SYN_RECV state.
		 */
fastopen:
		if (tcp_fastopen_create_child(sk, skb, dst, req)) {
			foc->len = -1;
			NET_INC_STATS_BH(sock_net(sk),
					 LINUX_MIB_TCPFASTOPENPASSIVE);
			return true;
		}
	}

	NET_INC_STATS_BH(sock_net(sk), foc->len ?
			 LINUX_MIB_TCPFASTOPENPASSIVEFAIL :
			 LINUX_MIB_TCPFASTOPENCOOKIEREQD);
	*foc = valid_foc;
	return false;
}
EXPORT_SYMBOL(tcp_try_fastopen);<|MERGE_RESOLUTION|>--- conflicted
+++ resolved
@@ -134,12 +134,8 @@
 {
 	struct tcp_sock *tp;
 	struct request_sock_queue *queue = &inet_csk(sk)->icsk_accept_queue;
-<<<<<<< HEAD
 	struct sock *child, *meta_sk;
-=======
-	struct sock *child;
 	u32 end_seq;
->>>>>>> 96e199f1
 
 	req->num_retrans = 0;
 	req->num_timeout = 0;
@@ -212,8 +208,7 @@
 			end_seq = TCP_SKB_CB(skb)->seq + 1;
 		}
 	}
-<<<<<<< HEAD
-	tcp_rsk(req)->rcv_nxt = tp->rcv_nxt = TCP_SKB_CB(skb)->end_seq;
+	tcp_rsk(req)->rcv_nxt = tp->rcv_nxt = end_seq;
 
 	meta_sk = child;
 	if (!mptcp_check_req_fastopen(meta_sk, req)) {
@@ -228,9 +223,6 @@
 	tcp_init_metrics(child);
 	tp->ops->init_buffer_space(child);
 
-=======
-	tcp_rsk(req)->rcv_nxt = tp->rcv_nxt = end_seq;
->>>>>>> 96e199f1
 	sk->sk_data_ready(sk);
 	if (mptcp(tcp_sk(child)))
 		bh_unlock_sock(child);

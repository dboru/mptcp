// SPDX-License-Identifier: GPL-2.0
/*
 * INET		An implementation of the TCP/IP protocol suite for the LINUX
 *		operating system.  INET is implemented using the  BSD Socket
 *		interface as the means of communication with the user level.
 *
 *		Implementation of the Transmission Control Protocol(TCP).
 *
 * Authors:	Ross Biro
 *		Fred N. van Kempen, <waltje@uWalt.NL.Mugnet.ORG>
 *		Mark Evans, <evansmp@uhura.aston.ac.uk>
 *		Corey Minyard <wf-rch!minyard@relay.EU.net>
 *		Florian La Roche, <flla@stud.uni-sb.de>
 *		Charles Hedrick, <hedrick@klinzhai.rutgers.edu>
 *		Linus Torvalds, <torvalds@cs.helsinki.fi>
 *		Alan Cox, <gw4pts@gw4pts.ampr.org>
 *		Matthew Dillon, <dillon@apollo.west.oic.com>
 *		Arnt Gulbrandsen, <agulbra@nvg.unit.no>
 *		Jorge Cwik, <jorge@laser.satlink.net>
 */

/*
 * Changes:
 *		Pedro Roque	:	Fast Retransmit/Recovery.
 *					Two receive queues.
 *					Retransmit queue handled by TCP.
 *					Better retransmit timer handling.
 *					New congestion avoidance.
 *					Header prediction.
 *					Variable renaming.
 *
 *		Eric		:	Fast Retransmit.
 *		Randy Scott	:	MSS option defines.
 *		Eric Schenk	:	Fixes to slow start algorithm.
 *		Eric Schenk	:	Yet another double ACK bug.
 *		Eric Schenk	:	Delayed ACK bug fixes.
 *		Eric Schenk	:	Floyd style fast retrans war avoidance.
 *		David S. Miller	:	Don't allow zero congestion window.
 *		Eric Schenk	:	Fix retransmitter so that it sends
 *					next packet on ack of previous packet.
 *		Andi Kleen	:	Moved open_request checking here
 *					and process RSTs for open_requests.
 *		Andi Kleen	:	Better prune_queue, and other fixes.
 *		Andrey Savochkin:	Fix RTT measurements in the presence of
 *					timestamps.
 *		Andrey Savochkin:	Check sequence numbers correctly when
 *					removing SACKs due to in sequence incoming
 *					data segments.
 *		Andi Kleen:		Make sure we never ack data there is not
 *					enough room for. Also make this condition
 *					a fatal error if it might still happen.
 *		Andi Kleen:		Add tcp_measure_rcv_mss to make
 *					connections with MSS<min(MTU,ann. MSS)
 *					work without delayed acks.
 *		Andi Kleen:		Process packets with PSH set in the
 *					fast path.
 *		J Hadi Salim:		ECN support
 *	 	Andrei Gurtov,
 *		Pasi Sarolahti,
 *		Panu Kuhlberg:		Experimental audit of TCP (re)transmission
 *					engine. Lots of bugs are found.
 *		Pasi Sarolahti:		F-RTO for dealing with spurious RTOs
 */

#define pr_fmt(fmt) "TCP: " fmt

#include <linux/mm.h>
#include <linux/slab.h>
#include <linux/module.h>
#include <linux/sysctl.h>
#include <linux/kernel.h>
#include <linux/prefetch.h>
#include <net/dst.h>
#include <net/tcp.h>
#include <net/inet_common.h>
#include <linux/ipsec.h>
#include <asm/unaligned.h>
#include <linux/errqueue.h>
#include <net/mptcp.h>
#include <net/mptcp_v4.h>
#include <net/mptcp_v6.h>
#include <trace/events/tcp.h>
#include <linux/static_key.h>
#include <net/busy_poll.h>

int sysctl_tcp_max_orphans __read_mostly = NR_FILE;

#define TCP_REMNANT (TCP_FLAG_FIN|TCP_FLAG_URG|TCP_FLAG_SYN|TCP_FLAG_PSH)
#define TCP_HP_BITS (~(TCP_RESERVED_BITS|TCP_FLAG_PSH))

#define REXMIT_NONE	0 /* no loss recovery to do */
#define REXMIT_LOST	1 /* retransmit packets marked lost */
#define REXMIT_NEW	2 /* FRTO-style transmit of unsent/new packets */

#if IS_ENABLED(CONFIG_TLS_DEVICE)
static DEFINE_STATIC_KEY_FALSE(clean_acked_data_enabled);

void clean_acked_data_enable(struct inet_connection_sock *icsk,
			     void (*cad)(struct sock *sk, u32 ack_seq))
{
	icsk->icsk_clean_acked = cad;
	static_branch_inc(&clean_acked_data_enabled);
}
EXPORT_SYMBOL_GPL(clean_acked_data_enable);

void clean_acked_data_disable(struct inet_connection_sock *icsk)
{
	static_branch_dec(&clean_acked_data_enabled);
	icsk->icsk_clean_acked = NULL;
}
EXPORT_SYMBOL_GPL(clean_acked_data_disable);
#endif

static void tcp_gro_dev_warn(struct sock *sk, const struct sk_buff *skb,
			     unsigned int len)
{
	static bool __once __read_mostly;

	if (!__once) {
		struct net_device *dev;

		__once = true;

		rcu_read_lock();
		dev = dev_get_by_index_rcu(sock_net(sk), skb->skb_iif);
		if (!dev || len >= dev->mtu)
			pr_warn("%s: Driver has suspect GRO implementation, TCP performance may be compromised.\n",
				dev ? dev->name : "Unknown driver");
		rcu_read_unlock();
	}
}

/* Adapt the MSS value used to make delayed ack decision to the
 * real world.
 */
static void tcp_measure_rcv_mss(struct sock *sk, const struct sk_buff *skb)
{
	struct inet_connection_sock *icsk = inet_csk(sk);
	const unsigned int lss = icsk->icsk_ack.last_seg_size;
	unsigned int len;

	icsk->icsk_ack.last_seg_size = 0;

	/* skb->len may jitter because of SACKs, even if peer
	 * sends good full-sized frames.
	 */
	len = skb_shinfo(skb)->gso_size ? : skb->len;
	if (len >= icsk->icsk_ack.rcv_mss) {
		icsk->icsk_ack.rcv_mss = min_t(unsigned int, len,
					       tcp_sk(sk)->advmss);
		/* Account for possibly-removed options */
		if (unlikely(len > icsk->icsk_ack.rcv_mss +
				   MAX_TCP_OPTION_SPACE))
			tcp_gro_dev_warn(sk, skb, len);
	} else {
		/* Otherwise, we make more careful check taking into account,
		 * that SACKs block is variable.
		 *
		 * "len" is invariant segment length, including TCP header.
		 */
		len += skb->data - skb_transport_header(skb);
		if (len >= TCP_MSS_DEFAULT + sizeof(struct tcphdr) ||
		    /* If PSH is not set, packet should be
		     * full sized, provided peer TCP is not badly broken.
		     * This observation (if it is correct 8)) allows
		     * to handle super-low mtu links fairly.
		     */
		    (len >= TCP_MIN_MSS + sizeof(struct tcphdr) &&
		     !(tcp_flag_word(tcp_hdr(skb)) & TCP_REMNANT))) {
			/* Subtract also invariant (if peer is RFC compliant),
			 * tcp header plus fixed timestamp option length.
			 * Resulting "len" is MSS free of SACK jitter.
			 */
			len -= tcp_sk(sk)->tcp_header_len;
			icsk->icsk_ack.last_seg_size = len;
			if (len == lss) {
				icsk->icsk_ack.rcv_mss = len;
				return;
			}
		}
		if (icsk->icsk_ack.pending & ICSK_ACK_PUSHED)
			icsk->icsk_ack.pending |= ICSK_ACK_PUSHED2;
		icsk->icsk_ack.pending |= ICSK_ACK_PUSHED;
	}
}

static void tcp_incr_quickack(struct sock *sk, unsigned int max_quickacks)
{
	struct inet_connection_sock *icsk = inet_csk(sk);
	unsigned int quickacks = tcp_sk(sk)->rcv_wnd / (2 * icsk->icsk_ack.rcv_mss);

	if (quickacks == 0)
		quickacks = 2;
	quickacks = min(quickacks, max_quickacks);
	if (quickacks > icsk->icsk_ack.quick)
		icsk->icsk_ack.quick = quickacks;
}

void tcp_enter_quickack_mode(struct sock *sk, unsigned int max_quickacks)
{
	struct inet_connection_sock *icsk = inet_csk(sk);

	tcp_incr_quickack(sk, max_quickacks);
	icsk->icsk_ack.pingpong = 0;
	icsk->icsk_ack.ato = TCP_ATO_MIN;
}
EXPORT_SYMBOL(tcp_enter_quickack_mode);

/* Send ACKs quickly, if "quick" count is not exhausted
 * and the session is not interactive.
 */

static bool tcp_in_quickack_mode(struct sock *sk)
{
	const struct inet_connection_sock *icsk = inet_csk(sk);
	const struct dst_entry *dst = __sk_dst_get(sk);

	return (dst && dst_metric(dst, RTAX_QUICKACK)) ||
		(icsk->icsk_ack.quick && !icsk->icsk_ack.pingpong);
}

static void tcp_ecn_queue_cwr(struct tcp_sock *tp)
{
	if (tp->ecn_flags & TCP_ECN_OK)
		tp->ecn_flags |= TCP_ECN_QUEUE_CWR;
}

static void tcp_ecn_accept_cwr(struct sock *sk, const struct sk_buff *skb)
{
	if (tcp_hdr(skb)->cwr) {
		tcp_sk(sk)->ecn_flags &= ~TCP_ECN_DEMAND_CWR;

		/* If the sender is telling us it has entered CWR, then its
		 * cwnd may be very low (even just 1 packet), so we should ACK
		 * immediately.
		 */
		inet_csk(sk)->icsk_ack.pending |= ICSK_ACK_NOW;
	}
}

static void tcp_ecn_withdraw_cwr(struct tcp_sock *tp)
{
	tp->ecn_flags &= ~TCP_ECN_DEMAND_CWR;
}

static void __tcp_ecn_check_ce(struct sock *sk, const struct sk_buff *skb)
{
	struct tcp_sock *tp = tcp_sk(sk);

	switch (TCP_SKB_CB(skb)->ip_dsfield & INET_ECN_MASK) {
	case INET_ECN_NOT_ECT:
		/* Funny extension: if ECT is not set on a segment,
		 * and we already seen ECT on a previous segment,
		 * it is probably a retransmit.
		 */
		if (tp->ecn_flags & TCP_ECN_SEEN)
			tcp_enter_quickack_mode(sk, 2);
		break;
	case INET_ECN_CE:
		if (tcp_ca_needs_ecn(sk))
			tcp_ca_event(sk, CA_EVENT_ECN_IS_CE);

		if (!(tp->ecn_flags & TCP_ECN_DEMAND_CWR)) {
			/* Better not delay acks, sender can have a very low cwnd */
			tcp_enter_quickack_mode(sk, 2);
			tp->ecn_flags |= TCP_ECN_DEMAND_CWR;
		}
		tp->ecn_flags |= TCP_ECN_SEEN;
		break;
	default:
		if (tcp_ca_needs_ecn(sk))
			tcp_ca_event(sk, CA_EVENT_ECN_NO_CE);
		tp->ecn_flags |= TCP_ECN_SEEN;
		break;
	}
}

static void tcp_ecn_check_ce(struct sock *sk, const struct sk_buff *skb)
{
	if (tcp_sk(sk)->ecn_flags & TCP_ECN_OK)
		__tcp_ecn_check_ce(sk, skb);
}

static void tcp_ecn_rcv_synack(struct tcp_sock *tp, const struct tcphdr *th)
{
	if ((tp->ecn_flags & TCP_ECN_OK) && (!th->ece || th->cwr))
		tp->ecn_flags &= ~TCP_ECN_OK;
}

static void tcp_ecn_rcv_syn(struct tcp_sock *tp, const struct tcphdr *th)
{
	if ((tp->ecn_flags & TCP_ECN_OK) && (!th->ece || !th->cwr))
		tp->ecn_flags &= ~TCP_ECN_OK;
}

static bool tcp_ecn_rcv_ecn_echo(const struct tcp_sock *tp, const struct tcphdr *th)
{
	if (th->ece && !th->syn && (tp->ecn_flags & TCP_ECN_OK))
		return true;
	return false;
}

/* Buffer size and advertised window tuning.
 *
 * 1. Tuning sk->sk_sndbuf, when connection enters established state.
 */

static void tcp_sndbuf_expand(struct sock *sk)
{
	const struct tcp_sock *tp = tcp_sk(sk);
	const struct tcp_congestion_ops *ca_ops = inet_csk(sk)->icsk_ca_ops;
	int sndmem, per_mss;
	u32 nr_segs;

	/* Worst case is non GSO/TSO : each frame consumes one skb
	 * and skb->head is kmalloced using power of two area of memory
	 */
	per_mss = max_t(u32, tp->rx_opt.mss_clamp, tp->mss_cache) +
		  MAX_TCP_HEADER +
		  SKB_DATA_ALIGN(sizeof(struct skb_shared_info));

	per_mss = roundup_pow_of_two(per_mss) +
		  SKB_DATA_ALIGN(sizeof(struct sk_buff));

	if (mptcp(tp)) {
		nr_segs = mptcp_check_snd_buf(tp);
	} else {
		nr_segs = max_t(u32, TCP_INIT_CWND, tp->snd_cwnd);
		nr_segs = max_t(u32, nr_segs, tp->reordering + 1);
	}

	/* Fast Recovery (RFC 5681 3.2) :
	 * Cubic needs 1.7 factor, rounded to 2 to include
	 * extra cushion (application might react slowly to EPOLLOUT)
	 */
	sndmem = ca_ops->sndbuf_expand ? ca_ops->sndbuf_expand(sk) : 2;
	sndmem *= nr_segs * per_mss;

	/* MPTCP: after this sndmem is the new contribution of the
	 * current subflow to the aggregated sndbuf */
	if (sk->sk_sndbuf < sndmem) {
		int old_sndbuf = sk->sk_sndbuf;
		sk->sk_sndbuf = min(sndmem, sock_net(sk)->ipv4.sysctl_tcp_wmem[2]);
		/* MPTCP: ok, the subflow sndbuf has grown, reflect
		 * this in the aggregate buffer.*/
		if (mptcp(tp) && old_sndbuf != sk->sk_sndbuf)
			mptcp_update_sndbuf(tp);
	}
}

/* 2. Tuning advertised window (window_clamp, rcv_ssthresh)
 *
 * All tcp_full_space() is split to two parts: "network" buffer, allocated
 * forward and advertised in receiver window (tp->rcv_wnd) and
 * "application buffer", required to isolate scheduling/application
 * latencies from network.
 * window_clamp is maximal advertised window. It can be less than
 * tcp_full_space(), in this case tcp_full_space() - window_clamp
 * is reserved for "application" buffer. The less window_clamp is
 * the smoother our behaviour from viewpoint of network, but the lower
 * throughput and the higher sensitivity of the connection to losses. 8)
 *
 * rcv_ssthresh is more strict window_clamp used at "slow start"
 * phase to predict further behaviour of this connection.
 * It is used for two goals:
 * - to enforce header prediction at sender, even when application
 *   requires some significant "application buffer". It is check #1.
 * - to prevent pruning of receive queue because of misprediction
 *   of receiver window. Check #2.
 *
 * The scheme does not work when sender sends good segments opening
 * window and then starts to feed us spaghetti. But it should work
 * in common situations. Otherwise, we have to rely on queue collapsing.
 */

/* Slow part of check#2. */
static int __tcp_grow_window(const struct sock *sk, const struct sk_buff *skb)
{
	struct tcp_sock *tp = tcp_sk(sk);
	/* Optimize this! */
	int truesize = tcp_win_from_space(sk, skb->truesize) >> 1;
	int window = tcp_win_from_space(sk, sock_net(sk)->ipv4.sysctl_tcp_rmem[2]) >> 1;

	while (tp->rcv_ssthresh <= window) {
		if (truesize <= skb->len)
			return 2 * inet_csk(sk)->icsk_ack.rcv_mss;

		truesize >>= 1;
		window >>= 1;
	}
	return 0;
}

static void tcp_grow_window(struct sock *sk, const struct sk_buff *skb)
{
	struct tcp_sock *tp = tcp_sk(sk);
	struct sock *meta_sk = mptcp(tp) ? mptcp_meta_sk(sk) : sk;
	struct tcp_sock *meta_tp = tcp_sk(meta_sk);

	if (is_meta_sk(sk))
		return;

	/* Check #1 */
	if (meta_tp->rcv_ssthresh < meta_tp->window_clamp &&
	    (int)meta_tp->rcv_ssthresh < tcp_space(meta_sk) &&
	    !tcp_under_memory_pressure(sk)) {
		int incr;

		/* Check #2. Increase window, if skb with such overhead
		 * will fit to rcvbuf in future.
		 */
		if (tcp_win_from_space(sk, skb->truesize) <= skb->len)
			incr = 2 * meta_tp->advmss;
		else
			incr = __tcp_grow_window(meta_sk, skb);

		if (incr) {
			incr = max_t(int, incr, 2 * skb->len);
			meta_tp->rcv_ssthresh = min(meta_tp->rcv_ssthresh + incr,
					            meta_tp->window_clamp);
			inet_csk(sk)->icsk_ack.quick |= 1;
		}
	}
}

/* 3. Try to fixup all. It is made immediately after connection enters
 *    established state.
 */
void tcp_init_buffer_space(struct sock *sk)
{
	int tcp_app_win = sock_net(sk)->ipv4.sysctl_tcp_app_win;
	struct tcp_sock *tp = tcp_sk(sk);
	int maxwin;

	if (!(sk->sk_userlocks & SOCK_SNDBUF_LOCK))
		tcp_sndbuf_expand(sk);

	tp->rcvq_space.space = min_t(u32, tp->rcv_wnd, TCP_INIT_CWND * tp->advmss);
	tcp_mstamp_refresh(tp);
	tp->rcvq_space.time = tp->tcp_mstamp;
	tp->rcvq_space.seq = tp->copied_seq;

	maxwin = tcp_full_space(sk);

	if (tp->window_clamp >= maxwin) {
		tp->window_clamp = maxwin;

		if (tcp_app_win && maxwin > 4 * tp->advmss)
			tp->window_clamp = max(maxwin -
					       (maxwin >> tcp_app_win),
					       4 * tp->advmss);
	}

	/* Force reservation of one segment. */
	if (tcp_app_win &&
	    tp->window_clamp > 2 * tp->advmss &&
	    tp->window_clamp + tp->advmss > maxwin)
		tp->window_clamp = max(2 * tp->advmss, maxwin - tp->advmss);

	tp->rcv_ssthresh = min(tp->rcv_ssthresh, tp->window_clamp);
	tp->snd_cwnd_stamp = tcp_jiffies32;
}

/* 4. Recalculate window clamp after socket hit its memory bounds. */
static void tcp_clamp_window(struct sock *sk)
{
	struct tcp_sock *tp = tcp_sk(sk);
	struct inet_connection_sock *icsk = inet_csk(sk);
	struct net *net = sock_net(sk);

	icsk->icsk_ack.quick = 0;

	if (sk->sk_rcvbuf < net->ipv4.sysctl_tcp_rmem[2] &&
	    !(sk->sk_userlocks & SOCK_RCVBUF_LOCK) &&
	    !tcp_under_memory_pressure(sk) &&
	    sk_memory_allocated(sk) < sk_prot_mem_limits(sk, 0)) {
		sk->sk_rcvbuf = min(atomic_read(&sk->sk_rmem_alloc),
				    net->ipv4.sysctl_tcp_rmem[2]);
	}
	if (atomic_read(&sk->sk_rmem_alloc) > sk->sk_rcvbuf)
		tp->rcv_ssthresh = min(tp->window_clamp, 2U * tp->advmss);
}

/* Initialize RCV_MSS value.
 * RCV_MSS is an our guess about MSS used by the peer.
 * We haven't any direct information about the MSS.
 * It's better to underestimate the RCV_MSS rather than overestimate.
 * Overestimations make us ACKing less frequently than needed.
 * Underestimations are more easy to detect and fix by tcp_measure_rcv_mss().
 */
void tcp_initialize_rcv_mss(struct sock *sk)
{
	const struct tcp_sock *tp = tcp_sk(sk);
	unsigned int hint = min_t(unsigned int, tp->advmss, tp->mss_cache);

	hint = min(hint, tp->rcv_wnd / 2);
	hint = min(hint, TCP_MSS_DEFAULT);
	hint = max(hint, TCP_MIN_MSS);

	inet_csk(sk)->icsk_ack.rcv_mss = hint;
}
EXPORT_SYMBOL(tcp_initialize_rcv_mss);

/* Receiver "autotuning" code.
 *
 * The algorithm for RTT estimation w/o timestamps is based on
 * Dynamic Right-Sizing (DRS) by Wu Feng and Mike Fisk of LANL.
 * <http://public.lanl.gov/radiant/pubs.html#DRS>
 *
 * More detail on this code can be found at
 * <http://staff.psc.edu/jheffner/>,
 * though this reference is out of date.  A new paper
 * is pending.
 */
static void tcp_rcv_rtt_update(struct tcp_sock *tp, u32 sample, int win_dep)
{
	u32 new_sample = tp->rcv_rtt_est.rtt_us;
	long m = sample;

	if (new_sample != 0) {
		/* If we sample in larger samples in the non-timestamp
		 * case, we could grossly overestimate the RTT especially
		 * with chatty applications or bulk transfer apps which
		 * are stalled on filesystem I/O.
		 *
		 * Also, since we are only going for a minimum in the
		 * non-timestamp case, we do not smooth things out
		 * else with timestamps disabled convergence takes too
		 * long.
		 */
		if (!win_dep) {
			m -= (new_sample >> 3);
			new_sample += m;
		} else {
			m <<= 3;
			if (m < new_sample)
				new_sample = m;
		}
	} else {
		/* No previous measure. */
		new_sample = m << 3;
	}

	tp->rcv_rtt_est.rtt_us = new_sample;
}

static inline void tcp_rcv_rtt_measure(struct tcp_sock *tp)
{
	u32 delta_us;

	if (tp->rcv_rtt_est.time == 0)
		goto new_measure;
	if (before(tp->rcv_nxt, tp->rcv_rtt_est.seq))
		return;
	delta_us = tcp_stamp_us_delta(tp->tcp_mstamp, tp->rcv_rtt_est.time);
	if (!delta_us)
		delta_us = 1;
	tcp_rcv_rtt_update(tp, delta_us, 1);

new_measure:
	tp->rcv_rtt_est.seq = tp->rcv_nxt + tp->rcv_wnd;
	tp->rcv_rtt_est.time = tp->tcp_mstamp;
}

static inline void tcp_rcv_rtt_measure_ts(struct sock *sk,
					  const struct sk_buff *skb)
{
	struct tcp_sock *tp = tcp_sk(sk);

	if (tp->rx_opt.rcv_tsecr == tp->rcv_rtt_last_tsecr)
		return;
	tp->rcv_rtt_last_tsecr = tp->rx_opt.rcv_tsecr;

	if (TCP_SKB_CB(skb)->end_seq -
	    TCP_SKB_CB(skb)->seq >= inet_csk(sk)->icsk_ack.rcv_mss) {
		u32 delta = tcp_time_stamp(tp) - tp->rx_opt.rcv_tsecr;
		u32 delta_us;

		if (likely(delta < INT_MAX / (USEC_PER_SEC / TCP_TS_HZ))) {
			if (!delta)
				delta = 1;
			delta_us = delta * (USEC_PER_SEC / TCP_TS_HZ);
			tcp_rcv_rtt_update(tp, delta_us, 0);
		}
	}
}

/*
 * This function should be called every time data is copied to user space.
 * It calculates the appropriate TCP receive buffer space.
 */
void tcp_rcv_space_adjust(struct sock *sk)
{
	struct tcp_sock *tp = tcp_sk(sk);
	u32 copied;
	int time;

	trace_tcp_rcv_space_adjust(sk);

	tcp_mstamp_refresh(tp);
	time = tcp_stamp_us_delta(tp->tcp_mstamp, tp->rcvq_space.time);
	if (mptcp(tp)) {
		if (mptcp_check_rtt(tp, time))
			return;
	} else if (time < (tp->rcv_rtt_est.rtt_us >> 3) || tp->rcv_rtt_est.rtt_us == 0)
		return;

	/* Number of bytes copied to user in last RTT */
	copied = tp->copied_seq - tp->rcvq_space.seq;
	if (copied <= tp->rcvq_space.space)
		goto new_measure;

	/* A bit of theory :
	 * copied = bytes received in previous RTT, our base window
	 * To cope with packet losses, we need a 2x factor
	 * To cope with slow start, and sender growing its cwin by 100 %
	 * every RTT, we need a 4x factor, because the ACK we are sending
	 * now is for the next RTT, not the current one :
	 * <prev RTT . ><current RTT .. ><next RTT .... >
	 */

	if (sock_net(sk)->ipv4.sysctl_tcp_moderate_rcvbuf &&
	    !(sk->sk_userlocks & SOCK_RCVBUF_LOCK)) {
		int rcvmem, rcvbuf;
		u64 rcvwin, grow;

		/* minimal window to cope with packet losses, assuming
		 * steady state. Add some cushion because of small variations.
		 */
		rcvwin = ((u64)copied << 1) + 16 * tp->advmss;

		/* Accommodate for sender rate increase (eg. slow start) */
		grow = rcvwin * (copied - tp->rcvq_space.space);
		do_div(grow, tp->rcvq_space.space);
		rcvwin += (grow << 1);

		rcvmem = SKB_TRUESIZE(tp->advmss + MAX_TCP_HEADER);
		while (tcp_win_from_space(sk, rcvmem) < tp->advmss)
			rcvmem += 128;

		do_div(rcvwin, tp->advmss);
		rcvbuf = min_t(u64, rcvwin * rcvmem,
			       sock_net(sk)->ipv4.sysctl_tcp_rmem[2]);
		if (rcvbuf > sk->sk_rcvbuf) {
			sk->sk_rcvbuf = rcvbuf;

			/* Make the window clamp follow along.  */
			tp->window_clamp = tcp_win_from_space(sk, rcvbuf);
		}
	}
	tp->rcvq_space.space = copied;

new_measure:
	tp->rcvq_space.seq = tp->copied_seq;
	tp->rcvq_space.time = tp->tcp_mstamp;
}

/* There is something which you must keep in mind when you analyze the
 * behavior of the tp->ato delayed ack timeout interval.  When a
 * connection starts up, we want to ack as quickly as possible.  The
 * problem is that "good" TCP's do slow start at the beginning of data
 * transmission.  The means that until we send the first few ACK's the
 * sender will sit on his end and only queue most of his data, because
 * he can only send snd_cwnd unacked packets at any given time.  For
 * each ACK we send, he increments snd_cwnd and transmits more of his
 * queue.  -DaveM
 */
static void tcp_event_data_recv(struct sock *sk, struct sk_buff *skb)
{
	struct tcp_sock *tp = tcp_sk(sk);
	struct inet_connection_sock *icsk = inet_csk(sk);
	u32 now;

	inet_csk_schedule_ack(sk);

	tcp_measure_rcv_mss(sk, skb);

	tcp_rcv_rtt_measure(tp);

	now = tcp_jiffies32;

	if (!icsk->icsk_ack.ato) {
		/* The _first_ data packet received, initialize
		 * delayed ACK engine.
		 */
		tcp_incr_quickack(sk, TCP_MAX_QUICKACKS);
		icsk->icsk_ack.ato = TCP_ATO_MIN;
	} else {
		int m = now - icsk->icsk_ack.lrcvtime;

		if (m <= TCP_ATO_MIN / 2) {
			/* The fastest case is the first. */
			icsk->icsk_ack.ato = (icsk->icsk_ack.ato >> 1) + TCP_ATO_MIN / 2;
		} else if (m < icsk->icsk_ack.ato) {
			icsk->icsk_ack.ato = (icsk->icsk_ack.ato >> 1) + m;
			if (icsk->icsk_ack.ato > icsk->icsk_rto)
				icsk->icsk_ack.ato = icsk->icsk_rto;
		} else if (m > icsk->icsk_rto) {
			/* Too long gap. Apparently sender failed to
			 * restart window, so that we send ACKs quickly.
			 */
			tcp_incr_quickack(sk, TCP_MAX_QUICKACKS);
			sk_mem_reclaim(sk);
		}
	}
	icsk->icsk_ack.lrcvtime = now;

	tcp_ecn_check_ce(sk, skb);

	if (skb->len >= 128)
		tcp_grow_window(sk, skb);
}

/* Called to compute a smoothed rtt estimate. The data fed to this
 * routine either comes from timestamps, or from segments that were
 * known _not_ to have been retransmitted [see Karn/Partridge
 * Proceedings SIGCOMM 87]. The algorithm is from the SIGCOMM 88
 * piece by Van Jacobson.
 * NOTE: the next three routines used to be one big routine.
 * To save cycles in the RFC 1323 implementation it was better to break
 * it up into three procedures. -- erics
 */
static void tcp_rtt_estimator(struct sock *sk, long mrtt_us)
{
	struct tcp_sock *tp = tcp_sk(sk);
	long m = mrtt_us; /* RTT */
	u32 srtt = tp->srtt_us;

	/*	The following amusing code comes from Jacobson's
	 *	article in SIGCOMM '88.  Note that rtt and mdev
	 *	are scaled versions of rtt and mean deviation.
	 *	This is designed to be as fast as possible
	 *	m stands for "measurement".
	 *
	 *	On a 1990 paper the rto value is changed to:
	 *	RTO = rtt + 4 * mdev
	 *
	 * Funny. This algorithm seems to be very broken.
	 * These formulae increase RTO, when it should be decreased, increase
	 * too slowly, when it should be increased quickly, decrease too quickly
	 * etc. I guess in BSD RTO takes ONE value, so that it is absolutely
	 * does not matter how to _calculate_ it. Seems, it was trap
	 * that VJ failed to avoid. 8)
	 */
	if (srtt != 0) {
		m -= (srtt >> 3);	/* m is now error in rtt est */
		srtt += m;		/* rtt = 7/8 rtt + 1/8 new */
		if (m < 0) {
			m = -m;		/* m is now abs(error) */
			m -= (tp->mdev_us >> 2);   /* similar update on mdev */
			/* This is similar to one of Eifel findings.
			 * Eifel blocks mdev updates when rtt decreases.
			 * This solution is a bit different: we use finer gain
			 * for mdev in this case (alpha*beta).
			 * Like Eifel it also prevents growth of rto,
			 * but also it limits too fast rto decreases,
			 * happening in pure Eifel.
			 */
			if (m > 0)
				m >>= 3;
		} else {
			m -= (tp->mdev_us >> 2);   /* similar update on mdev */
		}
		tp->mdev_us += m;		/* mdev = 3/4 mdev + 1/4 new */
		if (tp->mdev_us > tp->mdev_max_us) {
			tp->mdev_max_us = tp->mdev_us;
			if (tp->mdev_max_us > tp->rttvar_us)
				tp->rttvar_us = tp->mdev_max_us;
		}
		if (after(tp->snd_una, tp->rtt_seq)) {
			if (tp->mdev_max_us < tp->rttvar_us)
				tp->rttvar_us -= (tp->rttvar_us - tp->mdev_max_us) >> 2;
			tp->rtt_seq = tp->snd_nxt;
			tp->mdev_max_us = tcp_rto_min_us(sk);
		}
	} else {
		/* no previous measure. */
		srtt = m << 3;		/* take the measured time to be rtt */
		tp->mdev_us = m << 1;	/* make sure rto = 3*rtt */
		tp->rttvar_us = max(tp->mdev_us, tcp_rto_min_us(sk));
		tp->mdev_max_us = tp->rttvar_us;
		tp->rtt_seq = tp->snd_nxt;
	}
	tp->srtt_us = max(1U, srtt);
}

static void tcp_update_pacing_rate(struct sock *sk)
{
	const struct tcp_sock *tp = tcp_sk(sk);
	u64 rate;

	/* set sk_pacing_rate to 200 % of current rate (mss * cwnd / srtt) */
	rate = (u64)tp->mss_cache * ((USEC_PER_SEC / 100) << 3);

	/* current rate is (cwnd * mss) / srtt
	 * In Slow Start [1], set sk_pacing_rate to 200 % the current rate.
	 * In Congestion Avoidance phase, set it to 120 % the current rate.
	 *
	 * [1] : Normal Slow Start condition is (tp->snd_cwnd < tp->snd_ssthresh)
	 *	 If snd_cwnd >= (tp->snd_ssthresh / 2), we are approaching
	 *	 end of slow start and should slow down.
	 */
	if (tp->snd_cwnd < tp->snd_ssthresh / 2)
		rate *= sock_net(sk)->ipv4.sysctl_tcp_pacing_ss_ratio;
	else
		rate *= sock_net(sk)->ipv4.sysctl_tcp_pacing_ca_ratio;

	rate *= max(tp->snd_cwnd, tp->packets_out);

	if (likely(tp->srtt_us))
		do_div(rate, tp->srtt_us);

	/* WRITE_ONCE() is needed because sch_fq fetches sk_pacing_rate
	 * without any lock. We want to make sure compiler wont store
	 * intermediate values in this location.
	 */
	WRITE_ONCE(sk->sk_pacing_rate, min_t(u64, rate,
					     sk->sk_max_pacing_rate));
}

/* Calculate rto without backoff.  This is the second half of Van Jacobson's
 * routine referred to above.
 */
void tcp_set_rto(struct sock *sk)
{
	const struct tcp_sock *tp = tcp_sk(sk);
	/* Old crap is replaced with new one. 8)
	 *
	 * More seriously:
	 * 1. If rtt variance happened to be less 50msec, it is hallucination.
	 *    It cannot be less due to utterly erratic ACK generation made
	 *    at least by solaris and freebsd. "Erratic ACKs" has _nothing_
	 *    to do with delayed acks, because at cwnd>2 true delack timeout
	 *    is invisible. Actually, Linux-2.4 also generates erratic
	 *    ACKs in some circumstances.
	 */
	inet_csk(sk)->icsk_rto = __tcp_set_rto(tp);

	/* 2. Fixups made earlier cannot be right.
	 *    If we do not estimate RTO correctly without them,
	 *    all the algo is pure shit and should be replaced
	 *    with correct one. It is exactly, which we pretend to do.
	 */

	/* NOTE: clamping at TCP_RTO_MIN is not required, current algo
	 * guarantees that rto is higher.
	 */
	tcp_bound_rto(sk);
}

__u32 tcp_init_cwnd(const struct tcp_sock *tp, const struct dst_entry *dst)
{
	__u32 cwnd = (dst ? dst_metric(dst, RTAX_INITCWND) : 0);

	if (!cwnd)
		cwnd = TCP_INIT_CWND;
	return min_t(__u32, cwnd, tp->snd_cwnd_clamp);
}

/* Take a notice that peer is sending D-SACKs */
static void tcp_dsack_seen(struct tcp_sock *tp)
{
	tp->rx_opt.sack_ok |= TCP_DSACK_SEEN;
	tp->rack.dsack_seen = 1;
	tp->dsack_dups++;
}

/* It's reordering when higher sequence was delivered (i.e. sacked) before
 * some lower never-retransmitted sequence ("low_seq"). The maximum reordering
 * distance is approximated in full-mss packet distance ("reordering").
 */
static void tcp_check_sack_reordering(struct sock *sk, const u32 low_seq,
				      const int ts)
{
	struct tcp_sock *tp = tcp_sk(sk);
	const u32 mss = tp->mss_cache;
	u32 fack, metric;

	fack = tcp_highest_sack_seq(tp);
	if (!before(low_seq, fack))
		return;

	metric = fack - low_seq;
	if ((metric > tp->reordering * mss) && mss) {
#if FASTRETRANS_DEBUG > 1
		pr_debug("Disorder%d %d %u f%u s%u rr%d\n",
			 tp->rx_opt.sack_ok, inet_csk(sk)->icsk_ca_state,
			 tp->reordering,
			 0,
			 tp->sacked_out,
			 tp->undo_marker ? tp->undo_retrans : 0);
#endif
		tp->reordering = min_t(u32, (metric + mss - 1) / mss,
				       sock_net(sk)->ipv4.sysctl_tcp_max_reordering);
	}

	/* This exciting event is worth to be remembered. 8) */
	tp->reord_seen++;
	NET_INC_STATS(sock_net(sk),
		      ts ? LINUX_MIB_TCPTSREORDER : LINUX_MIB_TCPSACKREORDER);
}

/* This must be called before lost_out is incremented */
static void tcp_verify_retransmit_hint(struct tcp_sock *tp, struct sk_buff *skb)
{
	if (!tp->retransmit_skb_hint ||
	    before(TCP_SKB_CB(skb)->seq,
		   TCP_SKB_CB(tp->retransmit_skb_hint)->seq))
		tp->retransmit_skb_hint = skb;
}

/* Sum the number of packets on the wire we have marked as lost.
 * There are two cases we care about here:
 * a) Packet hasn't been marked lost (nor retransmitted),
 *    and this is the first loss.
 * b) Packet has been marked both lost and retransmitted,
 *    and this means we think it was lost again.
 */
static void tcp_sum_lost(struct tcp_sock *tp, struct sk_buff *skb)
{
	__u8 sacked = TCP_SKB_CB(skb)->sacked;

	if (!(sacked & TCPCB_LOST) ||
	    ((sacked & TCPCB_LOST) && (sacked & TCPCB_SACKED_RETRANS)))
		tp->lost += tcp_skb_pcount(skb);
}

static void tcp_skb_mark_lost(struct tcp_sock *tp, struct sk_buff *skb)
{
	if (!(TCP_SKB_CB(skb)->sacked & (TCPCB_LOST|TCPCB_SACKED_ACKED))) {
		tcp_verify_retransmit_hint(tp, skb);

		tp->lost_out += tcp_skb_pcount(skb);
		tcp_sum_lost(tp, skb);
		TCP_SKB_CB(skb)->sacked |= TCPCB_LOST;
	}
}

void tcp_skb_mark_lost_uncond_verify(struct tcp_sock *tp, struct sk_buff *skb)
{
	tcp_verify_retransmit_hint(tp, skb);

	tcp_sum_lost(tp, skb);
	if (!(TCP_SKB_CB(skb)->sacked & (TCPCB_LOST|TCPCB_SACKED_ACKED))) {
		tp->lost_out += tcp_skb_pcount(skb);
		TCP_SKB_CB(skb)->sacked |= TCPCB_LOST;
	}
}

/* This procedure tags the retransmission queue when SACKs arrive.
 *
 * We have three tag bits: SACKED(S), RETRANS(R) and LOST(L).
 * Packets in queue with these bits set are counted in variables
 * sacked_out, retrans_out and lost_out, correspondingly.
 *
 * Valid combinations are:
 * Tag  InFlight	Description
 * 0	1		- orig segment is in flight.
 * S	0		- nothing flies, orig reached receiver.
 * L	0		- nothing flies, orig lost by net.
 * R	2		- both orig and retransmit are in flight.
 * L|R	1		- orig is lost, retransmit is in flight.
 * S|R  1		- orig reached receiver, retrans is still in flight.
 * (L|S|R is logically valid, it could occur when L|R is sacked,
 *  but it is equivalent to plain S and code short-curcuits it to S.
 *  L|S is logically invalid, it would mean -1 packet in flight 8))
 *
 * These 6 states form finite state machine, controlled by the following events:
 * 1. New ACK (+SACK) arrives. (tcp_sacktag_write_queue())
 * 2. Retransmission. (tcp_retransmit_skb(), tcp_xmit_retransmit_queue())
 * 3. Loss detection event of two flavors:
 *	A. Scoreboard estimator decided the packet is lost.
 *	   A'. Reno "three dupacks" marks head of queue lost.
 *	B. SACK arrives sacking SND.NXT at the moment, when the
 *	   segment was retransmitted.
 * 4. D-SACK added new rule: D-SACK changes any tag to S.
 *
 * It is pleasant to note, that state diagram turns out to be commutative,
 * so that we are allowed not to be bothered by order of our actions,
 * when multiple events arrive simultaneously. (see the function below).
 *
 * Reordering detection.
 * --------------------
 * Reordering metric is maximal distance, which a packet can be displaced
 * in packet stream. With SACKs we can estimate it:
 *
 * 1. SACK fills old hole and the corresponding segment was not
 *    ever retransmitted -> reordering. Alas, we cannot use it
 *    when segment was retransmitted.
 * 2. The last flaw is solved with D-SACK. D-SACK arrives
 *    for retransmitted and already SACKed segment -> reordering..
 * Both of these heuristics are not used in Loss state, when we cannot
 * account for retransmits accurately.
 *
 * SACK block validation.
 * ----------------------
 *
 * SACK block range validation checks that the received SACK block fits to
 * the expected sequence limits, i.e., it is between SND.UNA and SND.NXT.
 * Note that SND.UNA is not included to the range though being valid because
 * it means that the receiver is rather inconsistent with itself reporting
 * SACK reneging when it should advance SND.UNA. Such SACK block this is
 * perfectly valid, however, in light of RFC2018 which explicitly states
 * that "SACK block MUST reflect the newest segment.  Even if the newest
 * segment is going to be discarded ...", not that it looks very clever
 * in case of head skb. Due to potentional receiver driven attacks, we
 * choose to avoid immediate execution of a walk in write queue due to
 * reneging and defer head skb's loss recovery to standard loss recovery
 * procedure that will eventually trigger (nothing forbids us doing this).
 *
 * Implements also blockage to start_seq wrap-around. Problem lies in the
 * fact that though start_seq (s) is before end_seq (i.e., not reversed),
 * there's no guarantee that it will be before snd_nxt (n). The problem
 * happens when start_seq resides between end_seq wrap (e_w) and snd_nxt
 * wrap (s_w):
 *
 *         <- outs wnd ->                          <- wrapzone ->
 *         u     e      n                         u_w   e_w  s n_w
 *         |     |      |                          |     |   |  |
 * |<------------+------+----- TCP seqno space --------------+---------->|
 * ...-- <2^31 ->|                                           |<--------...
 * ...---- >2^31 ------>|                                    |<--------...
 *
 * Current code wouldn't be vulnerable but it's better still to discard such
 * crazy SACK blocks. Doing this check for start_seq alone closes somewhat
 * similar case (end_seq after snd_nxt wrap) as earlier reversed check in
 * snd_nxt wrap -> snd_una region will then become "well defined", i.e.,
 * equal to the ideal case (infinite seqno space without wrap caused issues).
 *
 * With D-SACK the lower bound is extended to cover sequence space below
 * SND.UNA down to undo_marker, which is the last point of interest. Yet
 * again, D-SACK block must not to go across snd_una (for the same reason as
 * for the normal SACK blocks, explained above). But there all simplicity
 * ends, TCP might receive valid D-SACKs below that. As long as they reside
 * fully below undo_marker they do not affect behavior in anyway and can
 * therefore be safely ignored. In rare cases (which are more or less
 * theoretical ones), the D-SACK will nicely cross that boundary due to skb
 * fragmentation and packet reordering past skb's retransmission. To consider
 * them correctly, the acceptable range must be extended even more though
 * the exact amount is rather hard to quantify. However, tp->max_window can
 * be used as an exaggerated estimate.
 */
static bool tcp_is_sackblock_valid(struct tcp_sock *tp, bool is_dsack,
				   u32 start_seq, u32 end_seq)
{
	/* Too far in future, or reversed (interpretation is ambiguous) */
	if (after(end_seq, tp->snd_nxt) || !before(start_seq, end_seq))
		return false;

	/* Nasty start_seq wrap-around check (see comments above) */
	if (!before(start_seq, tp->snd_nxt))
		return false;

	/* In outstanding window? ...This is valid exit for D-SACKs too.
	 * start_seq == snd_una is non-sensical (see comments above)
	 */
	if (after(start_seq, tp->snd_una))
		return true;

	if (!is_dsack || !tp->undo_marker)
		return false;

	/* ...Then it's D-SACK, and must reside below snd_una completely */
	if (after(end_seq, tp->snd_una))
		return false;

	if (!before(start_seq, tp->undo_marker))
		return true;

	/* Too old */
	if (!after(end_seq, tp->undo_marker))
		return false;

	/* Undo_marker boundary crossing (overestimates a lot). Known already:
	 *   start_seq < undo_marker and end_seq >= undo_marker.
	 */
	return !before(start_seq, end_seq - tp->max_window);
}

static bool tcp_check_dsack(struct sock *sk, const struct sk_buff *ack_skb,
			    struct tcp_sack_block_wire *sp, int num_sacks,
			    u32 prior_snd_una)
{
	struct tcp_sock *tp = tcp_sk(sk);
	u32 start_seq_0 = get_unaligned_be32(&sp[0].start_seq);
	u32 end_seq_0 = get_unaligned_be32(&sp[0].end_seq);
	bool dup_sack = false;

	if (before(start_seq_0, TCP_SKB_CB(ack_skb)->ack_seq)) {
		dup_sack = true;
		tcp_dsack_seen(tp);
		NET_INC_STATS(sock_net(sk), LINUX_MIB_TCPDSACKRECV);
	} else if (num_sacks > 1) {
		u32 end_seq_1 = get_unaligned_be32(&sp[1].end_seq);
		u32 start_seq_1 = get_unaligned_be32(&sp[1].start_seq);

		if (!after(end_seq_0, end_seq_1) &&
		    !before(start_seq_0, start_seq_1)) {
			dup_sack = true;
			tcp_dsack_seen(tp);
			NET_INC_STATS(sock_net(sk),
					LINUX_MIB_TCPDSACKOFORECV);
		}
	}

	/* D-SACK for already forgotten data... Do dumb counting. */
	if (dup_sack && tp->undo_marker && tp->undo_retrans > 0 &&
	    !after(end_seq_0, prior_snd_una) &&
	    after(end_seq_0, tp->undo_marker))
		tp->undo_retrans--;

	return dup_sack;
}

struct tcp_sacktag_state {
	u32	reord;
	/* Timestamps for earliest and latest never-retransmitted segment
	 * that was SACKed. RTO needs the earliest RTT to stay conservative,
	 * but congestion control should still get an accurate delay signal.
	 */
	u64	first_sackt;
	u64	last_sackt;
	struct rate_sample *rate;
	int	flag;
	unsigned int mss_now;
};

/* Check if skb is fully within the SACK block. In presence of GSO skbs,
 * the incoming SACK may not exactly match but we can find smaller MSS
 * aligned portion of it that matches. Therefore we might need to fragment
 * which may fail and creates some hassle (caller must handle error case
 * returns).
 *
 * FIXME: this could be merged to shift decision code
 */
static int tcp_match_skb_to_sack(struct sock *sk, struct sk_buff *skb,
				  u32 start_seq, u32 end_seq)
{
	int err;
	bool in_sack;
	unsigned int pkt_len;
	unsigned int mss;

	in_sack = !after(start_seq, TCP_SKB_CB(skb)->seq) &&
		  !before(end_seq, TCP_SKB_CB(skb)->end_seq);

	if (tcp_skb_pcount(skb) > 1 && !in_sack &&
	    after(TCP_SKB_CB(skb)->end_seq, start_seq)) {
		mss = tcp_skb_mss(skb);
		in_sack = !after(start_seq, TCP_SKB_CB(skb)->seq);

		if (!in_sack) {
			pkt_len = start_seq - TCP_SKB_CB(skb)->seq;
			if (pkt_len < mss)
				pkt_len = mss;
		} else {
			pkt_len = end_seq - TCP_SKB_CB(skb)->seq;
			if (pkt_len < mss)
				return -EINVAL;
		}

		/* Round if necessary so that SACKs cover only full MSSes
		 * and/or the remaining small portion (if present)
		 */
		if (pkt_len > mss) {
			unsigned int new_len = (pkt_len / mss) * mss;
			if (!in_sack && new_len < pkt_len)
				new_len += mss;
			pkt_len = new_len;
		}

		if (pkt_len >= skb->len && !in_sack)
			return 0;

		err = tcp_fragment(sk, TCP_FRAG_IN_RTX_QUEUE, skb,
				   pkt_len, mss, GFP_ATOMIC);
		if (err < 0)
			return err;
	}

	return in_sack;
}

/* Mark the given newly-SACKed range as such, adjusting counters and hints. */
static u8 tcp_sacktag_one(struct sock *sk,
			  struct tcp_sacktag_state *state, u8 sacked,
			  u32 start_seq, u32 end_seq,
			  int dup_sack, int pcount,
			  u64 xmit_time)
{
	struct tcp_sock *tp = tcp_sk(sk);

	/* Account D-SACK for retransmitted packet. */
	if (dup_sack && (sacked & TCPCB_RETRANS)) {
		if (tp->undo_marker && tp->undo_retrans > 0 &&
		    after(end_seq, tp->undo_marker))
			tp->undo_retrans--;
		if ((sacked & TCPCB_SACKED_ACKED) &&
		    before(start_seq, state->reord))
				state->reord = start_seq;
	}

	/* Nothing to do; acked frame is about to be dropped (was ACKed). */
	if (!after(end_seq, tp->snd_una))
		return sacked;

	if (!(sacked & TCPCB_SACKED_ACKED)) {
		tcp_rack_advance(tp, sacked, end_seq, xmit_time);

		if (sacked & TCPCB_SACKED_RETRANS) {
			/* If the segment is not tagged as lost,
			 * we do not clear RETRANS, believing
			 * that retransmission is still in flight.
			 */
			if (sacked & TCPCB_LOST) {
				sacked &= ~(TCPCB_LOST|TCPCB_SACKED_RETRANS);
				tp->lost_out -= pcount;
				tp->retrans_out -= pcount;
			}
		} else {
			if (!(sacked & TCPCB_RETRANS)) {
				/* New sack for not retransmitted frame,
				 * which was in hole. It is reordering.
				 */
				if (before(start_seq,
					   tcp_highest_sack_seq(tp)) &&
				    before(start_seq, state->reord))
					state->reord = start_seq;

				if (!after(end_seq, tp->high_seq))
					state->flag |= FLAG_ORIG_SACK_ACKED;
				if (state->first_sackt == 0)
					state->first_sackt = xmit_time;
				state->last_sackt = xmit_time;
			}

			if (sacked & TCPCB_LOST) {
				sacked &= ~TCPCB_LOST;
				tp->lost_out -= pcount;
			}
		}

		sacked |= TCPCB_SACKED_ACKED;
		state->flag |= FLAG_DATA_SACKED;
		tp->sacked_out += pcount;
		tp->delivered += pcount;  /* Out-of-order packets delivered */

		/* Lost marker hint past SACKed? Tweak RFC3517 cnt */
		if (tp->lost_skb_hint &&
		    before(start_seq, TCP_SKB_CB(tp->lost_skb_hint)->seq))
			tp->lost_cnt_hint += pcount;
	}

	/* D-SACK. We can detect redundant retransmission in S|R and plain R
	 * frames and clear it. undo_retrans is decreased above, L|R frames
	 * are accounted above as well.
	 */
	if (dup_sack && (sacked & TCPCB_SACKED_RETRANS)) {
		sacked &= ~TCPCB_SACKED_RETRANS;
		tp->retrans_out -= pcount;
	}

	return sacked;
}

/* Shift newly-SACKed bytes from this skb to the immediately previous
 * already-SACKed sk_buff. Mark the newly-SACKed bytes as such.
 */
static bool tcp_shifted_skb(struct sock *sk, struct sk_buff *prev,
			    struct sk_buff *skb,
			    struct tcp_sacktag_state *state,
			    unsigned int pcount, int shifted, int mss,
			    bool dup_sack)
{
	struct tcp_sock *tp = tcp_sk(sk);
	u32 start_seq = TCP_SKB_CB(skb)->seq;	/* start of newly-SACKed */
	u32 end_seq = start_seq + shifted;	/* end of newly-SACKed */

	BUG_ON(!pcount);

	/* Adjust counters and hints for the newly sacked sequence
	 * range but discard the return value since prev is already
	 * marked. We must tag the range first because the seq
	 * advancement below implicitly advances
	 * tcp_highest_sack_seq() when skb is highest_sack.
	 */
	tcp_sacktag_one(sk, state, TCP_SKB_CB(skb)->sacked,
			start_seq, end_seq, dup_sack, pcount,
			tcp_skb_timestamp_us(skb));
	tcp_rate_skb_delivered(sk, skb, state->rate);

	if (skb == tp->lost_skb_hint)
		tp->lost_cnt_hint += pcount;

	TCP_SKB_CB(prev)->end_seq += shifted;
	TCP_SKB_CB(skb)->seq += shifted;

	tcp_skb_pcount_add(prev, pcount);
	BUG_ON(tcp_skb_pcount(skb) < pcount);
	tcp_skb_pcount_add(skb, -pcount);

	/* When we're adding to gso_segs == 1, gso_size will be zero,
	 * in theory this shouldn't be necessary but as long as DSACK
	 * code can come after this skb later on it's better to keep
	 * setting gso_size to something.
	 */
	if (!TCP_SKB_CB(prev)->tcp_gso_size)
		TCP_SKB_CB(prev)->tcp_gso_size = mss;

	/* CHECKME: To clear or not to clear? Mimics normal skb currently */
	if (tcp_skb_pcount(skb) <= 1)
		TCP_SKB_CB(skb)->tcp_gso_size = 0;

	/* Difference in this won't matter, both ACKed by the same cumul. ACK */
	TCP_SKB_CB(prev)->sacked |= (TCP_SKB_CB(skb)->sacked & TCPCB_EVER_RETRANS);

	if (skb->len > 0) {
		BUG_ON(!tcp_skb_pcount(skb));
		NET_INC_STATS(sock_net(sk), LINUX_MIB_SACKSHIFTED);
		return false;
	}

	/* Whole SKB was eaten :-) */

	if (skb == tp->retransmit_skb_hint)
		tp->retransmit_skb_hint = prev;
	if (skb == tp->lost_skb_hint) {
		tp->lost_skb_hint = prev;
		tp->lost_cnt_hint -= tcp_skb_pcount(prev);
	}

	TCP_SKB_CB(prev)->tcp_flags |= TCP_SKB_CB(skb)->tcp_flags;
	TCP_SKB_CB(prev)->eor = TCP_SKB_CB(skb)->eor;
	if (TCP_SKB_CB(skb)->tcp_flags & TCPHDR_FIN)
		TCP_SKB_CB(prev)->end_seq++;

	if (skb == tcp_highest_sack(sk))
		tcp_advance_highest_sack(sk, skb);

	tcp_skb_collapse_tstamp(prev, skb);
	if (unlikely(TCP_SKB_CB(prev)->tx.delivered_mstamp))
		TCP_SKB_CB(prev)->tx.delivered_mstamp = 0;

	tcp_rtx_queue_unlink_and_free(skb, sk);

	NET_INC_STATS(sock_net(sk), LINUX_MIB_SACKMERGED);

	return true;
}

/* I wish gso_size would have a bit more sane initialization than
 * something-or-zero which complicates things
 */
static int tcp_skb_seglen(const struct sk_buff *skb)
{
	return tcp_skb_pcount(skb) == 1 ? skb->len : tcp_skb_mss(skb);
}

/* Shifting pages past head area doesn't work */
static int skb_can_shift(const struct sk_buff *skb)
{
	return !skb_headlen(skb) && skb_is_nonlinear(skb);
}

/* Try collapsing SACK blocks spanning across multiple skbs to a single
 * skb.
 */
static struct sk_buff *tcp_shift_skb_data(struct sock *sk, struct sk_buff *skb,
					  struct tcp_sacktag_state *state,
					  u32 start_seq, u32 end_seq,
					  bool dup_sack)
{
	struct tcp_sock *tp = tcp_sk(sk);
	struct sk_buff *prev;
	int mss;
	int pcount = 0;
	int len;
	int in_sack;

	/* For MPTCP we cannot shift skb-data and remove one skb from the
	 * send-queue, because this will make us loose the DSS-option (which
	 * is stored in TCP_SKB_CB(skb)->dss) of the skb we are removing.
	 */
	if (mptcp(tp))
		goto fallback;

	/* Normally R but no L won't result in plain S */
	if (!dup_sack &&
	    (TCP_SKB_CB(skb)->sacked & (TCPCB_LOST|TCPCB_SACKED_RETRANS)) == TCPCB_SACKED_RETRANS)
		goto fallback;
	if (!skb_can_shift(skb))
		goto fallback;
	/* This frame is about to be dropped (was ACKed). */
	if (!after(TCP_SKB_CB(skb)->end_seq, tp->snd_una))
		goto fallback;

	/* Can only happen with delayed DSACK + discard craziness */
	prev = skb_rb_prev(skb);
	if (!prev)
		goto fallback;

	if ((TCP_SKB_CB(prev)->sacked & TCPCB_TAGBITS) != TCPCB_SACKED_ACKED)
		goto fallback;

	if (!tcp_skb_can_collapse_to(prev))
		goto fallback;

	in_sack = !after(start_seq, TCP_SKB_CB(skb)->seq) &&
		  !before(end_seq, TCP_SKB_CB(skb)->end_seq);

	if (in_sack) {
		len = skb->len;
		pcount = tcp_skb_pcount(skb);
		mss = tcp_skb_seglen(skb);

		/* TODO: Fix DSACKs to not fragment already SACKed and we can
		 * drop this restriction as unnecessary
		 */
		if (mss != tcp_skb_seglen(prev))
			goto fallback;
	} else {
		if (!after(TCP_SKB_CB(skb)->end_seq, start_seq))
			goto noop;
		/* CHECKME: This is non-MSS split case only?, this will
		 * cause skipped skbs due to advancing loop btw, original
		 * has that feature too
		 */
		if (tcp_skb_pcount(skb) <= 1)
			goto noop;

		in_sack = !after(start_seq, TCP_SKB_CB(skb)->seq);
		if (!in_sack) {
			/* TODO: head merge to next could be attempted here
			 * if (!after(TCP_SKB_CB(skb)->end_seq, end_seq)),
			 * though it might not be worth of the additional hassle
			 *
			 * ...we can probably just fallback to what was done
			 * previously. We could try merging non-SACKed ones
			 * as well but it probably isn't going to buy off
			 * because later SACKs might again split them, and
			 * it would make skb timestamp tracking considerably
			 * harder problem.
			 */
			goto fallback;
		}

		len = end_seq - TCP_SKB_CB(skb)->seq;
		BUG_ON(len < 0);
		BUG_ON(len > skb->len);

		/* MSS boundaries should be honoured or else pcount will
		 * severely break even though it makes things bit trickier.
		 * Optimize common case to avoid most of the divides
		 */
		mss = tcp_skb_mss(skb);

		/* TODO: Fix DSACKs to not fragment already SACKed and we can
		 * drop this restriction as unnecessary
		 */
		if (mss != tcp_skb_seglen(prev))
			goto fallback;

		if (len == mss) {
			pcount = 1;
		} else if (len < mss) {
			goto noop;
		} else {
			pcount = len / mss;
			len = pcount * mss;
		}
	}

	/* tcp_sacktag_one() won't SACK-tag ranges below snd_una */
	if (!after(TCP_SKB_CB(skb)->seq + len, tp->snd_una))
		goto fallback;

	if (!skb_shift(prev, skb, len))
		goto fallback;
	if (!tcp_shifted_skb(sk, prev, skb, state, pcount, len, mss, dup_sack))
		goto out;

	/* Hole filled allows collapsing with the next as well, this is very
	 * useful when hole on every nth skb pattern happens
	 */
	skb = skb_rb_next(prev);
	if (!skb)
		goto out;

	if (!skb_can_shift(skb) ||
	    ((TCP_SKB_CB(skb)->sacked & TCPCB_TAGBITS) != TCPCB_SACKED_ACKED) ||
	    (mss != tcp_skb_seglen(skb)))
		goto out;

	len = skb->len;
	if (skb_shift(prev, skb, len)) {
		pcount += tcp_skb_pcount(skb);
		tcp_shifted_skb(sk, prev, skb, state, tcp_skb_pcount(skb),
				len, mss, 0);
	}

out:
	return prev;

noop:
	return skb;

fallback:
	NET_INC_STATS(sock_net(sk), LINUX_MIB_SACKSHIFTFALLBACK);
	return NULL;
}

static struct sk_buff *tcp_sacktag_walk(struct sk_buff *skb, struct sock *sk,
					struct tcp_sack_block *next_dup,
					struct tcp_sacktag_state *state,
					u32 start_seq, u32 end_seq,
					bool dup_sack_in)
{
	struct tcp_sock *tp = tcp_sk(sk);
	struct sk_buff *tmp;

	skb_rbtree_walk_from(skb) {
		int in_sack = 0;
		bool dup_sack = dup_sack_in;

		/* queue is in-order => we can short-circuit the walk early */
		if (!before(TCP_SKB_CB(skb)->seq, end_seq))
			break;

		if (next_dup  &&
		    before(TCP_SKB_CB(skb)->seq, next_dup->end_seq)) {
			in_sack = tcp_match_skb_to_sack(sk, skb,
							next_dup->start_seq,
							next_dup->end_seq);
			if (in_sack > 0)
				dup_sack = true;
		}

		/* skb reference here is a bit tricky to get right, since
		 * shifting can eat and free both this skb and the next,
		 * so not even _safe variant of the loop is enough.
		 */
		if (in_sack <= 0) {
			tmp = tcp_shift_skb_data(sk, skb, state,
						 start_seq, end_seq, dup_sack);
			if (tmp) {
				if (tmp != skb) {
					skb = tmp;
					continue;
				}

				in_sack = 0;
			} else {
				in_sack = tcp_match_skb_to_sack(sk, skb,
								start_seq,
								end_seq);
			}
		}

		if (unlikely(in_sack < 0))
			break;

		if (in_sack) {
			TCP_SKB_CB(skb)->sacked =
				tcp_sacktag_one(sk,
						state,
						TCP_SKB_CB(skb)->sacked,
						TCP_SKB_CB(skb)->seq,
						TCP_SKB_CB(skb)->end_seq,
						dup_sack,
						tcp_skb_pcount(skb),
						tcp_skb_timestamp_us(skb));
			tcp_rate_skb_delivered(sk, skb, state->rate);
			if (TCP_SKB_CB(skb)->sacked & TCPCB_SACKED_ACKED)
				list_del_init(&skb->tcp_tsorted_anchor);

			if (!before(TCP_SKB_CB(skb)->seq,
				    tcp_highest_sack_seq(tp)))
				tcp_advance_highest_sack(sk, skb);
		}
	}
	return skb;
}

static struct sk_buff *tcp_sacktag_bsearch(struct sock *sk,
					   struct tcp_sacktag_state *state,
					   u32 seq)
{
	struct rb_node *parent, **p = &sk->tcp_rtx_queue.rb_node;
	struct sk_buff *skb;

	while (*p) {
		parent = *p;
		skb = rb_to_skb(parent);
		if (before(seq, TCP_SKB_CB(skb)->seq)) {
			p = &parent->rb_left;
			continue;
		}
		if (!before(seq, TCP_SKB_CB(skb)->end_seq)) {
			p = &parent->rb_right;
			continue;
		}
		return skb;
	}
	return NULL;
}

static struct sk_buff *tcp_sacktag_skip(struct sk_buff *skb, struct sock *sk,
					struct tcp_sacktag_state *state,
					u32 skip_to_seq)
{
	if (skb && after(TCP_SKB_CB(skb)->seq, skip_to_seq))
		return skb;

	return tcp_sacktag_bsearch(sk, state, skip_to_seq);
}

static struct sk_buff *tcp_maybe_skipping_dsack(struct sk_buff *skb,
						struct sock *sk,
						struct tcp_sack_block *next_dup,
						struct tcp_sacktag_state *state,
						u32 skip_to_seq)
{
	if (!next_dup)
		return skb;

	if (before(next_dup->start_seq, skip_to_seq)) {
		skb = tcp_sacktag_skip(skb, sk, state, next_dup->start_seq);
		skb = tcp_sacktag_walk(skb, sk, NULL, state,
				       next_dup->start_seq, next_dup->end_seq,
				       1);
	}

	return skb;
}

static int tcp_sack_cache_ok(const struct tcp_sock *tp, const struct tcp_sack_block *cache)
{
	return cache < tp->recv_sack_cache + ARRAY_SIZE(tp->recv_sack_cache);
}

static int
tcp_sacktag_write_queue(struct sock *sk, const struct sk_buff *ack_skb,
			u32 prior_snd_una, struct tcp_sacktag_state *state)
{
	struct tcp_sock *tp = tcp_sk(sk);
	const unsigned char *ptr = (skb_transport_header(ack_skb) +
				    TCP_SKB_CB(ack_skb)->sacked);
	struct tcp_sack_block_wire *sp_wire = (struct tcp_sack_block_wire *)(ptr+2);
	struct tcp_sack_block sp[TCP_NUM_SACKS];
	struct tcp_sack_block *cache;
	struct sk_buff *skb;
	int num_sacks = min(TCP_NUM_SACKS, (ptr[1] - TCPOLEN_SACK_BASE) >> 3);
	int used_sacks;
	bool found_dup_sack = false;
	int i, j;
	int first_sack_index;

	state->flag = 0;
	state->reord = tp->snd_nxt;

	if (!tp->sacked_out)
		tcp_highest_sack_reset(sk);

	found_dup_sack = tcp_check_dsack(sk, ack_skb, sp_wire,
					 num_sacks, prior_snd_una);
	if (found_dup_sack) {
		state->flag |= FLAG_DSACKING_ACK;
		tp->delivered++; /* A spurious retransmission is delivered */
	}

	/* Eliminate too old ACKs, but take into
	 * account more or less fresh ones, they can
	 * contain valid SACK info.
	 */
	if (before(TCP_SKB_CB(ack_skb)->ack_seq, prior_snd_una - tp->max_window))
		return 0;

	if (!tp->packets_out)
		goto out;

	used_sacks = 0;
	first_sack_index = 0;
	for (i = 0; i < num_sacks; i++) {
		bool dup_sack = !i && found_dup_sack;

		sp[used_sacks].start_seq = get_unaligned_be32(&sp_wire[i].start_seq);
		sp[used_sacks].end_seq = get_unaligned_be32(&sp_wire[i].end_seq);

		if (!tcp_is_sackblock_valid(tp, dup_sack,
					    sp[used_sacks].start_seq,
					    sp[used_sacks].end_seq)) {
			int mib_idx;

			if (dup_sack) {
				if (!tp->undo_marker)
					mib_idx = LINUX_MIB_TCPDSACKIGNOREDNOUNDO;
				else
					mib_idx = LINUX_MIB_TCPDSACKIGNOREDOLD;
			} else {
				/* Don't count olds caused by ACK reordering */
				if ((TCP_SKB_CB(ack_skb)->ack_seq != tp->snd_una) &&
				    !after(sp[used_sacks].end_seq, tp->snd_una))
					continue;
				mib_idx = LINUX_MIB_TCPSACKDISCARD;
			}

			NET_INC_STATS(sock_net(sk), mib_idx);
			if (i == 0)
				first_sack_index = -1;
			continue;
		}

		/* Ignore very old stuff early */
		if (!after(sp[used_sacks].end_seq, prior_snd_una))
			continue;

		used_sacks++;
	}

	/* order SACK blocks to allow in order walk of the retrans queue */
	for (i = used_sacks - 1; i > 0; i--) {
		for (j = 0; j < i; j++) {
			if (after(sp[j].start_seq, sp[j + 1].start_seq)) {
				swap(sp[j], sp[j + 1]);

				/* Track where the first SACK block goes to */
				if (j == first_sack_index)
					first_sack_index = j + 1;
			}
		}
	}

	state->mss_now = tcp_current_mss(sk);
	skb = NULL;
	i = 0;

	if (!tp->sacked_out) {
		/* It's already past, so skip checking against it */
		cache = tp->recv_sack_cache + ARRAY_SIZE(tp->recv_sack_cache);
	} else {
		cache = tp->recv_sack_cache;
		/* Skip empty blocks in at head of the cache */
		while (tcp_sack_cache_ok(tp, cache) && !cache->start_seq &&
		       !cache->end_seq)
			cache++;
	}

	while (i < used_sacks) {
		u32 start_seq = sp[i].start_seq;
		u32 end_seq = sp[i].end_seq;
		bool dup_sack = (found_dup_sack && (i == first_sack_index));
		struct tcp_sack_block *next_dup = NULL;

		if (found_dup_sack && ((i + 1) == first_sack_index))
			next_dup = &sp[i + 1];

		/* Skip too early cached blocks */
		while (tcp_sack_cache_ok(tp, cache) &&
		       !before(start_seq, cache->end_seq))
			cache++;

		/* Can skip some work by looking recv_sack_cache? */
		if (tcp_sack_cache_ok(tp, cache) && !dup_sack &&
		    after(end_seq, cache->start_seq)) {

			/* Head todo? */
			if (before(start_seq, cache->start_seq)) {
				skb = tcp_sacktag_skip(skb, sk, state,
						       start_seq);
				skb = tcp_sacktag_walk(skb, sk, next_dup,
						       state,
						       start_seq,
						       cache->start_seq,
						       dup_sack);
			}

			/* Rest of the block already fully processed? */
			if (!after(end_seq, cache->end_seq))
				goto advance_sp;

			skb = tcp_maybe_skipping_dsack(skb, sk, next_dup,
						       state,
						       cache->end_seq);

			/* ...tail remains todo... */
			if (tcp_highest_sack_seq(tp) == cache->end_seq) {
				/* ...but better entrypoint exists! */
				skb = tcp_highest_sack(sk);
				if (!skb)
					break;
				cache++;
				goto walk;
			}

			skb = tcp_sacktag_skip(skb, sk, state, cache->end_seq);
			/* Check overlap against next cached too (past this one already) */
			cache++;
			continue;
		}

		if (!before(start_seq, tcp_highest_sack_seq(tp))) {
			skb = tcp_highest_sack(sk);
			if (!skb)
				break;
		}
		skb = tcp_sacktag_skip(skb, sk, state, start_seq);

walk:
		skb = tcp_sacktag_walk(skb, sk, next_dup, state,
				       start_seq, end_seq, dup_sack);

advance_sp:
		i++;
	}

	/* Clear the head of the cache sack blocks so we can skip it next time */
	for (i = 0; i < ARRAY_SIZE(tp->recv_sack_cache) - used_sacks; i++) {
		tp->recv_sack_cache[i].start_seq = 0;
		tp->recv_sack_cache[i].end_seq = 0;
	}
	for (j = 0; j < used_sacks; j++)
		tp->recv_sack_cache[i++] = sp[j];

	if (inet_csk(sk)->icsk_ca_state != TCP_CA_Loss || tp->undo_marker)
		tcp_check_sack_reordering(sk, state->reord, 0);

	tcp_verify_left_out(tp);
out:

#if FASTRETRANS_DEBUG > 0
	WARN_ON((int)tp->sacked_out < 0);
	WARN_ON((int)tp->lost_out < 0);
	WARN_ON((int)tp->retrans_out < 0);
	WARN_ON((int)tcp_packets_in_flight(tp) < 0);
#endif
	return state->flag;
}

/* Limits sacked_out so that sum with lost_out isn't ever larger than
 * packets_out. Returns false if sacked_out adjustement wasn't necessary.
 */
static bool tcp_limit_reno_sacked(struct tcp_sock *tp)
{
	u32 holes;

	holes = max(tp->lost_out, 1U);
	holes = min(holes, tp->packets_out);

	if ((tp->sacked_out + holes) > tp->packets_out) {
		tp->sacked_out = tp->packets_out - holes;
		return true;
	}
	return false;
}

/* If we receive more dupacks than we expected counting segments
 * in assumption of absent reordering, interpret this as reordering.
 * The only another reason could be bug in receiver TCP.
 */
static void tcp_check_reno_reordering(struct sock *sk, const int addend)
{
	struct tcp_sock *tp = tcp_sk(sk);

	if (!tcp_limit_reno_sacked(tp))
		return;

	tp->reordering = min_t(u32, tp->packets_out + addend,
			       sock_net(sk)->ipv4.sysctl_tcp_max_reordering);
	tp->reord_seen++;
	NET_INC_STATS(sock_net(sk), LINUX_MIB_TCPRENOREORDER);
}

/* Emulate SACKs for SACKless connection: account for a new dupack. */

static void tcp_add_reno_sack(struct sock *sk, int num_dupack)
{
	if (num_dupack) {
		struct tcp_sock *tp = tcp_sk(sk);
		u32 prior_sacked = tp->sacked_out;
		s32 delivered;

		tp->sacked_out += num_dupack;
		tcp_check_reno_reordering(sk, 0);
		delivered = tp->sacked_out - prior_sacked;
		if (delivered > 0)
			tp->delivered += delivered;
		tcp_verify_left_out(tp);
	}
}

/* Account for ACK, ACKing some data in Reno Recovery phase. */

static void tcp_remove_reno_sacks(struct sock *sk, int acked)
{
	struct tcp_sock *tp = tcp_sk(sk);

	if (acked > 0) {
		/* One ACK acked hole. The rest eat duplicate ACKs. */
		tp->delivered += max_t(int, acked - tp->sacked_out, 1);
		if (acked - 1 >= tp->sacked_out)
			tp->sacked_out = 0;
		else
			tp->sacked_out -= acked - 1;
	}
	tcp_check_reno_reordering(sk, acked);
	tcp_verify_left_out(tp);
}

static inline void tcp_reset_reno_sack(struct tcp_sock *tp)
{
	tp->sacked_out = 0;
}

void tcp_clear_retrans(struct tcp_sock *tp)
{
	tp->retrans_out = 0;
	tp->lost_out = 0;
	tp->undo_marker = 0;
	tp->undo_retrans = -1;
	tp->sacked_out = 0;
}

static inline void tcp_init_undo(struct tcp_sock *tp)
{
	tp->undo_marker = tp->snd_una;
	/* Retransmission still in flight may cause DSACKs later. */
	tp->undo_retrans = tp->retrans_out ? : -1;
}

static bool tcp_is_rack(const struct sock *sk)
{
	return sock_net(sk)->ipv4.sysctl_tcp_recovery & TCP_RACK_LOSS_DETECTION;
}

/* If we detect SACK reneging, forget all SACK information
 * and reset tags completely, otherwise preserve SACKs. If receiver
 * dropped its ofo queue, we will know this due to reneging detection.
 */
static void tcp_timeout_mark_lost(struct sock *sk)
{
	struct tcp_sock *tp = tcp_sk(sk);
	struct sk_buff *skb, *head;
	bool is_reneg;			/* is receiver reneging on SACKs? */

	head = tcp_rtx_queue_head(sk);
	is_reneg = head && (TCP_SKB_CB(head)->sacked & TCPCB_SACKED_ACKED);
	if (is_reneg) {
		NET_INC_STATS(sock_net(sk), LINUX_MIB_TCPSACKRENEGING);
		tp->sacked_out = 0;
		/* Mark SACK reneging until we recover from this loss event. */
		tp->is_sack_reneg = 1;
	} else if (tcp_is_reno(tp)) {
		tcp_reset_reno_sack(tp);
	}

	skb = head;
	skb_rbtree_walk_from(skb) {
		if (is_reneg)
			TCP_SKB_CB(skb)->sacked &= ~TCPCB_SACKED_ACKED;
		else if (tcp_is_rack(sk) && skb != head &&
			 tcp_rack_skb_timeout(tp, skb, 0) > 0)
			continue; /* Don't mark recently sent ones lost yet */
		tcp_mark_skb_lost(sk, skb);
	}
	tcp_verify_left_out(tp);
	tcp_clear_all_retrans_hints(tp);
}

/* Enter Loss state. */
void tcp_enter_loss(struct sock *sk)
{
	const struct inet_connection_sock *icsk = inet_csk(sk);
	struct tcp_sock *tp = tcp_sk(sk);
	struct net *net = sock_net(sk);
	bool new_recovery = icsk->icsk_ca_state < TCP_CA_Recovery;

	tcp_timeout_mark_lost(sk);

	/* Reduce ssthresh if it has not yet been made inside this window. */
	if (icsk->icsk_ca_state <= TCP_CA_Disorder ||
	    !after(tp->high_seq, tp->snd_una) ||
	    (icsk->icsk_ca_state == TCP_CA_Loss && !icsk->icsk_retransmits)) {
		tp->prior_ssthresh = tcp_current_ssthresh(sk);
		tp->prior_cwnd = tp->snd_cwnd;
		tp->snd_ssthresh = icsk->icsk_ca_ops->ssthresh(sk);
		tcp_ca_event(sk, CA_EVENT_LOSS);
		tcp_init_undo(tp);
	}
	tp->snd_cwnd	   = tcp_packets_in_flight(tp) + 1;
	tp->snd_cwnd_cnt   = 0;
	tp->snd_cwnd_stamp = tcp_jiffies32;

	/* Timeout in disordered state after receiving substantial DUPACKs
	 * suggests that the degree of reordering is over-estimated.
	 */
	if (icsk->icsk_ca_state <= TCP_CA_Disorder &&
	    tp->sacked_out >= net->ipv4.sysctl_tcp_reordering)
		tp->reordering = min_t(unsigned int, tp->reordering,
				       net->ipv4.sysctl_tcp_reordering);
	tcp_set_ca_state(sk, TCP_CA_Loss);
	tp->high_seq = tp->snd_nxt;
	tcp_ecn_queue_cwr(tp);

	/* F-RTO RFC5682 sec 3.1 step 1: retransmit SND.UNA if no previous
	 * loss recovery is underway except recurring timeout(s) on
	 * the same SND.UNA (sec 3.2). Disable F-RTO on path MTU probing
	 */
	tp->frto = net->ipv4.sysctl_tcp_frto &&
		   (new_recovery || icsk->icsk_retransmits) &&
		   !inet_csk(sk)->icsk_mtup.probe_size;
}

/* If ACK arrived pointing to a remembered SACK, it means that our
 * remembered SACKs do not reflect real state of receiver i.e.
 * receiver _host_ is heavily congested (or buggy).
 *
 * To avoid big spurious retransmission bursts due to transient SACK
 * scoreboard oddities that look like reneging, we give the receiver a
 * little time (max(RTT/2, 10ms)) to send us some more ACKs that will
 * restore sanity to the SACK scoreboard. If the apparent reneging
 * persists until this RTO then we'll clear the SACK scoreboard.
 */
static bool tcp_check_sack_reneging(struct sock *sk, int flag)
{
	if (flag & FLAG_SACK_RENEGING) {
		struct tcp_sock *tp = tcp_sk(sk);
		unsigned long delay = max(usecs_to_jiffies(tp->srtt_us >> 4),
					  msecs_to_jiffies(10));

		inet_csk_reset_xmit_timer(sk, ICSK_TIME_RETRANS,
					  delay, TCP_RTO_MAX);
		return true;
	}
	return false;
}

/* Heurestics to calculate number of duplicate ACKs. There's no dupACKs
 * counter when SACK is enabled (without SACK, sacked_out is used for
 * that purpose).
 *
 * With reordering, holes may still be in flight, so RFC3517 recovery
 * uses pure sacked_out (total number of SACKed segments) even though
 * it violates the RFC that uses duplicate ACKs, often these are equal
 * but when e.g. out-of-window ACKs or packet duplication occurs,
 * they differ. Since neither occurs due to loss, TCP should really
 * ignore them.
 */
static inline int tcp_dupack_heuristics(const struct tcp_sock *tp)
{
	return tp->sacked_out + 1;
}

/* Linux NewReno/SACK/ECN state machine.
 * --------------------------------------
 *
 * "Open"	Normal state, no dubious events, fast path.
 * "Disorder"   In all the respects it is "Open",
 *		but requires a bit more attention. It is entered when
 *		we see some SACKs or dupacks. It is split of "Open"
 *		mainly to move some processing from fast path to slow one.
 * "CWR"	CWND was reduced due to some Congestion Notification event.
 *		It can be ECN, ICMP source quench, local device congestion.
 * "Recovery"	CWND was reduced, we are fast-retransmitting.
 * "Loss"	CWND was reduced due to RTO timeout or SACK reneging.
 *
 * tcp_fastretrans_alert() is entered:
 * - each incoming ACK, if state is not "Open"
 * - when arrived ACK is unusual, namely:
 *	* SACK
 *	* Duplicate ACK.
 *	* ECN ECE.
 *
 * Counting packets in flight is pretty simple.
 *
 *	in_flight = packets_out - left_out + retrans_out
 *
 *	packets_out is SND.NXT-SND.UNA counted in packets.
 *
 *	retrans_out is number of retransmitted segments.
 *
 *	left_out is number of segments left network, but not ACKed yet.
 *
 *		left_out = sacked_out + lost_out
 *
 *     sacked_out: Packets, which arrived to receiver out of order
 *		   and hence not ACKed. With SACKs this number is simply
 *		   amount of SACKed data. Even without SACKs
 *		   it is easy to give pretty reliable estimate of this number,
 *		   counting duplicate ACKs.
 *
 *       lost_out: Packets lost by network. TCP has no explicit
 *		   "loss notification" feedback from network (for now).
 *		   It means that this number can be only _guessed_.
 *		   Actually, it is the heuristics to predict lossage that
 *		   distinguishes different algorithms.
 *
 *	F.e. after RTO, when all the queue is considered as lost,
 *	lost_out = packets_out and in_flight = retrans_out.
 *
 *		Essentially, we have now a few algorithms detecting
 *		lost packets.
 *
 *		If the receiver supports SACK:
 *
 *		RFC6675/3517: It is the conventional algorithm. A packet is
 *		considered lost if the number of higher sequence packets
 *		SACKed is greater than or equal the DUPACK thoreshold
 *		(reordering). This is implemented in tcp_mark_head_lost and
 *		tcp_update_scoreboard.
 *
 *		RACK (draft-ietf-tcpm-rack-01): it is a newer algorithm
 *		(2017-) that checks timing instead of counting DUPACKs.
 *		Essentially a packet is considered lost if it's not S/ACKed
 *		after RTT + reordering_window, where both metrics are
 *		dynamically measured and adjusted. This is implemented in
 *		tcp_rack_mark_lost.
 *
 *		If the receiver does not support SACK:
 *
 *		NewReno (RFC6582): in Recovery we assume that one segment
 *		is lost (classic Reno). While we are in Recovery and
 *		a partial ACK arrives, we assume that one more packet
 *		is lost (NewReno). This heuristics are the same in NewReno
 *		and SACK.
 *
 * Really tricky (and requiring careful tuning) part of algorithm
 * is hidden in functions tcp_time_to_recover() and tcp_xmit_retransmit_queue().
 * The first determines the moment _when_ we should reduce CWND and,
 * hence, slow down forward transmission. In fact, it determines the moment
 * when we decide that hole is caused by loss, rather than by a reorder.
 *
 * tcp_xmit_retransmit_queue() decides, _what_ we should retransmit to fill
 * holes, caused by lost packets.
 *
 * And the most logically complicated part of algorithm is undo
 * heuristics. We detect false retransmits due to both too early
 * fast retransmit (reordering) and underestimated RTO, analyzing
 * timestamps and D-SACKs. When we detect that some segments were
 * retransmitted by mistake and CWND reduction was wrong, we undo
 * window reduction and abort recovery phase. This logic is hidden
 * inside several functions named tcp_try_undo_<something>.
 */

/* This function decides, when we should leave Disordered state
 * and enter Recovery phase, reducing congestion window.
 *
 * Main question: may we further continue forward transmission
 * with the same cwnd?
 */
static bool tcp_time_to_recover(struct sock *sk, int flag)
{
	struct tcp_sock *tp = tcp_sk(sk);

	/* Trick#1: The loss is proven. */
	if (tp->lost_out)
		return true;

	/* Not-A-Trick#2 : Classic rule... */
	if (!tcp_is_rack(sk) && tcp_dupack_heuristics(tp) > tp->reordering)
		return true;

	return false;
}

/* Detect loss in event "A" above by marking head of queue up as lost.
 * For non-SACK(Reno) senders, the first "packets" number of segments
 * are considered lost. For RFC3517 SACK, a segment is considered lost if it
 * has at least tp->reordering SACKed seqments above it; "packets" refers to
 * the maximum SACKed segments to pass before reaching this limit.
 */
static void tcp_mark_head_lost(struct sock *sk, int packets, int mark_head)
{
	struct tcp_sock *tp = tcp_sk(sk);
	struct sk_buff *skb;
	int cnt, oldcnt, lost;
	unsigned int mss;
	/* Use SACK to deduce losses of new sequences sent during recovery */
	const u32 loss_high = tcp_is_sack(tp) ?  tp->snd_nxt : tp->high_seq;

	WARN_ON(packets > tp->packets_out);
	skb = tp->lost_skb_hint;
	if (skb) {
		/* Head already handled? */
		if (mark_head && after(TCP_SKB_CB(skb)->seq, tp->snd_una))
			return;
		cnt = tp->lost_cnt_hint;
	} else {
		skb = tcp_rtx_queue_head(sk);
		cnt = 0;
	}

	skb_rbtree_walk_from(skb) {
		/* TODO: do this better */
		/* this is not the most efficient way to do this... */
		tp->lost_skb_hint = skb;
		tp->lost_cnt_hint = cnt;

		if (after(TCP_SKB_CB(skb)->end_seq, loss_high))
			break;

		oldcnt = cnt;
		if (tcp_is_reno(tp) ||
		    (TCP_SKB_CB(skb)->sacked & TCPCB_SACKED_ACKED))
			cnt += tcp_skb_pcount(skb);

		if (cnt > packets) {
			if (tcp_is_sack(tp) ||
			    (TCP_SKB_CB(skb)->sacked & TCPCB_SACKED_ACKED) ||
			    (oldcnt >= packets))
				break;

			mss = tcp_skb_mss(skb);
			/* If needed, chop off the prefix to mark as lost. */
			lost = (packets - oldcnt) * mss;
			if (lost < skb->len &&
			    tcp_fragment(sk, TCP_FRAG_IN_RTX_QUEUE, skb,
					 lost, mss, GFP_ATOMIC) < 0)
				break;
			cnt = packets;
		}

		tcp_skb_mark_lost(tp, skb);

		if (mark_head)
			break;
	}
	tcp_verify_left_out(tp);
}

/* Account newly detected lost packet(s) */

static void tcp_update_scoreboard(struct sock *sk, int fast_rexmit)
{
	struct tcp_sock *tp = tcp_sk(sk);

	if (tcp_is_sack(tp)) {
		int sacked_upto = tp->sacked_out - tp->reordering;
		if (sacked_upto >= 0)
			tcp_mark_head_lost(sk, sacked_upto, 0);
		else if (fast_rexmit)
			tcp_mark_head_lost(sk, 1, 1);
	}
}

static bool tcp_tsopt_ecr_before(const struct tcp_sock *tp, u32 when)
{
	return tp->rx_opt.saw_tstamp && tp->rx_opt.rcv_tsecr &&
	       before(tp->rx_opt.rcv_tsecr, when);
}

/* skb is spurious retransmitted if the returned timestamp echo
 * reply is prior to the skb transmission time
 */
static bool tcp_skb_spurious_retrans(const struct tcp_sock *tp,
				     const struct sk_buff *skb)
{
	return (TCP_SKB_CB(skb)->sacked & TCPCB_RETRANS) &&
	       tcp_tsopt_ecr_before(tp, tcp_skb_timestamp(skb));
}

/* Nothing was retransmitted or returned timestamp is less
 * than timestamp of the first retransmission.
 */
static inline bool tcp_packet_delayed(const struct tcp_sock *tp)
{
	return !tp->retrans_stamp ||
	       tcp_tsopt_ecr_before(tp, tp->retrans_stamp);
}

/* Undo procedures. */

/* We can clear retrans_stamp when there are no retransmissions in the
 * window. It would seem that it is trivially available for us in
 * tp->retrans_out, however, that kind of assumptions doesn't consider
 * what will happen if errors occur when sending retransmission for the
 * second time. ...It could the that such segment has only
 * TCPCB_EVER_RETRANS set at the present time. It seems that checking
 * the head skb is enough except for some reneging corner cases that
 * are not worth the effort.
 *
 * Main reason for all this complexity is the fact that connection dying
 * time now depends on the validity of the retrans_stamp, in particular,
 * that successive retransmissions of a segment must not advance
 * retrans_stamp under any conditions.
 */
static bool tcp_any_retrans_done(const struct sock *sk)
{
	const struct tcp_sock *tp = tcp_sk(sk);
	struct sk_buff *skb;

	if (tp->retrans_out)
		return true;

	skb = tcp_rtx_queue_head(sk);
	if (unlikely(skb && TCP_SKB_CB(skb)->sacked & TCPCB_EVER_RETRANS))
		return true;

	return false;
}

static void DBGUNDO(struct sock *sk, const char *msg)
{
#if FASTRETRANS_DEBUG > 1
	struct tcp_sock *tp = tcp_sk(sk);
	struct inet_sock *inet = inet_sk(sk);

	if (sk->sk_family == AF_INET) {
		pr_debug("Undo %s %pI4/%u c%u l%u ss%u/%u p%u\n",
			 msg,
			 &inet->inet_daddr, ntohs(inet->inet_dport),
			 tp->snd_cwnd, tcp_left_out(tp),
			 tp->snd_ssthresh, tp->prior_ssthresh,
			 tp->packets_out);
	}
#if IS_ENABLED(CONFIG_IPV6)
	else if (sk->sk_family == AF_INET6) {
		pr_debug("Undo %s %pI6/%u c%u l%u ss%u/%u p%u\n",
			 msg,
			 &sk->sk_v6_daddr, ntohs(inet->inet_dport),
			 tp->snd_cwnd, tcp_left_out(tp),
			 tp->snd_ssthresh, tp->prior_ssthresh,
			 tp->packets_out);
	}
#endif
#endif
}

static void tcp_undo_cwnd_reduction(struct sock *sk, bool unmark_loss)
{
	struct tcp_sock *tp = tcp_sk(sk);

	if (unmark_loss) {
		struct sk_buff *skb;

		skb_rbtree_walk(skb, &sk->tcp_rtx_queue) {
			TCP_SKB_CB(skb)->sacked &= ~TCPCB_LOST;
		}
		tp->lost_out = 0;
		tcp_clear_all_retrans_hints(tp);
	}

	if (tp->prior_ssthresh) {
		const struct inet_connection_sock *icsk = inet_csk(sk);

		tp->snd_cwnd = icsk->icsk_ca_ops->undo_cwnd(sk);

		if (tp->prior_ssthresh > tp->snd_ssthresh) {
			tp->snd_ssthresh = tp->prior_ssthresh;
			tcp_ecn_withdraw_cwr(tp);
		}
	}
	tp->snd_cwnd_stamp = tcp_jiffies32;
	tp->undo_marker = 0;
	tp->rack.advanced = 1; /* Force RACK to re-exam losses */
}

static inline bool tcp_may_undo(const struct tcp_sock *tp)
{
	return tp->undo_marker && (!tp->undo_retrans || tcp_packet_delayed(tp));
}

/* People celebrate: "We love our President!" */
static bool tcp_try_undo_recovery(struct sock *sk)
{
	struct tcp_sock *tp = tcp_sk(sk);

	if (tcp_may_undo(tp)) {
		int mib_idx;

		/* Happy end! We did not retransmit anything
		 * or our original transmission succeeded.
		 */
		DBGUNDO(sk, inet_csk(sk)->icsk_ca_state == TCP_CA_Loss ? "loss" : "retrans");
		tcp_undo_cwnd_reduction(sk, false);
		if (inet_csk(sk)->icsk_ca_state == TCP_CA_Loss)
			mib_idx = LINUX_MIB_TCPLOSSUNDO;
		else
			mib_idx = LINUX_MIB_TCPFULLUNDO;

		NET_INC_STATS(sock_net(sk), mib_idx);
	} else if (tp->rack.reo_wnd_persist) {
		tp->rack.reo_wnd_persist--;
	}
	if (tp->snd_una == tp->high_seq && tcp_is_reno(tp)) {
		/* Hold old state until something *above* high_seq
		 * is ACKed. For Reno it is MUST to prevent false
		 * fast retransmits (RFC2582). SACK TCP is safe. */
		if (!tcp_any_retrans_done(sk))
			tp->retrans_stamp = 0;
		return true;
	}
	tcp_set_ca_state(sk, TCP_CA_Open);
	tp->is_sack_reneg = 0;
	return false;
}

/* Try to undo cwnd reduction, because D-SACKs acked all retransmitted data */
static bool tcp_try_undo_dsack(struct sock *sk)
{
	struct tcp_sock *tp = tcp_sk(sk);

	if (tp->undo_marker && !tp->undo_retrans) {
		tp->rack.reo_wnd_persist = min(TCP_RACK_RECOVERY_THRESH,
					       tp->rack.reo_wnd_persist + 1);
		DBGUNDO(sk, "D-SACK");
		tcp_undo_cwnd_reduction(sk, false);
		NET_INC_STATS(sock_net(sk), LINUX_MIB_TCPDSACKUNDO);
		return true;
	}
	return false;
}

/* Undo during loss recovery after partial ACK or using F-RTO. */
static bool tcp_try_undo_loss(struct sock *sk, bool frto_undo)
{
	struct tcp_sock *tp = tcp_sk(sk);

	if (frto_undo || tcp_may_undo(tp)) {
		tcp_undo_cwnd_reduction(sk, true);

		DBGUNDO(sk, "partial loss");
		NET_INC_STATS(sock_net(sk), LINUX_MIB_TCPLOSSUNDO);
		if (frto_undo)
			NET_INC_STATS(sock_net(sk),
					LINUX_MIB_TCPSPURIOUSRTOS);
		inet_csk(sk)->icsk_retransmits = 0;
		if (frto_undo || tcp_is_sack(tp)) {
			tcp_set_ca_state(sk, TCP_CA_Open);
			tp->is_sack_reneg = 0;
		}
		return true;
	}
	return false;
}

/* The cwnd reduction in CWR and Recovery uses the PRR algorithm in RFC 6937.
 * It computes the number of packets to send (sndcnt) based on packets newly
 * delivered:
 *   1) If the packets in flight is larger than ssthresh, PRR spreads the
 *	cwnd reductions across a full RTT.
 *   2) Otherwise PRR uses packet conservation to send as much as delivered.
 *      But when the retransmits are acked without further losses, PRR
 *      slow starts cwnd up to ssthresh to speed up the recovery.
 */
static void tcp_init_cwnd_reduction(struct sock *sk)
{
	struct tcp_sock *tp = tcp_sk(sk);

	tp->high_seq = tp->snd_nxt;
	tp->tlp_high_seq = 0;
	tp->snd_cwnd_cnt = 0;
	tp->prior_cwnd = tp->snd_cwnd;
	tp->prr_delivered = 0;
	tp->prr_out = 0;
	tp->snd_ssthresh = inet_csk(sk)->icsk_ca_ops->ssthresh(sk);
	tcp_ecn_queue_cwr(tp);
}

void tcp_cwnd_reduction(struct sock *sk, int newly_acked_sacked, int flag)
{
	struct tcp_sock *tp = tcp_sk(sk);
	int sndcnt = 0;
	int delta = tp->snd_ssthresh - tcp_packets_in_flight(tp);

	if (newly_acked_sacked <= 0 || WARN_ON_ONCE(!tp->prior_cwnd))
		return;

	tp->prr_delivered += newly_acked_sacked;
	if (delta < 0) {
		u64 dividend = (u64)tp->snd_ssthresh * tp->prr_delivered +
			       tp->prior_cwnd - 1;
		sndcnt = div_u64(dividend, tp->prior_cwnd) - tp->prr_out;
	} else if ((flag & (FLAG_RETRANS_DATA_ACKED | FLAG_LOST_RETRANS)) ==
		   FLAG_RETRANS_DATA_ACKED) {
		sndcnt = min_t(int, delta,
			       max_t(int, tp->prr_delivered - tp->prr_out,
				     newly_acked_sacked) + 1);
	} else {
		sndcnt = min(delta, newly_acked_sacked);
	}
	/* Force a fast retransmit upon entering fast recovery */
	sndcnt = max(sndcnt, (tp->prr_out ? 0 : 1));
	tp->snd_cwnd = tcp_packets_in_flight(tp) + sndcnt;
}

static inline void tcp_end_cwnd_reduction(struct sock *sk)
{
	struct tcp_sock *tp = tcp_sk(sk);

	if (inet_csk(sk)->icsk_ca_ops->cong_control)
		return;

	/* Reset cwnd to ssthresh in CWR or Recovery (unless it's undone) */
	if (tp->snd_ssthresh < TCP_INFINITE_SSTHRESH &&
	    (inet_csk(sk)->icsk_ca_state == TCP_CA_CWR || tp->undo_marker)) {
		tp->snd_cwnd = tp->snd_ssthresh;
		tp->snd_cwnd_stamp = tcp_jiffies32;
	}
	tcp_ca_event(sk, CA_EVENT_COMPLETE_CWR);
}

/* Enter CWR state. Disable cwnd undo since congestion is proven with ECN */
void tcp_enter_cwr(struct sock *sk)
{
	struct tcp_sock *tp = tcp_sk(sk);

	tp->prior_ssthresh = 0;
	if (inet_csk(sk)->icsk_ca_state < TCP_CA_CWR) {
		tp->undo_marker = 0;
		tcp_init_cwnd_reduction(sk);
		tcp_set_ca_state(sk, TCP_CA_CWR);
	}
}
EXPORT_SYMBOL(tcp_enter_cwr);

static void tcp_try_keep_open(struct sock *sk)
{
	struct tcp_sock *tp = tcp_sk(sk);
	int state = TCP_CA_Open;

	if (tcp_left_out(tp) || tcp_any_retrans_done(sk))
		state = TCP_CA_Disorder;

	if (inet_csk(sk)->icsk_ca_state != state) {
		tcp_set_ca_state(sk, state);
		tp->high_seq = tp->snd_nxt;
	}
}

static void tcp_try_to_open(struct sock *sk, int flag)
{
	struct tcp_sock *tp = tcp_sk(sk);

	tcp_verify_left_out(tp);

	if (!tcp_any_retrans_done(sk))
		tp->retrans_stamp = 0;

	if (flag & FLAG_ECE)
		tcp_enter_cwr(sk);

	if (inet_csk(sk)->icsk_ca_state != TCP_CA_CWR) {
		tcp_try_keep_open(sk);
	}
}

static void tcp_mtup_probe_failed(struct sock *sk)
{
	struct inet_connection_sock *icsk = inet_csk(sk);

	icsk->icsk_mtup.search_high = icsk->icsk_mtup.probe_size - 1;
	icsk->icsk_mtup.probe_size = 0;
	NET_INC_STATS(sock_net(sk), LINUX_MIB_TCPMTUPFAIL);
}

static void tcp_mtup_probe_success(struct sock *sk)
{
	struct tcp_sock *tp = tcp_sk(sk);
	struct inet_connection_sock *icsk = inet_csk(sk);

	/* FIXME: breaks with very large cwnd */
	tp->prior_ssthresh = tcp_current_ssthresh(sk);
	tp->snd_cwnd = tp->snd_cwnd *
		       tcp_mss_to_mtu(sk, tp->mss_cache) /
		       icsk->icsk_mtup.probe_size;
	tp->snd_cwnd_cnt = 0;
	tp->snd_cwnd_stamp = tcp_jiffies32;
	tp->snd_ssthresh = tcp_current_ssthresh(sk);

	icsk->icsk_mtup.search_low = icsk->icsk_mtup.probe_size;
	icsk->icsk_mtup.probe_size = 0;
	tcp_sync_mss(sk, icsk->icsk_pmtu_cookie);
	NET_INC_STATS(sock_net(sk), LINUX_MIB_TCPMTUPSUCCESS);
}

/* Do a simple retransmit without using the backoff mechanisms in
 * tcp_timer. This is used for path mtu discovery.
 * The socket is already locked here.
 */
void tcp_simple_retransmit(struct sock *sk)
{
	const struct inet_connection_sock *icsk = inet_csk(sk);
	struct tcp_sock *tp = tcp_sk(sk);
	struct sk_buff *skb;
	unsigned int mss = tcp_current_mss(sk);

	skb_rbtree_walk(skb, &sk->tcp_rtx_queue) {
		if (tcp_skb_seglen(skb) > mss &&
		    !(TCP_SKB_CB(skb)->sacked & TCPCB_SACKED_ACKED)) {
			if (TCP_SKB_CB(skb)->sacked & TCPCB_SACKED_RETRANS) {
				TCP_SKB_CB(skb)->sacked &= ~TCPCB_SACKED_RETRANS;
				tp->retrans_out -= tcp_skb_pcount(skb);
			}
			tcp_skb_mark_lost_uncond_verify(tp, skb);
		}
	}

	tcp_clear_retrans_hints_partial(tp);

	if (!tp->lost_out)
		return;

	if (tcp_is_reno(tp))
		tcp_limit_reno_sacked(tp);

	tcp_verify_left_out(tp);

	/* Don't muck with the congestion window here.
	 * Reason is that we do not increase amount of _data_
	 * in network, but units changed and effective
	 * cwnd/ssthresh really reduced now.
	 */
	if (icsk->icsk_ca_state != TCP_CA_Loss) {
		tp->high_seq = tp->snd_nxt;
		tp->snd_ssthresh = tcp_current_ssthresh(sk);
		tp->prior_ssthresh = 0;
		tp->undo_marker = 0;
		tcp_set_ca_state(sk, TCP_CA_Loss);
	}
	tcp_xmit_retransmit_queue(sk);
}
EXPORT_SYMBOL(tcp_simple_retransmit);

void tcp_enter_recovery(struct sock *sk, bool ece_ack)
{
	struct tcp_sock *tp = tcp_sk(sk);
	int mib_idx;

	if (tcp_is_reno(tp))
		mib_idx = LINUX_MIB_TCPRENORECOVERY;
	else
		mib_idx = LINUX_MIB_TCPSACKRECOVERY;

	NET_INC_STATS(sock_net(sk), mib_idx);

	tp->prior_ssthresh = 0;
	tcp_init_undo(tp);

	if (!tcp_in_cwnd_reduction(sk)) {
		if (!ece_ack)
			tp->prior_ssthresh = tcp_current_ssthresh(sk);
		tcp_init_cwnd_reduction(sk);
	}
	tcp_set_ca_state(sk, TCP_CA_Recovery);
}

/* Process an ACK in CA_Loss state. Move to CA_Open if lost data are
 * recovered or spurious. Otherwise retransmits more on partial ACKs.
 */
static void tcp_process_loss(struct sock *sk, int flag, int num_dupack,
			     int *rexmit)
{
	struct tcp_sock *tp = tcp_sk(sk);
	bool recovered = !before(tp->snd_una, tp->high_seq);

	if ((flag & FLAG_SND_UNA_ADVANCED) &&
	    tcp_try_undo_loss(sk, false))
		return;

	if (tp->frto) { /* F-RTO RFC5682 sec 3.1 (sack enhanced version). */
		/* Step 3.b. A timeout is spurious if not all data are
		 * lost, i.e., never-retransmitted data are (s)acked.
		 */
		if ((flag & FLAG_ORIG_SACK_ACKED) &&
		    tcp_try_undo_loss(sk, true))
			return;

		if (after(tp->snd_nxt, tp->high_seq)) {
			if (flag & FLAG_DATA_SACKED || num_dupack)
				tp->frto = 0; /* Step 3.a. loss was real */
		} else if (flag & FLAG_SND_UNA_ADVANCED && !recovered) {
			tp->high_seq = tp->snd_nxt;
			/* Step 2.b. Try send new data (but deferred until cwnd
			 * is updated in tcp_ack()). Otherwise fall back to
			 * the conventional recovery.
			 */
			if (!tcp_write_queue_empty(sk) &&
			    after(tcp_wnd_end(tp), tp->snd_nxt)) {
				*rexmit = REXMIT_NEW;
				return;
			}
			tp->frto = 0;
		}
	}

	if (recovered) {
		/* F-RTO RFC5682 sec 3.1 step 2.a and 1st part of step 3.a */
		tcp_try_undo_recovery(sk);
		return;
	}
	if (tcp_is_reno(tp)) {
		/* A Reno DUPACK means new data in F-RTO step 2.b above are
		 * delivered. Lower inflight to clock out (re)tranmissions.
		 */
		if (after(tp->snd_nxt, tp->high_seq) && num_dupack)
			tcp_add_reno_sack(sk, num_dupack);
		else if (flag & FLAG_SND_UNA_ADVANCED)
			tcp_reset_reno_sack(tp);
	}
	*rexmit = REXMIT_LOST;
}

/* Undo during fast recovery after partial ACK. */
static bool tcp_try_undo_partial(struct sock *sk, u32 prior_snd_una)
{
	struct tcp_sock *tp = tcp_sk(sk);

	if (tp->undo_marker && tcp_packet_delayed(tp)) {
		/* Plain luck! Hole if filled with delayed
		 * packet, rather than with a retransmit. Check reordering.
		 */
		tcp_check_sack_reordering(sk, prior_snd_una, 1);

		/* We are getting evidence that the reordering degree is higher
		 * than we realized. If there are no retransmits out then we
		 * can undo. Otherwise we clock out new packets but do not
		 * mark more packets lost or retransmit more.
		 */
		if (tp->retrans_out)
			return true;

		if (!tcp_any_retrans_done(sk))
			tp->retrans_stamp = 0;

		DBGUNDO(sk, "partial recovery");
		tcp_undo_cwnd_reduction(sk, true);
		NET_INC_STATS(sock_net(sk), LINUX_MIB_TCPPARTIALUNDO);
		tcp_try_keep_open(sk);
		return true;
	}
	return false;
}

static void tcp_identify_packet_loss(struct sock *sk, int *ack_flag)
{
	struct tcp_sock *tp = tcp_sk(sk);

	if (tcp_rtx_queue_empty(sk))
		return;

	if (unlikely(tcp_is_reno(tp))) {
		tcp_newreno_mark_lost(sk, *ack_flag & FLAG_SND_UNA_ADVANCED);
	} else if (tcp_is_rack(sk)) {
		u32 prior_retrans = tp->retrans_out;

		tcp_rack_mark_lost(sk);
		if (prior_retrans > tp->retrans_out)
			*ack_flag |= FLAG_LOST_RETRANS;
	}
}

static bool tcp_force_fast_retransmit(struct sock *sk)
{
	struct tcp_sock *tp = tcp_sk(sk);

	return after(tcp_highest_sack_seq(tp),
		     tp->snd_una + tp->reordering * tp->mss_cache);
}

/* Process an event, which can update packets-in-flight not trivially.
 * Main goal of this function is to calculate new estimate for left_out,
 * taking into account both packets sitting in receiver's buffer and
 * packets lost by network.
 *
 * Besides that it updates the congestion state when packet loss or ECN
 * is detected. But it does not reduce the cwnd, it is done by the
 * congestion control later.
 *
 * It does _not_ decide what to send, it is made in function
 * tcp_xmit_retransmit_queue().
 */
static void tcp_fastretrans_alert(struct sock *sk, const u32 prior_snd_una,
				  int num_dupack, int *ack_flag, int *rexmit)
{
	struct inet_connection_sock *icsk = inet_csk(sk);
	struct tcp_sock *tp = tcp_sk(sk);
	int fast_rexmit = 0, flag = *ack_flag;
	bool do_lost = num_dupack || ((flag & FLAG_DATA_SACKED) &&
				      tcp_force_fast_retransmit(sk));

	if (!tp->packets_out && tp->sacked_out)
		tp->sacked_out = 0;

	/* Now state machine starts.
	 * A. ECE, hence prohibit cwnd undoing, the reduction is required. */
	if (flag & FLAG_ECE)
		tp->prior_ssthresh = 0;

	/* B. In all the states check for reneging SACKs. */
	if (tcp_check_sack_reneging(sk, flag))
		return;

	/* C. Check consistency of the current state. */
	tcp_verify_left_out(tp);

	/* D. Check state exit conditions. State can be terminated
	 *    when high_seq is ACKed. */
	if (icsk->icsk_ca_state == TCP_CA_Open) {
		WARN_ON(tp->retrans_out != 0);
		tp->retrans_stamp = 0;
	} else if (!before(tp->snd_una, tp->high_seq)) {
		switch (icsk->icsk_ca_state) {
		case TCP_CA_CWR:
			/* CWR is to be held something *above* high_seq
			 * is ACKed for CWR bit to reach receiver. */
			if (tp->snd_una != tp->high_seq) {
				tcp_end_cwnd_reduction(sk);
				tcp_set_ca_state(sk, TCP_CA_Open);
			}
			break;

		case TCP_CA_Recovery:
			if (tcp_is_reno(tp))
				tcp_reset_reno_sack(tp);
			if (tcp_try_undo_recovery(sk))
				return;
			tcp_end_cwnd_reduction(sk);
			break;
		}
	}

	/* E. Process state. */
	switch (icsk->icsk_ca_state) {
	case TCP_CA_Recovery:
		if (!(flag & FLAG_SND_UNA_ADVANCED)) {
			if (tcp_is_reno(tp))
				tcp_add_reno_sack(sk, num_dupack);
		} else {
			if (tcp_try_undo_partial(sk, prior_snd_una))
				return;
			/* Partial ACK arrived. Force fast retransmit. */
			do_lost = tcp_is_reno(tp) ||
				  tcp_force_fast_retransmit(sk);
		}
		if (tcp_try_undo_dsack(sk)) {
			tcp_try_keep_open(sk);
			return;
		}
		tcp_identify_packet_loss(sk, ack_flag);
		break;
	case TCP_CA_Loss:
		tcp_process_loss(sk, flag, num_dupack, rexmit);
		tcp_identify_packet_loss(sk, ack_flag);
		if (!(icsk->icsk_ca_state == TCP_CA_Open ||
		      (*ack_flag & FLAG_LOST_RETRANS)))
			return;
		/* Change state if cwnd is undone or retransmits are lost */
		/* fall through */
	default:
		if (tcp_is_reno(tp)) {
			if (flag & FLAG_SND_UNA_ADVANCED)
				tcp_reset_reno_sack(tp);
			tcp_add_reno_sack(sk, num_dupack);
		}

		if (icsk->icsk_ca_state <= TCP_CA_Disorder)
			tcp_try_undo_dsack(sk);

		tcp_identify_packet_loss(sk, ack_flag);
		if (!tcp_time_to_recover(sk, flag)) {
			tcp_try_to_open(sk, flag);
			return;
		}

		/* MTU probe failure: don't reduce cwnd */
		if (icsk->icsk_ca_state < TCP_CA_CWR &&
		    icsk->icsk_mtup.probe_size &&
		    tp->snd_una == tp->mtu_probe.probe_seq_start) {
			tcp_mtup_probe_failed(sk);
			/* Restores the reduction we did in tcp_mtup_probe() */
			tp->snd_cwnd++;
			tcp_simple_retransmit(sk);
			return;
		}

		/* Otherwise enter Recovery state */
		tcp_enter_recovery(sk, (flag & FLAG_ECE));
		fast_rexmit = 1;
	}

	if (!tcp_is_rack(sk) && do_lost)
		tcp_update_scoreboard(sk, fast_rexmit);
	*rexmit = REXMIT_LOST;
}

static void tcp_update_rtt_min(struct sock *sk, u32 rtt_us, const int flag)
{
	u32 wlen = sock_net(sk)->ipv4.sysctl_tcp_min_rtt_wlen * HZ;
	struct tcp_sock *tp = tcp_sk(sk);

	if ((flag & FLAG_ACK_MAYBE_DELAYED) && rtt_us > tcp_min_rtt(tp)) {
		/* If the remote keeps returning delayed ACKs, eventually
		 * the min filter would pick it up and overestimate the
		 * prop. delay when it expires. Skip suspected delayed ACKs.
		 */
		return;
	}
	minmax_running_min(&tp->rtt_min, wlen, tcp_jiffies32,
			   rtt_us ? : jiffies_to_usecs(1));
}

static bool tcp_ack_update_rtt(struct sock *sk, const int flag,
			       long seq_rtt_us, long sack_rtt_us,
			       long ca_rtt_us, struct rate_sample *rs)
{
	const struct tcp_sock *tp = tcp_sk(sk);

	/* Prefer RTT measured from ACK's timing to TS-ECR. This is because
	 * broken middle-boxes or peers may corrupt TS-ECR fields. But
	 * Karn's algorithm forbids taking RTT if some retransmitted data
	 * is acked (RFC6298).
	 */
	if (seq_rtt_us < 0)
		seq_rtt_us = sack_rtt_us;

	/* RTTM Rule: A TSecr value received in a segment is used to
	 * update the averaged RTT measurement only if the segment
	 * acknowledges some new data, i.e., only if it advances the
	 * left edge of the send window.
	 * See draft-ietf-tcplw-high-performance-00, section 3.3.
	 */
	if (seq_rtt_us < 0 && tp->rx_opt.saw_tstamp && tp->rx_opt.rcv_tsecr &&
	    flag & FLAG_ACKED) {
		u32 delta = tcp_time_stamp(tp) - tp->rx_opt.rcv_tsecr;

		if (likely(delta < INT_MAX / (USEC_PER_SEC / TCP_TS_HZ))) {
			seq_rtt_us = delta * (USEC_PER_SEC / TCP_TS_HZ);
			ca_rtt_us = seq_rtt_us;
		}
	}
	rs->rtt_us = ca_rtt_us; /* RTT of last (S)ACKed packet (or -1) */
	if (seq_rtt_us < 0)
		return false;

	/* ca_rtt_us >= 0 is counting on the invariant that ca_rtt_us is
	 * always taken together with ACK, SACK, or TS-opts. Any negative
	 * values will be skipped with the seq_rtt_us < 0 check above.
	 */
	tcp_update_rtt_min(sk, ca_rtt_us, flag);
	tcp_rtt_estimator(sk, seq_rtt_us);
	tp->ops->set_rto(sk);

	/* RFC6298: only reset backoff on valid RTT measurement. */
	inet_csk(sk)->icsk_backoff = 0;
	return true;
}

/* Compute time elapsed between (last) SYNACK and the ACK completing 3WHS. */
void tcp_synack_rtt_meas(struct sock *sk, struct request_sock *req)
{
	struct rate_sample rs;
	long rtt_us = -1L;

	if (req && !req->num_retrans && tcp_rsk(req)->snt_synack)
		rtt_us = tcp_stamp_us_delta(tcp_clock_us(), tcp_rsk(req)->snt_synack);

	tcp_ack_update_rtt(sk, FLAG_SYN_ACKED, rtt_us, -1L, rtt_us, &rs);
}


static void tcp_cong_avoid(struct sock *sk, u32 ack, u32 acked)
{
	const struct inet_connection_sock *icsk = inet_csk(sk);

	icsk->icsk_ca_ops->cong_avoid(sk, ack, acked);
	tcp_sk(sk)->snd_cwnd_stamp = tcp_jiffies32;
}

/* Restart timer after forward progress on connection.
 * RFC2988 recommends to restart timer to now+rto.
 */
void tcp_rearm_rto(struct sock *sk)
{
	const struct inet_connection_sock *icsk = inet_csk(sk);
	struct tcp_sock *tp = tcp_sk(sk);

	/* If the retrans timer is currently being used by Fast Open
	 * for SYN-ACK retrans purpose, stay put.
	 */
	if (tp->fastopen_rsk)
		return;

	if (!tp->packets_out) {
		inet_csk_clear_xmit_timer(sk, ICSK_TIME_RETRANS);
	} else {
		u32 rto = inet_csk(sk)->icsk_rto;
		/* Offset the time elapsed after installing regular RTO */
		if (icsk->icsk_pending == ICSK_TIME_REO_TIMEOUT ||
		    icsk->icsk_pending == ICSK_TIME_LOSS_PROBE) {
			s64 delta_us = tcp_rto_delta_us(sk);
			/* delta_us may not be positive if the socket is locked
			 * when the retrans timer fires and is rescheduled.
			 */
			rto = usecs_to_jiffies(max_t(int, delta_us, 1));
		}
		tcp_reset_xmit_timer(sk, ICSK_TIME_RETRANS, rto,
				     TCP_RTO_MAX, tcp_rtx_queue_head(sk));
	}
}

/* Try to schedule a loss probe; if that doesn't work, then schedule an RTO. */
static void tcp_set_xmit_timer(struct sock *sk)
{
	if (!tcp_schedule_loss_probe(sk, true))
		tcp_rearm_rto(sk);
}

/* If we get here, the whole TSO packet has not been acked. */
u32 tcp_tso_acked(struct sock *sk, struct sk_buff *skb)
{
	struct tcp_sock *tp = tcp_sk(sk);
	u32 packets_acked;

	BUG_ON(!after(TCP_SKB_CB(skb)->end_seq, tp->snd_una));

	packets_acked = tcp_skb_pcount(skb);
	if (tcp_trim_head(sk, skb, tp->snd_una - TCP_SKB_CB(skb)->seq))
		return 0;
	packets_acked -= tcp_skb_pcount(skb);

	if (packets_acked) {
		BUG_ON(tcp_skb_pcount(skb) == 0);
		BUG_ON(!before(TCP_SKB_CB(skb)->seq, TCP_SKB_CB(skb)->end_seq));
	}

	return packets_acked;
}

static void tcp_ack_tstamp(struct sock *sk, struct sk_buff *skb,
			   u32 prior_snd_una)
{
	const struct skb_shared_info *shinfo;

	/* Avoid cache line misses to get skb_shinfo() and shinfo->tx_flags */
	if (likely(!TCP_SKB_CB(skb)->txstamp_ack))
		return;

	shinfo = skb_shinfo(skb);
	if (!before(shinfo->tskey, prior_snd_una) &&
	    before(shinfo->tskey, tcp_sk(sk)->snd_una)) {
		tcp_skb_tsorted_save(skb) {
			__skb_tstamp_tx(skb, NULL, sk, SCM_TSTAMP_ACK);
		} tcp_skb_tsorted_restore(skb);
	}
}

/* Remove acknowledged frames from the retransmission queue. If our packet
 * is before the ack sequence we can discard it as it's confirmed to have
 * arrived at the other end.
 */
static int tcp_clean_rtx_queue(struct sock *sk, u32 prior_fack,
			       u32 prior_snd_una,
			       struct tcp_sacktag_state *sack)
{
	const struct inet_connection_sock *icsk = inet_csk(sk);
	u64 first_ackt, last_ackt;
	struct tcp_sock *tp = tcp_sk(sk);
	u32 prior_sacked = tp->sacked_out;
	u32 reord = tp->snd_nxt; /* lowest acked un-retx un-sacked seq */
	struct sk_buff *skb, *next;
	bool fully_acked = true;
	long sack_rtt_us = -1L;
	long seq_rtt_us = -1L;
	long ca_rtt_us = -1L;
	u32 pkts_acked = 0;
	u32 last_in_flight = 0;
	bool rtt_update;
	int flag = 0;

	first_ackt = 0;

	for (skb = skb_rb_first(&sk->tcp_rtx_queue); skb; skb = next) {
		struct tcp_skb_cb *scb = TCP_SKB_CB(skb);
		const u32 start_seq = scb->seq;
		u8 sacked = scb->sacked;
		u32 acked_pcount;

		tcp_ack_tstamp(sk, skb, prior_snd_una);

		/* Determine how many packets and what bytes were acked, tso and else */
		if (after(scb->end_seq, tp->snd_una)) {
			if (tcp_skb_pcount(skb) == 1 ||
			    !after(tp->snd_una, scb->seq))
				break;

			acked_pcount = tcp_tso_acked(sk, skb);
			if (!acked_pcount)
				break;
			fully_acked = false;
		} else {
			acked_pcount = tcp_skb_pcount(skb);
		}

		if (unlikely(sacked & TCPCB_RETRANS)) {
			if (sacked & TCPCB_SACKED_RETRANS)
				tp->retrans_out -= acked_pcount;
			flag |= FLAG_RETRANS_DATA_ACKED;
		} else if (!(sacked & TCPCB_SACKED_ACKED)) {
			last_ackt = tcp_skb_timestamp_us(skb);
			WARN_ON_ONCE(last_ackt == 0);
			if (!first_ackt)
				first_ackt = last_ackt;

			last_in_flight = TCP_SKB_CB(skb)->tx.in_flight;
			if (before(start_seq, reord))
				reord = start_seq;
			if (!after(scb->end_seq, tp->high_seq))
				flag |= FLAG_ORIG_SACK_ACKED;
		}

		if (sacked & TCPCB_SACKED_ACKED) {
			tp->sacked_out -= acked_pcount;
		} else if (tcp_is_sack(tp)) {
			tp->delivered += acked_pcount;
			if (!tcp_skb_spurious_retrans(tp, skb))
				tcp_rack_advance(tp, sacked, scb->end_seq,
						 tcp_skb_timestamp_us(skb));
		}
		if (sacked & TCPCB_LOST)
			tp->lost_out -= acked_pcount;

		tp->packets_out -= acked_pcount;
		pkts_acked += acked_pcount;
		tcp_rate_skb_delivered(sk, skb, sack->rate);

		/* Initial outgoing SYN's get put onto the write_queue
		 * just like anything else we transmit.  It is not
		 * true data, and if we misinform our callers that
		 * this ACK acks real data, we will erroneously exit
		 * connection startup slow start one packet too
		 * quickly.  This is severely frowned upon behavior.
		 */
		if (likely(!(scb->tcp_flags & TCPHDR_SYN))) {
			flag |= FLAG_DATA_ACKED;
			if (mptcp(tp) && mptcp_is_data_seq(skb))
				flag |= MPTCP_FLAG_DATA_ACKED;
		} else {
			flag |= FLAG_SYN_ACKED;
			tp->retrans_stamp = 0;
		}

		if (!fully_acked)
			break;

		next = skb_rb_next(skb);
		if (unlikely(skb == tp->retransmit_skb_hint))
			tp->retransmit_skb_hint = NULL;
		if (unlikely(skb == tp->lost_skb_hint))
			tp->lost_skb_hint = NULL;
		tcp_rtx_queue_unlink_and_free(skb, sk);
	}

	if (!skb)
		tcp_chrono_stop(sk, TCP_CHRONO_BUSY);

	if (likely(between(tp->snd_up, prior_snd_una, tp->snd_una)))
		tp->snd_up = tp->snd_una;

	if (skb && (TCP_SKB_CB(skb)->sacked & TCPCB_SACKED_ACKED))
		flag |= FLAG_SACK_RENEGING;

	if (likely(first_ackt) && !(flag & FLAG_RETRANS_DATA_ACKED)) {
		seq_rtt_us = tcp_stamp_us_delta(tp->tcp_mstamp, first_ackt);
		ca_rtt_us = tcp_stamp_us_delta(tp->tcp_mstamp, last_ackt);

		if (pkts_acked == 1 && last_in_flight < tp->mss_cache &&
		    last_in_flight && !prior_sacked && fully_acked &&
		    sack->rate->prior_delivered + 1 == tp->delivered &&
		    !(flag & (FLAG_CA_ALERT | FLAG_SYN_ACKED))) {
			/* Conservatively mark a delayed ACK. It's typically
			 * from a lone runt packet over the round trip to
			 * a receiver w/o out-of-order or CE events.
			 */
			flag |= FLAG_ACK_MAYBE_DELAYED;
		}
	}
	if (sack->first_sackt) {
		sack_rtt_us = tcp_stamp_us_delta(tp->tcp_mstamp, sack->first_sackt);
		ca_rtt_us = tcp_stamp_us_delta(tp->tcp_mstamp, sack->last_sackt);
	}
	rtt_update = tcp_ack_update_rtt(sk, flag, seq_rtt_us, sack_rtt_us,
					ca_rtt_us, sack->rate);

	if (flag & FLAG_ACKED) {
		flag |= FLAG_SET_XMIT_TIMER;  /* set TLP or RTO timer */
		if (unlikely(icsk->icsk_mtup.probe_size &&
			     !after(tp->mtu_probe.probe_seq_end, tp->snd_una))) {
			tcp_mtup_probe_success(sk);
		}

		if (tcp_is_reno(tp)) {
			tcp_remove_reno_sacks(sk, pkts_acked);

			/* If any of the cumulatively ACKed segments was
			 * retransmitted, non-SACK case cannot confirm that
			 * progress was due to original transmission due to
			 * lack of TCPCB_SACKED_ACKED bits even if some of
			 * the packets may have been never retransmitted.
			 */
			if (flag & FLAG_RETRANS_DATA_ACKED)
				flag &= ~FLAG_ORIG_SACK_ACKED;
		} else {
			int delta;

			/* Non-retransmitted hole got filled? That's reordering */
			if (before(reord, prior_fack))
				tcp_check_sack_reordering(sk, reord, 0);

			delta = prior_sacked - tp->sacked_out;
			tp->lost_cnt_hint -= min(tp->lost_cnt_hint, delta);
		}
	} else if (skb && rtt_update && sack_rtt_us >= 0 &&
		   sack_rtt_us > tcp_stamp_us_delta(tp->tcp_mstamp,
						    tcp_skb_timestamp_us(skb))) {
		/* Do not re-arm RTO if the sack RTT is measured from data sent
		 * after when the head was last (re)transmitted. Otherwise the
		 * timeout may continue to extend in loss recovery.
		 */
		flag |= FLAG_SET_XMIT_TIMER;  /* set TLP or RTO timer */
	}

	if (icsk->icsk_ca_ops->pkts_acked) {
		struct ack_sample sample = { .pkts_acked = pkts_acked,
					     .rtt_us = sack->rate->rtt_us,
					     .in_flight = last_in_flight };

		icsk->icsk_ca_ops->pkts_acked(sk, &sample);
	}

#if FASTRETRANS_DEBUG > 0
	WARN_ON((int)tp->sacked_out < 0);
	WARN_ON((int)tp->lost_out < 0);
	WARN_ON((int)tp->retrans_out < 0);
	if (!tp->packets_out && tcp_is_sack(tp)) {
		icsk = inet_csk(sk);
		if (tp->lost_out) {
			pr_debug("Leak l=%u %d\n",
				 tp->lost_out, icsk->icsk_ca_state);
			tp->lost_out = 0;
		}
		if (tp->sacked_out) {
			pr_debug("Leak s=%u %d\n",
				 tp->sacked_out, icsk->icsk_ca_state);
			tp->sacked_out = 0;
		}
		if (tp->retrans_out) {
			pr_debug("Leak r=%u %d\n",
				 tp->retrans_out, icsk->icsk_ca_state);
			tp->retrans_out = 0;
		}
	}
#endif
	return flag;
}

void tcp_ack_probe(struct sock *sk)
{
	struct inet_connection_sock *icsk = inet_csk(sk);
	struct sk_buff *head = tcp_send_head(sk);
	const struct tcp_sock *tp = tcp_sk(sk);

	/* Was it a usable window open? */
	if (!head)
		return;
	if (!after(TCP_SKB_CB(head)->end_seq, tcp_wnd_end(tp))) {
		icsk->icsk_backoff = 0;
		inet_csk_clear_xmit_timer(sk, ICSK_TIME_PROBE0);
		/* Socket must be waked up by subsequent tcp_data_snd_check().
		 * This function is not for random using!
		 */
	} else {
		unsigned long when = tcp_probe0_when(sk, TCP_RTO_MAX);

		tcp_reset_xmit_timer(sk, ICSK_TIME_PROBE0,
				     when, TCP_RTO_MAX, NULL);
	}
}

static inline bool tcp_ack_is_dubious(const struct sock *sk, const int flag)
{
	return !(flag & FLAG_NOT_DUP) || (flag & FLAG_CA_ALERT) ||
		inet_csk(sk)->icsk_ca_state != TCP_CA_Open;
}

/* Decide wheather to run the increase function of congestion control. */
static inline bool tcp_may_raise_cwnd(const struct sock *sk, const int flag)
{
	/* If reordering is high then always grow cwnd whenever data is
	 * delivered regardless of its ordering. Otherwise stay conservative
	 * and only grow cwnd on in-order delivery (RFC5681). A stretched ACK w/
	 * new SACK or ECE mark may first advance cwnd here and later reduce
	 * cwnd in tcp_fastretrans_alert() based on more states.
	 */
	if (tcp_sk(sk)->reordering > sock_net(sk)->ipv4.sysctl_tcp_reordering)
		return flag & FLAG_FORWARD_PROGRESS;

	return flag & FLAG_DATA_ACKED;
}

/* The "ultimate" congestion control function that aims to replace the rigid
 * cwnd increase and decrease control (tcp_cong_avoid,tcp_*cwnd_reduction).
 * It's called toward the end of processing an ACK with precise rate
 * information. All transmission or retransmission are delayed afterwards.
 */
static void tcp_cong_control(struct sock *sk, u32 ack, u32 acked_sacked,
			     int flag, const struct rate_sample *rs)
{
	const struct inet_connection_sock *icsk = inet_csk(sk);

	if (icsk->icsk_ca_ops->cong_control) {
		icsk->icsk_ca_ops->cong_control(sk, rs);
		return;
	}

	if (tcp_in_cwnd_reduction(sk)) {
		/* Reduce cwnd if state mandates */
		tcp_cwnd_reduction(sk, acked_sacked, flag);
	} else if (tcp_may_raise_cwnd(sk, flag)) {
		/* Advance cwnd if state allows */
		tcp_cong_avoid(sk, ack, acked_sacked);
	}
	tcp_update_pacing_rate(sk);
}

/* Check that window update is acceptable.
 * The function assumes that snd_una<=ack<=snd_next.
 */
bool tcp_may_update_window(const struct tcp_sock *tp, const u32 ack,
			   const u32 ack_seq, const u32 nwin)
{
	return	after(ack, tp->snd_una) ||
		after(ack_seq, tp->snd_wl1) ||
		(ack_seq == tp->snd_wl1 && nwin > tp->snd_wnd);
}

/* If we update tp->snd_una, also update tp->bytes_acked */
static void tcp_snd_una_update(struct tcp_sock *tp, u32 ack)
{
	u32 delta = ack - tp->snd_una;

	sock_owned_by_me((struct sock *)tp);
	tp->bytes_acked += delta;
	tp->snd_una = ack;
}

/* If we update tp->rcv_nxt, also update tp->bytes_received */
static void tcp_rcv_nxt_update(struct tcp_sock *tp, u32 seq)
{
	u32 delta = seq - tp->rcv_nxt;

	sock_owned_by_me((struct sock *)tp);
	tp->bytes_received += delta;
	tp->rcv_nxt = seq;
}

/* Update our send window.
 *
 * Window update algorithm, described in RFC793/RFC1122 (used in linux-2.2
 * and in FreeBSD. NetBSD's one is even worse.) is wrong.
 */
static int tcp_ack_update_window(struct sock *sk, const struct sk_buff *skb, u32 ack,
				 u32 ack_seq)
{
	struct tcp_sock *tp = tcp_sk(sk);
	int flag = 0;
	u32 nwin = ntohs(tcp_hdr(skb)->window);

	if (likely(!tcp_hdr(skb)->syn))
		nwin <<= tp->rx_opt.snd_wscale;

	if (tcp_may_update_window(tp, ack, ack_seq, nwin)) {
		flag |= FLAG_WIN_UPDATE;
		tcp_update_wl(tp, ack_seq);

		if (tp->snd_wnd != nwin) {
			tp->snd_wnd = nwin;

			/* Note, it is the only place, where
			 * fast path is recovered for sending TCP.
			 */
			tp->pred_flags = 0;
			tcp_fast_path_check(sk);

			if (!tcp_write_queue_empty(sk))
				tcp_slow_start_after_idle_check(sk);

			if (nwin > tp->max_window) {
				tp->max_window = nwin;
				tcp_sync_mss(sk, inet_csk(sk)->icsk_pmtu_cookie);
			}
		}
	}

	tcp_snd_una_update(tp, ack);

	return flag;
}

static bool __tcp_oow_rate_limited(struct net *net, int mib_idx,
				   u32 *last_oow_ack_time)
{
	if (*last_oow_ack_time) {
		s32 elapsed = (s32)(tcp_jiffies32 - *last_oow_ack_time);

		if (0 <= elapsed && elapsed < net->ipv4.sysctl_tcp_invalid_ratelimit) {
			NET_INC_STATS(net, mib_idx);
			return true;	/* rate-limited: don't send yet! */
		}
	}

	*last_oow_ack_time = tcp_jiffies32;

	return false;	/* not rate-limited: go ahead, send dupack now! */
}

/* Return true if we're currently rate-limiting out-of-window ACKs and
 * thus shouldn't send a dupack right now. We rate-limit dupacks in
 * response to out-of-window SYNs or ACKs to mitigate ACK loops or DoS
 * attacks that send repeated SYNs or ACKs for the same connection. To
 * do this, we do not send a duplicate SYNACK or ACK if the remote
 * endpoint is sending out-of-window SYNs or pure ACKs at a high rate.
 */
bool tcp_oow_rate_limited(struct net *net, const struct sk_buff *skb,
			  int mib_idx, u32 *last_oow_ack_time)
{
	/* Data packets without SYNs are not likely part of an ACK loop. */
	if ((TCP_SKB_CB(skb)->seq != TCP_SKB_CB(skb)->end_seq) &&
	    !tcp_hdr(skb)->syn)
		return false;

	return __tcp_oow_rate_limited(net, mib_idx, last_oow_ack_time);
}

/* RFC 5961 7 [ACK Throttling] */
static void tcp_send_challenge_ack(struct sock *sk, const struct sk_buff *skb)
{
	/* unprotected vars, we dont care of overwrites */
	static u32 challenge_timestamp;
	static unsigned int challenge_count;
	struct tcp_sock *tp = tcp_sk(sk);
	struct net *net = sock_net(sk);
	u32 count, now;

	/* First check our per-socket dupack rate limit. */
	if (__tcp_oow_rate_limited(net,
				   LINUX_MIB_TCPACKSKIPPEDCHALLENGE,
				   &tp->last_oow_ack_time))
		return;

	/* Then check host-wide RFC 5961 rate limit. */
	now = jiffies / HZ;
	if (now != challenge_timestamp) {
		u32 ack_limit = net->ipv4.sysctl_tcp_challenge_ack_limit;
		u32 half = (ack_limit + 1) >> 1;

		challenge_timestamp = now;
		WRITE_ONCE(challenge_count, half + prandom_u32_max(ack_limit));
	}
	count = READ_ONCE(challenge_count);
	if (count > 0) {
		WRITE_ONCE(challenge_count, count - 1);
		NET_INC_STATS(net, LINUX_MIB_TCPCHALLENGEACK);
		tcp_send_ack(sk);
	}
}

static void tcp_store_ts_recent(struct tcp_sock *tp)
{
	tp->rx_opt.ts_recent = tp->rx_opt.rcv_tsval;
	tp->rx_opt.ts_recent_stamp = ktime_get_seconds();
}

static void tcp_replace_ts_recent(struct tcp_sock *tp, u32 seq)
{
	if (tp->rx_opt.saw_tstamp && !after(seq, tp->rcv_wup)) {
		/* PAWS bug workaround wrt. ACK frames, the PAWS discard
		 * extra check below makes sure this can only happen
		 * for pure ACK frames.  -DaveM
		 *
		 * Not only, also it occurs for expired timestamps.
		 */

		if (tcp_paws_check(&tp->rx_opt, 0))
			tcp_store_ts_recent(tp);
	}
}

/* This routine deals with acks during a TLP episode.
 * We mark the end of a TLP episode on receiving TLP dupack or when
 * ack is after tlp_high_seq.
 * Ref: loss detection algorithm in draft-dukkipati-tcpm-tcp-loss-probe.
 */
static void tcp_process_tlp_ack(struct sock *sk, u32 ack, int flag)
{
	struct tcp_sock *tp = tcp_sk(sk);

	if (before(ack, tp->tlp_high_seq))
		return;

	if (flag & FLAG_DSACKING_ACK) {
		/* This DSACK means original and TLP probe arrived; no loss */
		tp->tlp_high_seq = 0;
	} else if (after(ack, tp->tlp_high_seq)) {
		/* ACK advances: there was a loss, so reduce cwnd. Reset
		 * tlp_high_seq in tcp_init_cwnd_reduction()
		 */
		tcp_init_cwnd_reduction(sk);
		tcp_set_ca_state(sk, TCP_CA_CWR);
		tcp_end_cwnd_reduction(sk);
		tcp_try_keep_open(sk);
		NET_INC_STATS(sock_net(sk),
				LINUX_MIB_TCPLOSSPROBERECOVERY);
	} else if (!(flag & (FLAG_SND_UNA_ADVANCED |
			     FLAG_NOT_DUP | FLAG_DATA_SACKED))) {
		/* Pure dupack: original and TLP probe arrived; no loss */
		tp->tlp_high_seq = 0;
	}
}

static inline void tcp_in_ack_event(struct sock *sk, u32 flags)
{
	const struct inet_connection_sock *icsk = inet_csk(sk);

	if (icsk->icsk_ca_ops->in_ack_event)
		icsk->icsk_ca_ops->in_ack_event(sk, flags);
}

/* Congestion control has updated the cwnd already. So if we're in
 * loss recovery then now we do any new sends (for FRTO) or
 * retransmits (for CA_Loss or CA_recovery) that make sense.
 */
static void tcp_xmit_recovery(struct sock *sk, int rexmit)
{
	struct tcp_sock *tp = tcp_sk(sk);

	if (rexmit == REXMIT_NONE)
		return;

	if (unlikely(rexmit == 2)) {
		__tcp_push_pending_frames(sk, tcp_current_mss(sk),
					  TCP_NAGLE_OFF);
		if (after(tp->snd_nxt, tp->high_seq))
			return;
		tp->frto = 0;
	}
	tcp_xmit_retransmit_queue(sk);
}

/* Returns the number of packets newly acked or sacked by the current ACK */
static u32 tcp_newly_delivered(struct sock *sk, u32 prior_delivered, int flag)
{
	const struct net *net = sock_net(sk);
	struct tcp_sock *tp = tcp_sk(sk);
	u32 delivered;

	delivered = tp->delivered - prior_delivered;
	NET_ADD_STATS(net, LINUX_MIB_TCPDELIVERED, delivered);
	if (flag & FLAG_ECE) {
		tp->delivered_ce += delivered;
		NET_ADD_STATS(net, LINUX_MIB_TCPDELIVEREDCE, delivered);
	}
	return delivered;
}

/* This routine deals with incoming acks, but not outgoing ones. */
static int tcp_ack(struct sock *sk, struct sk_buff *skb, int flag)
{
	struct inet_connection_sock *icsk = inet_csk(sk);
	struct tcp_sock *tp = tcp_sk(sk);
	struct tcp_sacktag_state sack_state;
	struct rate_sample rs = { .prior_delivered = 0 };
	u32 prior_snd_una = tp->snd_una;
	bool is_sack_reneg = tp->is_sack_reneg;
	u32 ack_seq = TCP_SKB_CB(skb)->seq;
	u32 ack = TCP_SKB_CB(skb)->ack_seq;
	int num_dupack = 0;
	int prior_packets = tp->packets_out;
	u32 delivered = tp->delivered;
	u32 lost = tp->lost;
	int rexmit = REXMIT_NONE; /* Flag to (re)transmit to recover losses */
	u32 prior_fack;

	sack_state.first_sackt = 0;
	sack_state.rate = &rs;

	/* We very likely will need to access rtx queue. */
	prefetch(sk->tcp_rtx_queue.rb_node);

	/* If the ack is older than previous acks
	 * then we can probably ignore it.
	 */
	if (before(ack, prior_snd_una)) {
		/* RFC 5961 5.2 [Blind Data Injection Attack].[Mitigation] */
		if (before(ack, prior_snd_una - tp->max_window)) {
			if (!(flag & FLAG_NO_CHALLENGE_ACK))
				tcp_send_challenge_ack(sk, skb);
			return -1;
		}
		goto old_ack;
	}

	/* If the ack includes data we haven't sent yet, discard
	 * this segment (RFC793 Section 3.9).
	 */
	if (after(ack, tp->snd_nxt))
		goto invalid_ack;

	if (after(ack, prior_snd_una)) {
		flag |= FLAG_SND_UNA_ADVANCED;
		icsk->icsk_retransmits = 0;

#if IS_ENABLED(CONFIG_TLS_DEVICE)
		if (static_branch_unlikely(&clean_acked_data_enabled))
			if (icsk->icsk_clean_acked)
				icsk->icsk_clean_acked(sk, ack);
#endif
	}

	prior_fack = tcp_is_sack(tp) ? tcp_highest_sack_seq(tp) : tp->snd_una;
	rs.prior_in_flight = tcp_packets_in_flight(tp);

	/* ts_recent update must be made after we are sure that the packet
	 * is in window.
	 */
	if (flag & FLAG_UPDATE_TS_RECENT)
		tcp_replace_ts_recent(tp, TCP_SKB_CB(skb)->seq);

	if ((flag & (FLAG_SLOWPATH | FLAG_SND_UNA_ADVANCED)) ==
	    FLAG_SND_UNA_ADVANCED) {
		/* Window is constant, pure forward advance.
		 * No more checks are required.
		 * Note, we use the fact that SND.UNA>=SND.WL2.
		 */
		tcp_update_wl(tp, ack_seq);
		tcp_snd_una_update(tp, ack);
		flag |= FLAG_WIN_UPDATE;

		tcp_in_ack_event(sk, CA_ACK_WIN_UPDATE);

		NET_INC_STATS(sock_net(sk), LINUX_MIB_TCPHPACKS);
	} else {
		u32 ack_ev_flags = CA_ACK_SLOWPATH;

		if (ack_seq != TCP_SKB_CB(skb)->end_seq)
			flag |= FLAG_DATA;
		else
			NET_INC_STATS(sock_net(sk), LINUX_MIB_TCPPUREACKS);

		flag |= tcp_ack_update_window(sk, skb, ack, ack_seq);

		if (TCP_SKB_CB(skb)->sacked)
			flag |= tcp_sacktag_write_queue(sk, skb, prior_snd_una,
							&sack_state);

		if (tcp_ecn_rcv_ecn_echo(tp, tcp_hdr(skb))) {
			flag |= FLAG_ECE;
			ack_ev_flags |= CA_ACK_ECE;
		}

		if (flag & FLAG_WIN_UPDATE)
			ack_ev_flags |= CA_ACK_WIN_UPDATE;

		tcp_in_ack_event(sk, ack_ev_flags);
	}

	/* We passed data and got it acked, remove any soft error
	 * log. Something worked...
	 */
	sk->sk_err_soft = 0;
	icsk->icsk_probes_out = 0;
	tp->rcv_tstamp = tcp_jiffies32;
	if (!prior_packets)
		goto no_queue;

	/* See if we can take anything off of the retransmit queue. */
	flag |= tcp_clean_rtx_queue(sk, prior_fack, prior_snd_una, &sack_state);

	tcp_rack_update_reo_wnd(sk, &rs);

	if (mptcp(tp)) {
		if (mptcp_fallback_infinite(sk, flag)) {
			pr_debug("%s resetting flow\n", __func__);
			mptcp_send_reset(sk);
			goto invalid_ack;
		}

		mptcp_clean_rtx_infinite(skb, sk);
	}

	if (tp->tlp_high_seq)
		tcp_process_tlp_ack(sk, ack, flag);
	/* If needed, reset TLP/RTO timer; RACK may later override this. */
	if (flag & FLAG_SET_XMIT_TIMER)
		tcp_set_xmit_timer(sk);

	if (tcp_ack_is_dubious(sk, flag)) {
		if (!(flag & (FLAG_SND_UNA_ADVANCED | FLAG_NOT_DUP))) {
			num_dupack = 1;
			/* Consider if pure acks were aggregated in tcp_add_backlog() */
			if (!(flag & FLAG_DATA))
				num_dupack = max_t(u16, 1, skb_shinfo(skb)->gso_segs);
		}
		tcp_fastretrans_alert(sk, prior_snd_una, num_dupack, &flag,
				      &rexmit);
	}

	if ((flag & FLAG_FORWARD_PROGRESS) || !(flag & FLAG_NOT_DUP))
		sk_dst_confirm(sk);

	delivered = tcp_newly_delivered(sk, delivered, flag);
	lost = tp->lost - lost;			/* freshly marked lost */
	rs.is_ack_delayed = !!(flag & FLAG_ACK_MAYBE_DELAYED);
	tcp_rate_gen(sk, delivered, lost, is_sack_reneg, sack_state.rate);
	tcp_cong_control(sk, ack, delivered, flag, sack_state.rate);
	tcp_xmit_recovery(sk, rexmit);
	return 1;

no_queue:
	/* If data was DSACKed, see if we can undo a cwnd reduction. */
	if (flag & FLAG_DSACKING_ACK) {
		tcp_fastretrans_alert(sk, prior_snd_una, num_dupack, &flag,
				      &rexmit);
		tcp_newly_delivered(sk, delivered, flag);
	}
	/* If this ack opens up a zero window, clear backoff.  It was
	 * being used to time the probes, and is probably far higher than
	 * it needs to be for normal retransmission.
	 */
	tcp_ack_probe(sk);

	if (tp->tlp_high_seq)
		tcp_process_tlp_ack(sk, ack, flag);
	return 1;

invalid_ack:
	SOCK_DEBUG(sk, "Ack %u after %u:%u\n", ack, tp->snd_una, tp->snd_nxt);
	return -1;

old_ack:
	/* If data was SACKed, tag it and see if we should send more data.
	 * If data was DSACKed, see if we can undo a cwnd reduction.
	 */
	if (TCP_SKB_CB(skb)->sacked) {
		flag |= tcp_sacktag_write_queue(sk, skb, prior_snd_una,
						&sack_state);
		tcp_fastretrans_alert(sk, prior_snd_una, num_dupack, &flag,
				      &rexmit);
		tcp_newly_delivered(sk, delivered, flag);
		tcp_xmit_recovery(sk, rexmit);
	}

	SOCK_DEBUG(sk, "Ack %u before %u:%u\n", ack, tp->snd_una, tp->snd_nxt);
	return 0;
}

static void tcp_parse_fastopen_option(int len, const unsigned char *cookie,
				      bool syn, struct tcp_fastopen_cookie *foc,
				      bool exp_opt)
{
	/* Valid only in SYN or SYN-ACK with an even length.  */
	if (!foc || !syn || len < 0 || (len & 1))
		return;

	if (len >= TCP_FASTOPEN_COOKIE_MIN &&
	    len <= TCP_FASTOPEN_COOKIE_MAX)
		memcpy(foc->val, cookie, len);
	else if (len != 0)
		len = -1;
	foc->len = len;
	foc->exp = exp_opt;
}

static void smc_parse_options(const struct tcphdr *th,
			      struct tcp_options_received *opt_rx,
			      const unsigned char *ptr,
			      int opsize)
{
#if IS_ENABLED(CONFIG_SMC)
	if (static_branch_unlikely(&tcp_have_smc)) {
		if (th->syn && !(opsize & 1) &&
		    opsize >= TCPOLEN_EXP_SMC_BASE &&
		    get_unaligned_be32(ptr) == TCPOPT_SMC_MAGIC)
			opt_rx->smc_ok = 1;
	}
#endif
}

/* Look for tcp options. Normally only called on SYN and SYNACK packets.
 * But, this can also be called on packets in the established flow when
 * the fast version below fails.
 */
void tcp_parse_options(const struct net *net,
		       const struct sk_buff *skb,
		       struct tcp_options_received *opt_rx,
		       struct mptcp_options_received *mopt,
		       int estab, struct tcp_fastopen_cookie *foc,
		       struct tcp_sock *tp)
{
	const unsigned char *ptr;
	const struct tcphdr *th = tcp_hdr(skb);
	int length = (th->doff * 4) - sizeof(struct tcphdr);

	ptr = (const unsigned char *)(th + 1);
	opt_rx->saw_tstamp = 0;

	while (length > 0) {
		int opcode = *ptr++;
		int opsize;

		switch (opcode) {
		case TCPOPT_EOL:
			return;
		case TCPOPT_NOP:	/* Ref: RFC 793 section 3.1 */
			length--;
			continue;
		default:
			opsize = *ptr++;
			if (opsize < 2) /* "silly options" */
				return;
			if (opsize > length)
				return;	/* don't parse partial options */
			switch (opcode) {
			case TCPOPT_MSS:
				if (opsize == TCPOLEN_MSS && th->syn && !estab) {
					u16 in_mss = get_unaligned_be16(ptr);
					if (in_mss) {
						if (opt_rx->user_mss &&
						    opt_rx->user_mss < in_mss)
							in_mss = opt_rx->user_mss;
						opt_rx->mss_clamp = in_mss;
					}
				}
				break;
			case TCPOPT_WINDOW:
				if (opsize == TCPOLEN_WINDOW && th->syn &&
				    !estab && net->ipv4.sysctl_tcp_window_scaling) {
					__u8 snd_wscale = *(__u8 *)ptr;
					opt_rx->wscale_ok = 1;
					if (snd_wscale > TCP_MAX_WSCALE) {
						net_info_ratelimited("%s: Illegal window scaling value %d > %u received\n",
								     __func__,
								     snd_wscale,
								     TCP_MAX_WSCALE);
						snd_wscale = TCP_MAX_WSCALE;
					}
					opt_rx->snd_wscale = snd_wscale;
				}
				break;
			case TCPOPT_TIMESTAMP:
				if ((opsize == TCPOLEN_TIMESTAMP) &&
				    ((estab && opt_rx->tstamp_ok) ||
				     (!estab && net->ipv4.sysctl_tcp_timestamps))) {
					opt_rx->saw_tstamp = 1;
					opt_rx->rcv_tsval = get_unaligned_be32(ptr);
					opt_rx->rcv_tsecr = get_unaligned_be32(ptr + 4);
				}
				break;
			case TCPOPT_SACK_PERM:
				if (opsize == TCPOLEN_SACK_PERM && th->syn &&
				    !estab && net->ipv4.sysctl_tcp_sack) {
					opt_rx->sack_ok = TCP_SACK_SEEN;
					tcp_sack_reset(opt_rx);
				}
				break;

			case TCPOPT_SACK:
				if ((opsize >= (TCPOLEN_SACK_BASE + TCPOLEN_SACK_PERBLOCK)) &&
				   !((opsize - TCPOLEN_SACK_BASE) % TCPOLEN_SACK_PERBLOCK) &&
				   opt_rx->sack_ok) {
					TCP_SKB_CB(skb)->sacked = (ptr - 2) - (unsigned char *)th;
				}
				break;
#ifdef CONFIG_TCP_MD5SIG
			case TCPOPT_MD5SIG:
				/*
				 * The MD5 Hash has already been
				 * checked (see tcp_v{4,6}_do_rcv()).
				 */
				break;
#endif
			case TCPOPT_MPTCP:
				mptcp_parse_options(ptr - 2, opsize, mopt, skb, tp);
				break;

			case TCPOPT_FASTOPEN:
				tcp_parse_fastopen_option(
					opsize - TCPOLEN_FASTOPEN_BASE,
					ptr, th->syn, foc, false);
				break;

			case TCPOPT_EXP:
				/* Fast Open option shares code 254 using a
				 * 16 bits magic number.
				 */
				if (opsize >= TCPOLEN_EXP_FASTOPEN_BASE &&
				    get_unaligned_be16(ptr) ==
				    TCPOPT_FASTOPEN_MAGIC)
					tcp_parse_fastopen_option(opsize -
						TCPOLEN_EXP_FASTOPEN_BASE,
						ptr + 2, th->syn, foc, true);
				else
					smc_parse_options(th, opt_rx, ptr,
							  opsize);
				break;

			}
			ptr += opsize-2;
			length -= opsize;
		}
	}
}
EXPORT_SYMBOL(tcp_parse_options);

static bool tcp_parse_aligned_timestamp(struct tcp_sock *tp, const struct tcphdr *th)
{
	const __be32 *ptr = (const __be32 *)(th + 1);

	if (*ptr == htonl((TCPOPT_NOP << 24) | (TCPOPT_NOP << 16)
			  | (TCPOPT_TIMESTAMP << 8) | TCPOLEN_TIMESTAMP)) {
		tp->rx_opt.saw_tstamp = 1;
		++ptr;
		tp->rx_opt.rcv_tsval = ntohl(*ptr);
		++ptr;
		if (*ptr)
			tp->rx_opt.rcv_tsecr = ntohl(*ptr) - tp->tsoffset;
		else
			tp->rx_opt.rcv_tsecr = 0;
		return true;
	}
	return false;
}

/* Fast parse options. This hopes to only see timestamps.
 * If it is wrong it falls back on tcp_parse_options().
 */
static bool tcp_fast_parse_options(const struct net *net,
				   const struct sk_buff *skb,
				   const struct tcphdr *th, struct tcp_sock *tp)
{
	/* In the spirit of fast parsing, compare doff directly to constant
	 * values.  Because equality is used, short doff can be ignored here.
	 */
	if (th->doff == (sizeof(*th) / 4)) {
		tp->rx_opt.saw_tstamp = 0;
		return false;
	} else if (tp->rx_opt.tstamp_ok &&
		   th->doff == ((sizeof(*th) + TCPOLEN_TSTAMP_ALIGNED) / 4)) {
		if (tcp_parse_aligned_timestamp(tp, th))
			return true;
	}

	tcp_parse_options(net, skb, &tp->rx_opt,
			  mptcp(tp) ? &tp->mptcp->rx_opt : NULL, 1, NULL, tp);

	if (tp->rx_opt.saw_tstamp && tp->rx_opt.rcv_tsecr)
		tp->rx_opt.rcv_tsecr -= tp->tsoffset;

	return true;
}

#ifdef CONFIG_TCP_MD5SIG
/*
 * Parse MD5 Signature option
 */
const u8 *tcp_parse_md5sig_option(const struct tcphdr *th)
{
	int length = (th->doff << 2) - sizeof(*th);
	const u8 *ptr = (const u8 *)(th + 1);

	/* If not enough data remaining, we can short cut */
	while (length >= TCPOLEN_MD5SIG) {
		int opcode = *ptr++;
		int opsize;

		switch (opcode) {
		case TCPOPT_EOL:
			return NULL;
		case TCPOPT_NOP:
			length--;
			continue;
		default:
			opsize = *ptr++;
			if (opsize < 2 || opsize > length)
				return NULL;
			if (opcode == TCPOPT_MD5SIG)
				return opsize == TCPOLEN_MD5SIG ? ptr : NULL;
		}
		ptr += opsize - 2;
		length -= opsize;
	}
	return NULL;
}
EXPORT_SYMBOL(tcp_parse_md5sig_option);
#endif

/* Sorry, PAWS as specified is broken wrt. pure-ACKs -DaveM
 *
 * It is not fatal. If this ACK does _not_ change critical state (seqs, window)
 * it can pass through stack. So, the following predicate verifies that
 * this segment is not used for anything but congestion avoidance or
 * fast retransmit. Moreover, we even are able to eliminate most of such
 * second order effects, if we apply some small "replay" window (~RTO)
 * to timestamp space.
 *
 * All these measures still do not guarantee that we reject wrapped ACKs
 * on networks with high bandwidth, when sequence space is recycled fastly,
 * but it guarantees that such events will be very rare and do not affect
 * connection seriously. This doesn't look nice, but alas, PAWS is really
 * buggy extension.
 *
 * [ Later note. Even worse! It is buggy for segments _with_ data. RFC
 * states that events when retransmit arrives after original data are rare.
 * It is a blatant lie. VJ forgot about fast retransmit! 8)8) It is
 * the biggest problem on large power networks even with minor reordering.
 * OK, let's give it small replay window. If peer clock is even 1hz, it is safe
 * up to bandwidth of 18Gigabit/sec. 8) ]
 */

static int tcp_disordered_ack(const struct sock *sk, const struct sk_buff *skb)
{
	const struct tcp_sock *tp = tcp_sk(sk);
	const struct tcphdr *th = tcp_hdr(skb);
	u32 seq = TCP_SKB_CB(skb)->seq;
	u32 ack = TCP_SKB_CB(skb)->ack_seq;

	return (/* 1. Pure ACK with correct sequence number. */
		(th->ack && seq == TCP_SKB_CB(skb)->end_seq && seq == tp->rcv_nxt) &&

		/* 2. ... and duplicate ACK. */
		ack == tp->snd_una &&

		/* 3. ... and does not update window. */
		!tcp_may_update_window(tp, ack, seq, ntohs(th->window) << tp->rx_opt.snd_wscale) &&

		/* 4. ... and sits in replay window. */
		(s32)(tp->rx_opt.ts_recent - tp->rx_opt.rcv_tsval) <= (inet_csk(sk)->icsk_rto * 1024) / HZ);
}

static inline bool tcp_paws_discard(const struct sock *sk,
				   const struct sk_buff *skb)
{
	const struct tcp_sock *tp = tcp_sk(sk);

	return !tcp_paws_check(&tp->rx_opt, TCP_PAWS_WINDOW) &&
	       !tcp_disordered_ack(sk, skb);
}

/* Check segment sequence number for validity.
 *
 * Segment controls are considered valid, if the segment
 * fits to the window after truncation to the window. Acceptability
 * of data (and SYN, FIN, of course) is checked separately.
 * See tcp_data_queue(), for example.
 *
 * Also, controls (RST is main one) are accepted using RCV.WUP instead
 * of RCV.NXT. Peer still did not advance his SND.UNA when we
 * delayed ACK, so that hisSND.UNA<=ourRCV.WUP.
 * (borrowed from freebsd)
 */

static inline bool tcp_sequence(const struct tcp_sock *tp, u32 seq, u32 end_seq)
{
	return	!before(end_seq, tp->rcv_wup) &&
		!after(seq, tp->rcv_nxt + tcp_receive_window(tp));
}

/* When we get a reset we do this. */
void tcp_reset(struct sock *sk)
{
	trace_tcp_receive_reset(sk);

	/* We want the right error as BSD sees it (and indeed as we do). */
	switch (sk->sk_state) {
	case TCP_SYN_SENT:
		sk->sk_err = ECONNREFUSED;
		break;
	case TCP_CLOSE_WAIT:
		sk->sk_err = EPIPE;
		break;
	case TCP_CLOSE:
		return;
	default:
		sk->sk_err = ECONNRESET;
	}
	/* This barrier is coupled with smp_rmb() in tcp_poll() */
	smp_wmb();

	tcp_write_queue_purge(sk);
	tcp_done(sk);

	if (!sock_flag(sk, SOCK_DEAD))
		sk->sk_error_report(sk);
}

/*
 * 	Process the FIN bit. This now behaves as it is supposed to work
 *	and the FIN takes effect when it is validly part of sequence
 *	space. Not before when we get holes.
 *
 *	If we are ESTABLISHED, a received fin moves us to CLOSE-WAIT
 *	(and thence onto LAST-ACK and finally, CLOSE, we never enter
 *	TIME-WAIT)
 *
 *	If we are in FINWAIT-1, a received FIN indicates simultaneous
 *	close and we go into CLOSING (and later onto TIME-WAIT)
 *
 *	If we are in FINWAIT-2, a received FIN moves us to TIME-WAIT.
 */
void tcp_fin(struct sock *sk)
{
	struct tcp_sock *tp = tcp_sk(sk);

	if (is_meta_sk(sk)) {
		mptcp_fin(sk);
		return;
	}

	inet_csk_schedule_ack(sk);

	sk->sk_shutdown |= RCV_SHUTDOWN;
	sock_set_flag(sk, SOCK_DONE);

	switch (sk->sk_state) {
	case TCP_SYN_RECV:
	case TCP_ESTABLISHED:
		/* Move to CLOSE_WAIT */
		tcp_set_state(sk, TCP_CLOSE_WAIT);

		if (mptcp(tp))
			mptcp_sub_close_passive(sk);

		inet_csk(sk)->icsk_ack.pingpong = 1;
		break;

	case TCP_CLOSE_WAIT:
	case TCP_CLOSING:
		/* Received a retransmission of the FIN, do
		 * nothing.
		 */
		break;
	case TCP_LAST_ACK:
		/* RFC793: Remain in the LAST-ACK state. */
		break;

	case TCP_FIN_WAIT1:
		/* This case occurs when a simultaneous close
		 * happens, we must ack the received FIN and
		 * enter the CLOSING state.
		 */
		tcp_send_ack(sk);
		tcp_set_state(sk, TCP_CLOSING);
		break;
	case TCP_FIN_WAIT2:
		if (mptcp(tp)) {
			/* The socket will get closed by mptcp_data_ready.
			 * We first have to process all data-sequences.
			 */
			tp->close_it = 1;
			break;
		}
		/* Received a FIN -- send ACK and enter TIME_WAIT. */
		tcp_send_ack(sk);
		tp->ops->time_wait(sk, TCP_TIME_WAIT, 0);
		break;
	default:
		/* Only TCP_LISTEN and TCP_CLOSE are left, in these
		 * cases we should never reach this piece of code.
		 */
		pr_err("%s: Impossible, sk->sk_state=%d\n",
		       __func__, sk->sk_state);
		break;
	}

	/* It _is_ possible, that we have something out-of-order _after_ FIN.
	 * Probably, we should reset in this case. For now drop them.
	 */
	skb_rbtree_purge(&tp->out_of_order_queue);
	if (tcp_is_sack(tp))
		tcp_sack_reset(&tp->rx_opt);
	sk_mem_reclaim(sk);

	if (!sock_flag(sk, SOCK_DEAD)) {
		sk->sk_state_change(sk);

		/* Don't wake up MPTCP-subflows */
		if (mptcp(tp))
			return;

		/* Do not send POLL_HUP for half duplex close. */
		if (sk->sk_shutdown == SHUTDOWN_MASK ||
		    sk->sk_state == TCP_CLOSE)
			sk_wake_async(sk, SOCK_WAKE_WAITD, POLL_HUP);
		else
			sk_wake_async(sk, SOCK_WAKE_WAITD, POLL_IN);
	}
}

static inline bool tcp_sack_extend(struct tcp_sack_block *sp, u32 seq,
				  u32 end_seq)
{
	if (!after(seq, sp->end_seq) && !after(sp->start_seq, end_seq)) {
		if (before(seq, sp->start_seq))
			sp->start_seq = seq;
		if (after(end_seq, sp->end_seq))
			sp->end_seq = end_seq;
		return true;
	}
	return false;
}

static void tcp_dsack_set(struct sock *sk, u32 seq, u32 end_seq)
{
	struct tcp_sock *tp = tcp_sk(sk);

	if (tcp_is_sack(tp) && sock_net(sk)->ipv4.sysctl_tcp_dsack) {
		int mib_idx;

		if (before(seq, tp->rcv_nxt))
			mib_idx = LINUX_MIB_TCPDSACKOLDSENT;
		else
			mib_idx = LINUX_MIB_TCPDSACKOFOSENT;

		NET_INC_STATS(sock_net(sk), mib_idx);

		tp->rx_opt.dsack = 1;
		tp->duplicate_sack[0].start_seq = seq;
		tp->duplicate_sack[0].end_seq = end_seq;
	}
}

static void tcp_dsack_extend(struct sock *sk, u32 seq, u32 end_seq)
{
	struct tcp_sock *tp = tcp_sk(sk);

	if (!tp->rx_opt.dsack)
		tcp_dsack_set(sk, seq, end_seq);
	else
		tcp_sack_extend(tp->duplicate_sack, seq, end_seq);
}

static void tcp_rcv_spurious_retrans(struct sock *sk, const struct sk_buff *skb)
{
	/* When the ACK path fails or drops most ACKs, the sender would
	 * timeout and spuriously retransmit the same segment repeatedly.
	 * The receiver remembers and reflects via DSACKs. Leverage the
	 * DSACK state and change the txhash to re-route speculatively.
	 */
	if (TCP_SKB_CB(skb)->seq == tcp_sk(sk)->duplicate_sack[0].start_seq)
		sk_rethink_txhash(sk);
}

static void tcp_send_dupack(struct sock *sk, const struct sk_buff *skb)
{
	struct tcp_sock *tp = tcp_sk(sk);

	if (TCP_SKB_CB(skb)->end_seq != TCP_SKB_CB(skb)->seq &&
	    before(TCP_SKB_CB(skb)->seq, tp->rcv_nxt)) {
		NET_INC_STATS(sock_net(sk), LINUX_MIB_DELAYEDACKLOST);
		tcp_enter_quickack_mode(sk, TCP_MAX_QUICKACKS);

		if (tcp_is_sack(tp) && sock_net(sk)->ipv4.sysctl_tcp_dsack) {
			u32 end_seq = TCP_SKB_CB(skb)->end_seq;

			tcp_rcv_spurious_retrans(sk, skb);
			if (after(TCP_SKB_CB(skb)->end_seq, tp->rcv_nxt))
				end_seq = tp->rcv_nxt;
			tcp_dsack_set(sk, TCP_SKB_CB(skb)->seq, end_seq);
		}
	}

	tcp_send_ack(sk);
}

/* These routines update the SACK block as out-of-order packets arrive or
 * in-order packets close up the sequence space.
 */
static void tcp_sack_maybe_coalesce(struct tcp_sock *tp)
{
	int this_sack;
	struct tcp_sack_block *sp = &tp->selective_acks[0];
	struct tcp_sack_block *swalk = sp + 1;

	/* See if the recent change to the first SACK eats into
	 * or hits the sequence space of other SACK blocks, if so coalesce.
	 */
	for (this_sack = 1; this_sack < tp->rx_opt.num_sacks;) {
		if (tcp_sack_extend(sp, swalk->start_seq, swalk->end_seq)) {
			int i;

			/* Zap SWALK, by moving every further SACK up by one slot.
			 * Decrease num_sacks.
			 */
			tp->rx_opt.num_sacks--;
			for (i = this_sack; i < tp->rx_opt.num_sacks; i++)
				sp[i] = sp[i + 1];
			continue;
		}
		this_sack++, swalk++;
	}
}

static void tcp_sack_new_ofo_skb(struct sock *sk, u32 seq, u32 end_seq)
{
	struct tcp_sock *tp = tcp_sk(sk);
	struct tcp_sack_block *sp = &tp->selective_acks[0];
	int cur_sacks = tp->rx_opt.num_sacks;
	int this_sack;

	if (!cur_sacks)
		goto new_sack;

	for (this_sack = 0; this_sack < cur_sacks; this_sack++, sp++) {
		if (tcp_sack_extend(sp, seq, end_seq)) {
			/* Rotate this_sack to the first one. */
			for (; this_sack > 0; this_sack--, sp--)
				swap(*sp, *(sp - 1));
			if (cur_sacks > 1)
				tcp_sack_maybe_coalesce(tp);
			return;
		}
	}

	/* Could not find an adjacent existing SACK, build a new one,
	 * put it at the front, and shift everyone else down.  We
	 * always know there is at least one SACK present already here.
	 *
	 * If the sack array is full, forget about the last one.
	 */
	if (this_sack >= TCP_NUM_SACKS) {
		if (tp->compressed_ack > TCP_FASTRETRANS_THRESH)
			tcp_send_ack(sk);
		this_sack--;
		tp->rx_opt.num_sacks--;
		sp--;
	}
	for (; this_sack > 0; this_sack--, sp--)
		*sp = *(sp - 1);

new_sack:
	/* Build the new head SACK, and we're done. */
	sp->start_seq = seq;
	sp->end_seq = end_seq;
	tp->rx_opt.num_sacks++;
}

/* RCV.NXT advances, some SACKs should be eaten. */

static void tcp_sack_remove(struct tcp_sock *tp)
{
	struct tcp_sack_block *sp = &tp->selective_acks[0];
	int num_sacks = tp->rx_opt.num_sacks;
	int this_sack;

	/* Empty ofo queue, hence, all the SACKs are eaten. Clear. */
	if (RB_EMPTY_ROOT(&tp->out_of_order_queue)) {
		tp->rx_opt.num_sacks = 0;
		return;
	}

	for (this_sack = 0; this_sack < num_sacks;) {
		/* Check if the start of the sack is covered by RCV.NXT. */
		if (!before(tp->rcv_nxt, sp->start_seq)) {
			int i;

			/* RCV.NXT must cover all the block! */
			WARN_ON(before(tp->rcv_nxt, sp->end_seq));

			/* Zap this SACK, by moving forward any other SACKS. */
			for (i = this_sack+1; i < num_sacks; i++)
				tp->selective_acks[i-1] = tp->selective_acks[i];
			num_sacks--;
			continue;
		}
		this_sack++;
		sp++;
	}
	tp->rx_opt.num_sacks = num_sacks;
}

/**
 * tcp_try_coalesce - try to merge skb to prior one
 * @sk: socket
 * @dest: destination queue
 * @to: prior buffer
 * @from: buffer to add in queue
 * @fragstolen: pointer to boolean
 *
 * Before queueing skb @from after @to, try to merge them
 * to reduce overall memory use and queue lengths, if cost is small.
 * Packets in ofo or receive queues can stay a long time.
 * Better try to coalesce them right now to avoid future collapses.
 * Returns true if caller should free @from instead of queueing it
 */
static bool tcp_try_coalesce(struct sock *sk,
			     struct sk_buff *to,
			     struct sk_buff *from,
			     bool *fragstolen)
{
	int delta;

	*fragstolen = false;

	if (mptcp(tcp_sk(sk)) && !is_meta_sk(sk))
		return false;

	/* Its possible this segment overlaps with prior segment in queue */
	if (TCP_SKB_CB(from)->seq != TCP_SKB_CB(to)->end_seq)
		return false;

#ifdef CONFIG_TLS_DEVICE
	if (from->decrypted != to->decrypted)
		return false;
#endif

	if (!skb_try_coalesce(to, from, fragstolen, &delta))
		return false;

	atomic_add(delta, &sk->sk_rmem_alloc);
	sk_mem_charge(sk, delta);
	NET_INC_STATS(sock_net(sk), LINUX_MIB_TCPRCVCOALESCE);
	TCP_SKB_CB(to)->end_seq = TCP_SKB_CB(from)->end_seq;
	TCP_SKB_CB(to)->ack_seq = TCP_SKB_CB(from)->ack_seq;
	TCP_SKB_CB(to)->tcp_flags |= TCP_SKB_CB(from)->tcp_flags;

	if (TCP_SKB_CB(from)->has_rxtstamp) {
		TCP_SKB_CB(to)->has_rxtstamp = true;
		to->tstamp = from->tstamp;
		skb_hwtstamps(to)->hwtstamp = skb_hwtstamps(from)->hwtstamp;
	}

	return true;
}

static bool tcp_ooo_try_coalesce(struct sock *sk,
			     struct sk_buff *to,
			     struct sk_buff *from,
			     bool *fragstolen)
{
	bool res = tcp_try_coalesce(sk, to, from, fragstolen);

	/* In case tcp_drop() is called later, update to->gso_segs */
	if (res) {
		u32 gso_segs = max_t(u16, 1, skb_shinfo(to)->gso_segs) +
			       max_t(u16, 1, skb_shinfo(from)->gso_segs);

		skb_shinfo(to)->gso_segs = min_t(u32, gso_segs, 0xFFFF);
	}
	return res;
}

static void tcp_drop(struct sock *sk, struct sk_buff *skb)
{
	sk_drops_add(sk, skb);
	__kfree_skb(skb);
}

/* This one checks to see if we can put data from the
 * out_of_order queue into the receive_queue.
 */
void tcp_ofo_queue(struct sock *sk)
{
	struct tcp_sock *tp = tcp_sk(sk);
	__u32 dsack_high = tp->rcv_nxt;
	bool fin, fragstolen, eaten;
	struct sk_buff *skb, *tail;
	struct rb_node *p;

	p = rb_first(&tp->out_of_order_queue);
	while (p) {
		skb = rb_to_skb(p);
		if (after(TCP_SKB_CB(skb)->seq, tp->rcv_nxt))
			break;

		if (before(TCP_SKB_CB(skb)->seq, dsack_high)) {
			__u32 dsack = dsack_high;
			if (before(TCP_SKB_CB(skb)->end_seq, dsack_high))
				dsack_high = TCP_SKB_CB(skb)->end_seq;
			tcp_dsack_extend(sk, TCP_SKB_CB(skb)->seq, dsack);
		}
		p = rb_next(p);
		rb_erase(&skb->rbnode, &tp->out_of_order_queue);

		/* In case of MPTCP, the segment may be empty if it's a
		 * non-data DATA_FIN. (see beginning of tcp_data_queue)
		 *
		 * But this only holds true for subflows, not for the
		 * meta-socket.
		 */
		if (unlikely(!after(TCP_SKB_CB(skb)->end_seq, tp->rcv_nxt) &&
			     (is_meta_sk(sk) || !mptcp(tp) || TCP_SKB_CB(skb)->end_seq != TCP_SKB_CB(skb)->seq))) {
			SOCK_DEBUG(sk, "ofo packet was already received\n");
			tcp_drop(sk, skb);
			continue;
		}
		SOCK_DEBUG(sk, "ofo requeuing : rcv_next %X seq %X - %X\n",
			   tp->rcv_nxt, TCP_SKB_CB(skb)->seq,
			   TCP_SKB_CB(skb)->end_seq);

		tail = skb_peek_tail(&sk->sk_receive_queue);
		eaten = tail && tcp_try_coalesce(sk, tail, skb, &fragstolen);
		tcp_rcv_nxt_update(tp, TCP_SKB_CB(skb)->end_seq);
		fin = TCP_SKB_CB(skb)->tcp_flags & TCPHDR_FIN;
		if (!eaten)
			__skb_queue_tail(&sk->sk_receive_queue, skb);
		else
			kfree_skb_partial(skb, fragstolen);

		if (unlikely(fin)) {
			tcp_fin(sk);
			/* tcp_fin() purges tp->out_of_order_queue,
			 * so we must end this loop right now.
			 */
			break;
		}
	}
}

static bool tcp_prune_ofo_queue(struct sock *sk);
static int tcp_prune_queue(struct sock *sk);

static int tcp_try_rmem_schedule(struct sock *sk, struct sk_buff *skb,
				 unsigned int size)
{
	if (mptcp(tcp_sk(sk)))
		sk = mptcp_meta_sk(sk);

	if (atomic_read(&sk->sk_rmem_alloc) > sk->sk_rcvbuf ||
	    !sk_rmem_schedule(sk, skb, size)) {

		if (tcp_prune_queue(sk) < 0)
			return -1;

		while (!sk_rmem_schedule(sk, skb, size)) {
			if (!tcp_prune_ofo_queue(sk))
				return -1;
		}
	}
	return 0;
}

void tcp_data_queue_ofo(struct sock *sk, struct sk_buff *skb)
{
	struct tcp_sock *tp = tcp_sk(sk);
	struct rb_node **p, *parent;
	struct sk_buff *skb1;
	u32 seq, end_seq;
	bool fragstolen;

	tcp_ecn_check_ce(sk, skb);

	if (unlikely(tcp_try_rmem_schedule(sk, skb, skb->truesize))) {
		NET_INC_STATS(sock_net(sk), LINUX_MIB_TCPOFODROP);
		tcp_drop(sk, skb);
		return;
	}

	/* Disable header prediction. */
	tp->pred_flags = 0;
	inet_csk_schedule_ack(sk);

	NET_INC_STATS(sock_net(sk), LINUX_MIB_TCPOFOQUEUE);
	seq = TCP_SKB_CB(skb)->seq;
	end_seq = TCP_SKB_CB(skb)->end_seq;
	SOCK_DEBUG(sk, "out of order segment: rcv_next %X seq %X - %X\n",
		   tp->rcv_nxt, seq, end_seq);

	p = &tp->out_of_order_queue.rb_node;
	if (RB_EMPTY_ROOT(&tp->out_of_order_queue)) {
		/* Initial out of order segment, build 1 SACK. */
		if (tcp_is_sack(tp)) {
			tp->rx_opt.num_sacks = 1;
			tp->selective_acks[0].start_seq = seq;
			tp->selective_acks[0].end_seq = end_seq;
		}
		rb_link_node(&skb->rbnode, NULL, p);
		rb_insert_color(&skb->rbnode, &tp->out_of_order_queue);
		tp->ooo_last_skb = skb;
		goto end;
	}

	/* In the typical case, we are adding an skb to the end of the list.
	 * Use of ooo_last_skb avoids the O(Log(N)) rbtree lookup.
	 */
	if (tcp_ooo_try_coalesce(sk, tp->ooo_last_skb,
				 skb, &fragstolen)) {
coalesce_done:
		tcp_grow_window(sk, skb);
		kfree_skb_partial(skb, fragstolen);
		skb = NULL;
		goto add_sack;
	}
	/* Can avoid an rbtree lookup if we are adding skb after ooo_last_skb */
	if (!before(seq, TCP_SKB_CB(tp->ooo_last_skb)->end_seq)) {
		parent = &tp->ooo_last_skb->rbnode;
		p = &parent->rb_right;
		goto insert;
	}

	/* Find place to insert this segment. Handle overlaps on the way. */
	parent = NULL;
	while (*p) {
		parent = *p;
		skb1 = rb_to_skb(parent);
		if (before(seq, TCP_SKB_CB(skb1)->seq)) {
			p = &parent->rb_left;
			continue;
		}
		if (before(seq, TCP_SKB_CB(skb1)->end_seq)) {
			if (!after(end_seq, TCP_SKB_CB(skb1)->end_seq) &&
			    (is_meta_sk(sk) || !mptcp(tp) || end_seq != seq)) {
				/* All the bits are present. Drop. */
				NET_INC_STATS(sock_net(sk),
					      LINUX_MIB_TCPOFOMERGE);
				tcp_drop(sk, skb);
				skb = NULL;
				tcp_dsack_set(sk, seq, end_seq);
				goto add_sack;
			}
			if (after(seq, TCP_SKB_CB(skb1)->seq)) {
				/* Partial overlap. */
				tcp_dsack_set(sk, seq, TCP_SKB_CB(skb1)->end_seq);
			} else {
				/* skb's seq == skb1's seq and skb covers skb1.
				 * Replace skb1 with skb.
				 */
				rb_replace_node(&skb1->rbnode, &skb->rbnode,
						&tp->out_of_order_queue);
				tcp_dsack_extend(sk,
						 TCP_SKB_CB(skb1)->seq,
						 TCP_SKB_CB(skb1)->end_seq);
				NET_INC_STATS(sock_net(sk),
					      LINUX_MIB_TCPOFOMERGE);
				tcp_drop(sk, skb1);
				goto merge_right;
			}
		} else if (tcp_ooo_try_coalesce(sk, skb1,
						skb, &fragstolen)) {
			goto coalesce_done;
		}
		p = &parent->rb_right;
	}
insert:
	/* Insert segment into RB tree. */
	rb_link_node(&skb->rbnode, parent, p);
	rb_insert_color(&skb->rbnode, &tp->out_of_order_queue);

merge_right:
	/* Remove other segments covered by skb. */
	while ((skb1 = skb_rb_next(skb)) != NULL) {
		if (!after(end_seq, TCP_SKB_CB(skb1)->seq))
			break;
		if (before(end_seq, TCP_SKB_CB(skb1)->end_seq)) {
			tcp_dsack_extend(sk, TCP_SKB_CB(skb1)->seq,
					 end_seq);
			break;
		}
		/* MPTCP allows non-data data-fin to be in the ofo-queue */
		if (mptcp(tp) && !is_meta_sk(sk) && TCP_SKB_CB(skb1)->seq == TCP_SKB_CB(skb1)->end_seq) {
			skb = skb1;
			continue;
		}
		rb_erase(&skb1->rbnode, &tp->out_of_order_queue);
		tcp_dsack_extend(sk, TCP_SKB_CB(skb1)->seq,
				 TCP_SKB_CB(skb1)->end_seq);
		NET_INC_STATS(sock_net(sk), LINUX_MIB_TCPOFOMERGE);
		tcp_drop(sk, skb1);
	}
	/* If there is no skb after us, we are the last_skb ! */
	if (!skb1)
		tp->ooo_last_skb = skb;

add_sack:
	if (tcp_is_sack(tp) && seq != end_seq)
		tcp_sack_new_ofo_skb(sk, seq, end_seq);
end:
	if (skb) {
		tcp_grow_window(sk, skb);
		skb_condense(skb);
		skb_set_owner_r(skb, sk);
	}
}

<<<<<<< HEAD
int __must_check tcp_queue_rcv(struct sock *sk, struct sk_buff *skb, int hdrlen,
			       bool *fragstolen)
=======
static int __must_check tcp_queue_rcv(struct sock *sk, struct sk_buff *skb,
				      bool *fragstolen)
>>>>>>> 1c163f4c
{
	int eaten;
	struct sk_buff *tail = skb_peek_tail(&sk->sk_receive_queue);

	eaten = (tail &&
		 tcp_try_coalesce(sk, tail,
				  skb, fragstolen)) ? 1 : 0;
	tcp_rcv_nxt_update(tcp_sk(sk), TCP_SKB_CB(skb)->end_seq);
	if (!eaten) {
		__skb_queue_tail(&sk->sk_receive_queue, skb);
		skb_set_owner_r(skb, sk);
	}
	return eaten;
}

int tcp_send_rcvq(struct sock *sk, struct msghdr *msg, size_t size)
{
	struct sk_buff *skb;
	int err = -ENOMEM;
	int data_len = 0;
	bool fragstolen;

	if (size == 0)
		return 0;

	if (size > PAGE_SIZE) {
		int npages = min_t(size_t, size >> PAGE_SHIFT, MAX_SKB_FRAGS);

		data_len = npages << PAGE_SHIFT;
		size = data_len + (size & ~PAGE_MASK);
	}
	skb = alloc_skb_with_frags(size - data_len, data_len,
				   PAGE_ALLOC_COSTLY_ORDER,
				   &err, sk->sk_allocation);
	if (!skb)
		goto err;

	skb_put(skb, size - data_len);
	skb->data_len = data_len;
	skb->len = size;

	if (tcp_try_rmem_schedule(sk, skb, skb->truesize)) {
		NET_INC_STATS(sock_net(sk), LINUX_MIB_TCPRCVQDROP);
		goto err_free;
	}

	err = skb_copy_datagram_from_iter(skb, 0, &msg->msg_iter, size);
	if (err)
		goto err_free;

	TCP_SKB_CB(skb)->seq = tcp_sk(sk)->rcv_nxt;
	TCP_SKB_CB(skb)->end_seq = TCP_SKB_CB(skb)->seq + size;
	TCP_SKB_CB(skb)->ack_seq = tcp_sk(sk)->snd_una - 1;

	if (tcp_queue_rcv(sk, skb, &fragstolen)) {
		WARN_ON_ONCE(fragstolen); /* should not happen */
		__kfree_skb(skb);
	}
	return size;

err_free:
	kfree_skb(skb);
err:
	return err;

}

void tcp_data_ready(struct sock *sk)
{
	const struct tcp_sock *tp = tcp_sk(sk);
	int avail = tp->rcv_nxt - tp->copied_seq;

	if (avail < sk->sk_rcvlowat && !sock_flag(sk, SOCK_DONE) && !mptcp(tp))
		return;

	sk->sk_data_ready(sk);
}

static void tcp_data_queue(struct sock *sk, struct sk_buff *skb)
{
	struct tcp_sock *tp = tcp_sk(sk);
	bool fragstolen;
	int eaten;

	/* If no data is present, but a data_fin is in the options, we still
	 * have to call mptcp_queue_skb later on. */
	if (TCP_SKB_CB(skb)->seq == TCP_SKB_CB(skb)->end_seq &&
	    !(mptcp(tp) && mptcp_is_data_fin(skb))) {
		__kfree_skb(skb);
		return;
	}

	skb_dst_drop(skb);
	__skb_pull(skb, tcp_hdr(skb)->doff * 4);

	tcp_ecn_accept_cwr(sk, skb);

	tp->rx_opt.dsack = 0;

	/*  Queue data for delivery to the user.
	 *  Packets in sequence go to the receive queue.
	 *  Out of sequence packets to the out_of_order_queue.
	 */
	if (TCP_SKB_CB(skb)->seq == tp->rcv_nxt) {
		if (tcp_receive_window(tp) == 0) {
			NET_INC_STATS(sock_net(sk), LINUX_MIB_TCPZEROWINDOWDROP);
			goto out_of_window;
		}

		/* Ok. In sequence. In window. */
queue_and_out:
		if (skb_queue_len(&sk->sk_receive_queue) == 0)
			sk_forced_mem_schedule(sk, skb->truesize);
		else if (tcp_try_rmem_schedule(sk, skb, skb->truesize)) {
			NET_INC_STATS(sock_net(sk), LINUX_MIB_TCPRCVQDROP);
			goto drop;
		}

<<<<<<< HEAD
		eaten = tcp_queue_rcv(sk, skb, 0, &fragstolen);
		if (skb->len || mptcp_is_data_fin(skb))
=======
		eaten = tcp_queue_rcv(sk, skb, &fragstolen);
		if (skb->len)
>>>>>>> 1c163f4c
			tcp_event_data_recv(sk, skb);
		if (TCP_SKB_CB(skb)->tcp_flags & TCPHDR_FIN)
			tcp_fin(sk);

		if (!RB_EMPTY_ROOT(&tp->out_of_order_queue)) {
			tcp_ofo_queue(sk);

			/* RFC5681. 4.2. SHOULD send immediate ACK, when
			 * gap in queue is filled.
			 */
			if (RB_EMPTY_ROOT(&tp->out_of_order_queue))
				inet_csk(sk)->icsk_ack.pending |= ICSK_ACK_NOW;
		}

		if (tp->rx_opt.num_sacks)
			tcp_sack_remove(tp);

		tcp_fast_path_check(sk);

		if (eaten > 0)
			kfree_skb_partial(skb, fragstolen);
		if (!sock_flag(sk, SOCK_DEAD) || mptcp(tp))
			/* MPTCP: we always have to call data_ready, because
			 * we may be about to receive a data-fin, which still
			 * must get queued.
			 */
			tcp_data_ready(sk);
		return;
	}

	if (!after(TCP_SKB_CB(skb)->end_seq, tp->rcv_nxt)) {
		tcp_rcv_spurious_retrans(sk, skb);
		/* A retransmit, 2nd most common case.  Force an immediate ack. */
		NET_INC_STATS(sock_net(sk), LINUX_MIB_DELAYEDACKLOST);
		tcp_dsack_set(sk, TCP_SKB_CB(skb)->seq, TCP_SKB_CB(skb)->end_seq);

out_of_window:
		tcp_enter_quickack_mode(sk, TCP_MAX_QUICKACKS);
		inet_csk_schedule_ack(sk);
drop:
		tcp_drop(sk, skb);
		return;
	}

	/* Out of window. F.e. zero window probe. */
	if (!before(TCP_SKB_CB(skb)->seq, tp->rcv_nxt + tcp_receive_window(tp)))
		goto out_of_window;

	if (before(TCP_SKB_CB(skb)->seq, tp->rcv_nxt)) {
		/* Partial packet, seq < rcv_next < end_seq */
		SOCK_DEBUG(sk, "partial packet: rcv_next %X seq %X - %X\n",
			   tp->rcv_nxt, TCP_SKB_CB(skb)->seq,
			   TCP_SKB_CB(skb)->end_seq);

		tcp_dsack_set(sk, TCP_SKB_CB(skb)->seq, tp->rcv_nxt);

		/* If window is closed, drop tail of packet. But after
		 * remembering D-SACK for its head made in previous line.
		 */
		if (!tcp_receive_window(tp)) {
			NET_INC_STATS(sock_net(sk), LINUX_MIB_TCPZEROWINDOWDROP);
			goto out_of_window;
		}
		goto queue_and_out;
	}

	tcp_data_queue_ofo(sk, skb);
}

static struct sk_buff *tcp_skb_next(struct sk_buff *skb, struct sk_buff_head *list)
{
	if (list)
		return !skb_queue_is_last(list, skb) ? skb->next : NULL;

	return skb_rb_next(skb);
}

static struct sk_buff *tcp_collapse_one(struct sock *sk, struct sk_buff *skb,
					struct sk_buff_head *list,
					struct rb_root *root)
{
	struct sk_buff *next = tcp_skb_next(skb, list);

	if (list)
		__skb_unlink(skb, list);
	else
		rb_erase(&skb->rbnode, root);

	__kfree_skb(skb);
	NET_INC_STATS(sock_net(sk), LINUX_MIB_TCPRCVCOLLAPSED);

	return next;
}

/* Insert skb into rb tree, ordered by TCP_SKB_CB(skb)->seq */
void tcp_rbtree_insert(struct rb_root *root, struct sk_buff *skb)
{
	struct rb_node **p = &root->rb_node;
	struct rb_node *parent = NULL;
	struct sk_buff *skb1;

	while (*p) {
		parent = *p;
		skb1 = rb_to_skb(parent);
		if (before(TCP_SKB_CB(skb)->seq, TCP_SKB_CB(skb1)->seq))
			p = &parent->rb_left;
		else
			p = &parent->rb_right;
	}
	rb_link_node(&skb->rbnode, parent, p);
	rb_insert_color(&skb->rbnode, root);
}

/* Collapse contiguous sequence of skbs head..tail with
 * sequence numbers start..end.
 *
 * If tail is NULL, this means until the end of the queue.
 *
 * Segments with FIN/SYN are not collapsed (only because this
 * simplifies code)
 */
static void
tcp_collapse(struct sock *sk, struct sk_buff_head *list, struct rb_root *root,
	     struct sk_buff *head, struct sk_buff *tail, u32 start, u32 end)
{
	struct sk_buff *skb = head, *n;
	struct sk_buff_head tmp;
	bool end_of_skbs;

	/* First, check that queue is collapsible and find
	 * the point where collapsing can be useful.
	 */
restart:
	for (end_of_skbs = true; skb != NULL && skb != tail; skb = n) {
		n = tcp_skb_next(skb, list);

		/* No new bits? It is possible on ofo queue. */
		if (!before(start, TCP_SKB_CB(skb)->end_seq)) {
			skb = tcp_collapse_one(sk, skb, list, root);
			if (!skb)
				break;
			goto restart;
		}

		/* The first skb to collapse is:
		 * - not SYN/FIN and
		 * - bloated or contains data before "start" or
		 *   overlaps to the next one.
		 */
		if (!(TCP_SKB_CB(skb)->tcp_flags & (TCPHDR_SYN | TCPHDR_FIN)) &&
		    (tcp_win_from_space(sk, skb->truesize) > skb->len ||
		     before(TCP_SKB_CB(skb)->seq, start))) {
			end_of_skbs = false;
			break;
		}

		if (n && n != tail &&
		    TCP_SKB_CB(skb)->end_seq != TCP_SKB_CB(n)->seq) {
			end_of_skbs = false;
			break;
		}

		/* Decided to skip this, advance start seq. */
		start = TCP_SKB_CB(skb)->end_seq;
	}
	if (end_of_skbs ||
	    (TCP_SKB_CB(skb)->tcp_flags & (TCPHDR_SYN | TCPHDR_FIN)))
		return;

	__skb_queue_head_init(&tmp);

	while (before(start, end)) {
		int copy = min_t(int, SKB_MAX_ORDER(0, 0), end - start);
		struct sk_buff *nskb;

		nskb = alloc_skb(copy, GFP_ATOMIC);
		if (!nskb)
			break;

		memcpy(nskb->cb, skb->cb, sizeof(skb->cb));
#ifdef CONFIG_TLS_DEVICE
		nskb->decrypted = skb->decrypted;
#endif
		TCP_SKB_CB(nskb)->seq = TCP_SKB_CB(nskb)->end_seq = start;
		if (list)
			__skb_queue_before(list, skb, nskb);
		else
			__skb_queue_tail(&tmp, nskb); /* defer rbtree insertion */
		skb_set_owner_r(nskb, sk);

		/* Copy data, releasing collapsed skbs. */
		while (copy > 0) {
			int offset = start - TCP_SKB_CB(skb)->seq;
			int size = TCP_SKB_CB(skb)->end_seq - start;

			BUG_ON(offset < 0);
			if (size > 0) {
				size = min(copy, size);
				if (skb_copy_bits(skb, offset, skb_put(nskb, size), size))
					BUG();
				TCP_SKB_CB(nskb)->end_seq += size;
				copy -= size;
				start += size;
			}
			if (!before(start, TCP_SKB_CB(skb)->end_seq)) {
				skb = tcp_collapse_one(sk, skb, list, root);
				if (!skb ||
				    skb == tail ||
				    (TCP_SKB_CB(skb)->tcp_flags & (TCPHDR_SYN | TCPHDR_FIN)))
					goto end;
#ifdef CONFIG_TLS_DEVICE
				if (skb->decrypted != nskb->decrypted)
					goto end;
#endif
			}
		}
	}
end:
	skb_queue_walk_safe(&tmp, skb, n)
		tcp_rbtree_insert(root, skb);
}

/* Collapse ofo queue. Algorithm: select contiguous sequence of skbs
 * and tcp_collapse() them until all the queue is collapsed.
 */
static void tcp_collapse_ofo_queue(struct sock *sk)
{
	struct tcp_sock *tp = tcp_sk(sk);
	u32 range_truesize, sum_tiny = 0;
	struct sk_buff *skb, *head;
	u32 start, end;

	skb = skb_rb_first(&tp->out_of_order_queue);
new_range:
	if (!skb) {
		tp->ooo_last_skb = skb_rb_last(&tp->out_of_order_queue);
		return;
	}
	start = TCP_SKB_CB(skb)->seq;
	end = TCP_SKB_CB(skb)->end_seq;
	range_truesize = skb->truesize;

	for (head = skb;;) {
		skb = skb_rb_next(skb);

		/* Range is terminated when we see a gap or when
		 * we are at the queue end.
		 */
		if (!skb ||
		    after(TCP_SKB_CB(skb)->seq, end) ||
		    before(TCP_SKB_CB(skb)->end_seq, start)) {
			/* Do not attempt collapsing tiny skbs */
			if (range_truesize != head->truesize ||
			    end - start >= SKB_WITH_OVERHEAD(SK_MEM_QUANTUM)) {
				tcp_collapse(sk, NULL, &tp->out_of_order_queue,
					     head, skb, start, end);
			} else {
				sum_tiny += range_truesize;
				if (sum_tiny > sk->sk_rcvbuf >> 3)
					return;
			}
			goto new_range;
		}

		range_truesize += skb->truesize;
		if (unlikely(before(TCP_SKB_CB(skb)->seq, start)))
			start = TCP_SKB_CB(skb)->seq;
		if (after(TCP_SKB_CB(skb)->end_seq, end))
			end = TCP_SKB_CB(skb)->end_seq;
	}
}

/*
 * Clean the out-of-order queue to make room.
 * We drop high sequences packets to :
 * 1) Let a chance for holes to be filled.
 * 2) not add too big latencies if thousands of packets sit there.
 *    (But if application shrinks SO_RCVBUF, we could still end up
 *     freeing whole queue here)
 * 3) Drop at least 12.5 % of sk_rcvbuf to avoid malicious attacks.
 *
 * Return true if queue has shrunk.
 */
static bool tcp_prune_ofo_queue(struct sock *sk)
{
	struct tcp_sock *tp = tcp_sk(sk);
	struct rb_node *node, *prev;
	int goal;

	if (RB_EMPTY_ROOT(&tp->out_of_order_queue))
		return false;

	NET_INC_STATS(sock_net(sk), LINUX_MIB_OFOPRUNED);
	goal = sk->sk_rcvbuf >> 3;
	node = &tp->ooo_last_skb->rbnode;
	do {
		prev = rb_prev(node);
		rb_erase(node, &tp->out_of_order_queue);
		goal -= rb_to_skb(node)->truesize;
		tcp_drop(sk, rb_to_skb(node));
		if (!prev || goal <= 0) {
			sk_mem_reclaim(sk);
			if (atomic_read(&sk->sk_rmem_alloc) <= sk->sk_rcvbuf &&
			    !tcp_under_memory_pressure(sk))
				break;
			goal = sk->sk_rcvbuf >> 3;
		}
		node = prev;
	} while (node);
	tp->ooo_last_skb = rb_to_skb(prev);

	/* Reset SACK state.  A conforming SACK implementation will
	 * do the same at a timeout based retransmit.  When a connection
	 * is in a sad state like this, we care only about integrity
	 * of the connection not performance.
	 */
	if (tp->rx_opt.sack_ok)
		tcp_sack_reset(&tp->rx_opt);
	return true;
}

/* Reduce allocated memory if we can, trying to get
 * the socket within its memory limits again.
 *
 * Return less than zero if we should start dropping frames
 * until the socket owning process reads some of the data
 * to stabilize the situation.
 */
static int tcp_prune_queue(struct sock *sk)
{
	struct tcp_sock *tp = tcp_sk(sk);

	SOCK_DEBUG(sk, "prune_queue: c=%x\n", tp->copied_seq);

	NET_INC_STATS(sock_net(sk), LINUX_MIB_PRUNECALLED);

	if (atomic_read(&sk->sk_rmem_alloc) >= sk->sk_rcvbuf)
		tcp_clamp_window(sk);
	else if (tcp_under_memory_pressure(sk))
		tp->rcv_ssthresh = min(tp->rcv_ssthresh, 4U * tp->advmss);

	if (atomic_read(&sk->sk_rmem_alloc) <= sk->sk_rcvbuf)
		return 0;

	tcp_collapse_ofo_queue(sk);
	if (!skb_queue_empty(&sk->sk_receive_queue))
		tcp_collapse(sk, &sk->sk_receive_queue, NULL,
			     skb_peek(&sk->sk_receive_queue),
			     NULL,
			     tp->copied_seq, tp->rcv_nxt);
	sk_mem_reclaim(sk);

	if (atomic_read(&sk->sk_rmem_alloc) <= sk->sk_rcvbuf)
		return 0;

	/* Collapsing did not help, destructive actions follow.
	 * This must not ever occur. */

	tcp_prune_ofo_queue(sk);

	if (atomic_read(&sk->sk_rmem_alloc) <= sk->sk_rcvbuf)
		return 0;

	/* If we are really being abused, tell the caller to silently
	 * drop receive data on the floor.  It will get retransmitted
	 * and hopefully then we'll have sufficient space.
	 */
	NET_INC_STATS(sock_net(sk), LINUX_MIB_RCVPRUNED);

	/* Massive buffer overcommit. */
	tp->pred_flags = 0;
	return -1;
}

bool tcp_should_expand_sndbuf(const struct sock *sk)
{
	const struct tcp_sock *tp = tcp_sk(sk);

	/* If the user specified a specific send buffer setting, do
	 * not modify it.
	 */
	if (sk->sk_userlocks & SOCK_SNDBUF_LOCK)
		return false;

	/* If we are under global TCP memory pressure, do not expand.  */
	if (tcp_under_memory_pressure(sk))
		return false;

	/* If we are under soft global TCP memory pressure, do not expand.  */
	if (sk_memory_allocated(sk) >= sk_prot_mem_limits(sk, 0))
		return false;

	/* If we filled the congestion window, do not expand.  */
	if (tcp_packets_in_flight(tp) >= tp->snd_cwnd)
		return false;

	return true;
}

/* When incoming ACK allowed to free some skb from write_queue,
 * we remember this event in flag SOCK_QUEUE_SHRUNK and wake up socket
 * on the exit from tcp input handler.
 *
 * PROBLEM: sndbuf expansion does not work well with largesend.
 */
static void tcp_new_space(struct sock *sk)
{
	struct tcp_sock *tp = tcp_sk(sk);

	if (tp->ops->should_expand_sndbuf(sk)) {
		tcp_sndbuf_expand(sk);
		tp->snd_cwnd_stamp = tcp_jiffies32;
	}

	sk->sk_write_space(sk);
}

static void tcp_check_space(struct sock *sk)
{
	if (sock_flag(sk, SOCK_QUEUE_SHRUNK)) {
		sock_reset_flag(sk, SOCK_QUEUE_SHRUNK);
		/* pairs with tcp_poll() */
		smp_mb();
		if (mptcp(tcp_sk(sk)) ||
		    (sk->sk_socket &&
		     test_bit(SOCK_NOSPACE, &sk->sk_socket->flags))) {
			tcp_new_space(sk);
			if (sk->sk_socket && !test_bit(SOCK_NOSPACE, &sk->sk_socket->flags))
				tcp_chrono_stop(sk, TCP_CHRONO_SNDBUF_LIMITED);
		}
	}
}

static inline void tcp_data_snd_check(struct sock *sk)
{
	tcp_push_pending_frames(sk);
	tcp_check_space(sk);
}

/*
 * Check if sending an ack is needed.
 */
static void __tcp_ack_snd_check(struct sock *sk, int ofo_possible)
{
	struct tcp_sock *tp = tcp_sk(sk);
	unsigned long rtt, delay;

	    /* More than one full frame received... */
	if (((tp->rcv_nxt - tp->rcv_wup) > inet_csk(sk)->icsk_ack.rcv_mss &&
	     /* ... and right edge of window advances far enough.
	      * (tcp_recvmsg() will send ACK otherwise).
	      * If application uses SO_RCVLOWAT, we want send ack now if
	      * we have not received enough bytes to satisfy the condition.
	      */
	    (tp->rcv_nxt - tp->copied_seq < sk->sk_rcvlowat ||
	     tp->ops->__select_window(sk) >= tp->rcv_wnd)) ||
	    /* We ACK each frame or... */
	    tcp_in_quickack_mode(sk) ||
	    /* Protocol state mandates a one-time immediate ACK */
	    inet_csk(sk)->icsk_ack.pending & ICSK_ACK_NOW) {
send_now:
		tcp_send_ack(sk);
		return;
	}

	if (!ofo_possible || RB_EMPTY_ROOT(&tp->out_of_order_queue)) {
		tcp_send_delayed_ack(sk);
		return;
	}

	if (!tcp_is_sack(tp) ||
	    tp->compressed_ack >= sock_net(sk)->ipv4.sysctl_tcp_comp_sack_nr)
		goto send_now;

	if (tp->compressed_ack_rcv_nxt != tp->rcv_nxt) {
		tp->compressed_ack_rcv_nxt = tp->rcv_nxt;
		if (tp->compressed_ack > TCP_FASTRETRANS_THRESH)
			NET_ADD_STATS(sock_net(sk), LINUX_MIB_TCPACKCOMPRESSED,
				      tp->compressed_ack - TCP_FASTRETRANS_THRESH);
		tp->compressed_ack = 0;
	}

	if (++tp->compressed_ack <= TCP_FASTRETRANS_THRESH)
		goto send_now;

	if (hrtimer_is_queued(&tp->compressed_ack_timer))
		return;

	/* compress ack timer : 5 % of rtt, but no more than tcp_comp_sack_delay_ns */

	rtt = tp->rcv_rtt_est.rtt_us;
	if (tp->srtt_us && tp->srtt_us < rtt)
		rtt = tp->srtt_us;

	delay = min_t(unsigned long, sock_net(sk)->ipv4.sysctl_tcp_comp_sack_delay_ns,
		      rtt * (NSEC_PER_USEC >> 3)/20);
	sock_hold(sk);
	hrtimer_start(&tp->compressed_ack_timer, ns_to_ktime(delay),
		      HRTIMER_MODE_REL_PINNED_SOFT);
}

static inline void tcp_ack_snd_check(struct sock *sk)
{
	if (!inet_csk_ack_scheduled(sk)) {
		/* We sent a data segment already. */
		return;
	}
	__tcp_ack_snd_check(sk, 1);
}

/*
 *	This routine is only called when we have urgent data
 *	signaled. Its the 'slow' part of tcp_urg. It could be
 *	moved inline now as tcp_urg is only called from one
 *	place. We handle URGent data wrong. We have to - as
 *	BSD still doesn't use the correction from RFC961.
 *	For 1003.1g we should support a new option TCP_STDURG to permit
 *	either form (or just set the sysctl tcp_stdurg).
 */

static void tcp_check_urg(struct sock *sk, const struct tcphdr *th)
{
	struct tcp_sock *tp = tcp_sk(sk);
	u32 ptr = ntohs(th->urg_ptr);

	if (ptr && !sock_net(sk)->ipv4.sysctl_tcp_stdurg)
		ptr--;
	ptr += ntohl(th->seq);

	/* Ignore urgent data that we've already seen and read. */
	if (after(tp->copied_seq, ptr))
		return;

	/* Do not replay urg ptr.
	 *
	 * NOTE: interesting situation not covered by specs.
	 * Misbehaving sender may send urg ptr, pointing to segment,
	 * which we already have in ofo queue. We are not able to fetch
	 * such data and will stay in TCP_URG_NOTYET until will be eaten
	 * by recvmsg(). Seems, we are not obliged to handle such wicked
	 * situations. But it is worth to think about possibility of some
	 * DoSes using some hypothetical application level deadlock.
	 */
	if (before(ptr, tp->rcv_nxt))
		return;

	/* Do we already have a newer (or duplicate) urgent pointer? */
	if (tp->urg_data && !after(ptr, tp->urg_seq))
		return;

	/* Tell the world about our new urgent pointer. */
	sk_send_sigurg(sk);

	/* We may be adding urgent data when the last byte read was
	 * urgent. To do this requires some care. We cannot just ignore
	 * tp->copied_seq since we would read the last urgent byte again
	 * as data, nor can we alter copied_seq until this data arrives
	 * or we break the semantics of SIOCATMARK (and thus sockatmark())
	 *
	 * NOTE. Double Dutch. Rendering to plain English: author of comment
	 * above did something sort of 	send("A", MSG_OOB); send("B", MSG_OOB);
	 * and expect that both A and B disappear from stream. This is _wrong_.
	 * Though this happens in BSD with high probability, this is occasional.
	 * Any application relying on this is buggy. Note also, that fix "works"
	 * only in this artificial test. Insert some normal data between A and B and we will
	 * decline of BSD again. Verdict: it is better to remove to trap
	 * buggy users.
	 */
	if (tp->urg_seq == tp->copied_seq && tp->urg_data &&
	    !sock_flag(sk, SOCK_URGINLINE) && tp->copied_seq != tp->rcv_nxt) {
		struct sk_buff *skb = skb_peek(&sk->sk_receive_queue);
		tp->copied_seq++;
		if (skb && !before(tp->copied_seq, TCP_SKB_CB(skb)->end_seq)) {
			__skb_unlink(skb, &sk->sk_receive_queue);
			__kfree_skb(skb);
		}
	}

	tp->urg_data = TCP_URG_NOTYET;
	tp->urg_seq = ptr;

	/* Disable header prediction. */
	tp->pred_flags = 0;
}

/* This is the 'fast' part of urgent handling. */
static void tcp_urg(struct sock *sk, struct sk_buff *skb, const struct tcphdr *th)
{
	struct tcp_sock *tp = tcp_sk(sk);

	/* MPTCP urgent data is not yet supported */
	if (mptcp(tp))
		return;

	/* Check if we get a new urgent pointer - normally not. */
	if (th->urg)
		tcp_check_urg(sk, th);

	/* Do we wait for any urgent data? - normally not... */
	if (tp->urg_data == TCP_URG_NOTYET) {
		u32 ptr = tp->urg_seq - ntohl(th->seq) + (th->doff * 4) -
			  th->syn;

		/* Is the urgent pointer pointing into this packet? */
		if (ptr < skb->len) {
			u8 tmp;
			if (skb_copy_bits(skb, ptr, &tmp, 1))
				BUG();
			tp->urg_data = TCP_URG_VALID | tmp;
			if (!sock_flag(sk, SOCK_DEAD))
				sk->sk_data_ready(sk);
		}
	}
}

/* Accept RST for rcv_nxt - 1 after a FIN.
 * When tcp connections are abruptly terminated from Mac OSX (via ^C), a
 * FIN is sent followed by a RST packet. The RST is sent with the same
 * sequence number as the FIN, and thus according to RFC 5961 a challenge
 * ACK should be sent. However, Mac OSX rate limits replies to challenge
 * ACKs on the closed socket. In addition middleboxes can drop either the
 * challenge ACK or a subsequent RST.
 */
static bool tcp_reset_check(const struct sock *sk, const struct sk_buff *skb)
{
	struct tcp_sock *tp = tcp_sk(sk);

	return unlikely(TCP_SKB_CB(skb)->seq == (tp->rcv_nxt - 1) &&
			(1 << sk->sk_state) & (TCPF_CLOSE_WAIT | TCPF_LAST_ACK |
					       TCPF_CLOSING));
}

/* Does PAWS and seqno based validation of an incoming segment, flags will
 * play significant role here.
 */
static bool tcp_validate_incoming(struct sock *sk, struct sk_buff *skb,
				  const struct tcphdr *th, int syn_inerr)
{
	struct tcp_sock *tp = tcp_sk(sk);
	bool rst_seq_match = false;

	/* RFC1323: H1. Apply PAWS check first. */
	if (tcp_fast_parse_options(sock_net(sk), skb, th, tp) &&
	    tp->rx_opt.saw_tstamp &&
	    tcp_paws_discard(sk, skb)) {
		if (!th->rst) {
			NET_INC_STATS(sock_net(sk), LINUX_MIB_PAWSESTABREJECTED);
			if (!tcp_oow_rate_limited(sock_net(sk), skb,
						  LINUX_MIB_TCPACKSKIPPEDPAWS,
						  &tp->last_oow_ack_time))
				tcp_send_dupack(sk, skb);
			goto discard;
		}
		/* Reset is accepted even if it did not pass PAWS. */
	}

	/* Step 1: check sequence number */
	if (!tcp_sequence(tp, TCP_SKB_CB(skb)->seq, TCP_SKB_CB(skb)->end_seq)) {
		/* RFC793, page 37: "In all states except SYN-SENT, all reset
		 * (RST) segments are validated by checking their SEQ-fields."
		 * And page 69: "If an incoming segment is not acceptable,
		 * an acknowledgment should be sent in reply (unless the RST
		 * bit is set, if so drop the segment and return)".
		 */
		if (!th->rst) {
			if (th->syn)
				goto syn_challenge;
			if (!tcp_oow_rate_limited(sock_net(sk), skb,
						  LINUX_MIB_TCPACKSKIPPEDSEQ,
						  &tp->last_oow_ack_time))
				tcp_send_dupack(sk, skb);
		} else if (tcp_reset_check(sk, skb)) {
			tcp_reset(sk);
		}
		goto discard;
	}

	/* Step 2: check RST bit */
	if (th->rst) {
		/* RFC 5961 3.2 (extend to match against (RCV.NXT - 1) after a
		 * FIN and SACK too if available):
		 * If seq num matches RCV.NXT or (RCV.NXT - 1) after a FIN, or
		 * the right-most SACK block,
		 * then
		 *     RESET the connection
		 * else
		 *     Send a challenge ACK
		 */
		if (TCP_SKB_CB(skb)->seq == tp->rcv_nxt ||
		    tcp_reset_check(sk, skb)) {
			rst_seq_match = true;
		} else if (tcp_is_sack(tp) && tp->rx_opt.num_sacks > 0) {
			struct tcp_sack_block *sp = &tp->selective_acks[0];
			int max_sack = sp[0].end_seq;
			int this_sack;

			for (this_sack = 1; this_sack < tp->rx_opt.num_sacks;
			     ++this_sack) {
				max_sack = after(sp[this_sack].end_seq,
						 max_sack) ?
					sp[this_sack].end_seq : max_sack;
			}

			if (TCP_SKB_CB(skb)->seq == max_sack)
				rst_seq_match = true;
		}

		if (rst_seq_match)
			tcp_reset(sk);
		else {
			/* Disable TFO if RST is out-of-order
			 * and no data has been received
			 * for current active TFO socket
			 */
			if (tp->syn_fastopen && !tp->data_segs_in &&
			    sk->sk_state == TCP_ESTABLISHED)
				tcp_fastopen_active_disable(sk);
			tcp_send_challenge_ack(sk, skb);
		}
		goto discard;
	}

	/* step 3: check security and precedence [ignored] */

	/* step 4: Check for a SYN
	 * RFC 5961 4.2 : Send a challenge ack
	 */
	if (th->syn) {
syn_challenge:
		if (syn_inerr)
			TCP_INC_STATS(sock_net(sk), TCP_MIB_INERRS);
		NET_INC_STATS(sock_net(sk), LINUX_MIB_TCPSYNCHALLENGE);
		tcp_send_challenge_ack(sk, skb);
		goto discard;
	}

	/* If valid: post process the received MPTCP options. */
	if (mptcp(tp) && mptcp_handle_options(sk, th, skb))
		goto discard;

	return true;

discard:
	if (mptcp(tp))
		mptcp_reset_mopt(tp);
	tcp_drop(sk, skb);
	return false;
}

/*
 *	TCP receive function for the ESTABLISHED state.
 *
 *	It is split into a fast path and a slow path. The fast path is
 * 	disabled when:
 *	- A zero window was announced from us - zero window probing
 *        is only handled properly in the slow path.
 *	- Out of order segments arrived.
 *	- Urgent data is expected.
 *	- There is no buffer space left
 *	- Unexpected TCP flags/window values/header lengths are received
 *	  (detected by checking the TCP header against pred_flags)
 *	- Data is sent in both directions. Fast path only supports pure senders
 *	  or pure receivers (this means either the sequence number or the ack
 *	  value must stay constant)
 *	- Unexpected TCP option.
 *
 *	When these conditions are not satisfied it drops into a standard
 *	receive procedure patterned after RFC793 to handle all cases.
 *	The first three cases are guaranteed by proper pred_flags setting,
 *	the rest is checked inline. Fast processing is turned on in
 *	tcp_data_queue when everything is OK.
 */
void tcp_rcv_established(struct sock *sk, struct sk_buff *skb)
{
	const struct tcphdr *th = (const struct tcphdr *)skb->data;
	struct tcp_sock *tp = tcp_sk(sk);
	unsigned int len = skb->len;

	/* TCP congestion window tracking */
	trace_tcp_probe(sk, skb);

	tcp_mstamp_refresh(tp);
	if (unlikely(!sk->sk_rx_dst))
		inet_csk(sk)->icsk_af_ops->sk_rx_dst_set(sk, skb);
	/*
	 *	Header prediction.
	 *	The code loosely follows the one in the famous
	 *	"30 instruction TCP receive" Van Jacobson mail.
	 *
	 *	Van's trick is to deposit buffers into socket queue
	 *	on a device interrupt, to call tcp_recv function
	 *	on the receive process context and checksum and copy
	 *	the buffer to user space. smart...
	 *
	 *	Our current scheme is not silly either but we take the
	 *	extra cost of the net_bh soft interrupt processing...
	 *	We do checksum and copy also but from device to kernel.
	 */

	tp->rx_opt.saw_tstamp = 0;

	/* MPTCP: force slowpath. */
	if (mptcp(tp))
		goto slow_path;

	/*	pred_flags is 0xS?10 << 16 + snd_wnd
	 *	if header_prediction is to be made
	 *	'S' will always be tp->tcp_header_len >> 2
	 *	'?' will be 0 for the fast path, otherwise pred_flags is 0 to
	 *  turn it off	(when there are holes in the receive
	 *	 space for instance)
	 *	PSH flag is ignored.
	 */

	if ((tcp_flag_word(th) & TCP_HP_BITS) == tp->pred_flags &&
	    TCP_SKB_CB(skb)->seq == tp->rcv_nxt &&
	    !after(TCP_SKB_CB(skb)->ack_seq, tp->snd_nxt)) {
		int tcp_header_len = tp->tcp_header_len;

		/* Timestamp header prediction: tcp_header_len
		 * is automatically equal to th->doff*4 due to pred_flags
		 * match.
		 */

		/* Check timestamp */
		if (tcp_header_len == sizeof(struct tcphdr) + TCPOLEN_TSTAMP_ALIGNED) {
			/* No? Slow path! */
			if (!tcp_parse_aligned_timestamp(tp, th))
				goto slow_path;

			/* If PAWS failed, check it more carefully in slow path */
			if ((s32)(tp->rx_opt.rcv_tsval - tp->rx_opt.ts_recent) < 0)
				goto slow_path;

			/* DO NOT update ts_recent here, if checksum fails
			 * and timestamp was corrupted part, it will result
			 * in a hung connection since we will drop all
			 * future packets due to the PAWS test.
			 */
		}

		if (len <= tcp_header_len) {
			/* Bulk data transfer: sender */
			if (len == tcp_header_len) {
				/* Predicted packet is in window by definition.
				 * seq == rcv_nxt and rcv_wup <= rcv_nxt.
				 * Hence, check seq<=rcv_wup reduces to:
				 */
				if (tcp_header_len ==
				    (sizeof(struct tcphdr) + TCPOLEN_TSTAMP_ALIGNED) &&
				    tp->rcv_nxt == tp->rcv_wup)
					tcp_store_ts_recent(tp);

				/* We know that such packets are checksummed
				 * on entry.
				 */
				tcp_ack(sk, skb, 0);
				__kfree_skb(skb);
				tcp_data_snd_check(sk);
				/* When receiving pure ack in fast path, update
				 * last ts ecr directly instead of calling
				 * tcp_rcv_rtt_measure_ts()
				 */
				tp->rcv_rtt_last_tsecr = tp->rx_opt.rcv_tsecr;
				return;
			} else { /* Header too small */
				TCP_INC_STATS(sock_net(sk), TCP_MIB_INERRS);
				goto discard;
			}
		} else {
			int eaten = 0;
			bool fragstolen = false;

			if (tcp_checksum_complete(skb))
				goto csum_error;

			if ((int)skb->truesize > sk->sk_forward_alloc)
				goto step5;

			/* Predicted packet is in window by definition.
			 * seq == rcv_nxt and rcv_wup <= rcv_nxt.
			 * Hence, check seq<=rcv_wup reduces to:
			 */
			if (tcp_header_len ==
			    (sizeof(struct tcphdr) + TCPOLEN_TSTAMP_ALIGNED) &&
			    tp->rcv_nxt == tp->rcv_wup)
				tcp_store_ts_recent(tp);

			tcp_rcv_rtt_measure_ts(sk, skb);

			NET_INC_STATS(sock_net(sk), LINUX_MIB_TCPHPHITS);

			/* Bulk data transfer: receiver */
			__skb_pull(skb, tcp_header_len);
			eaten = tcp_queue_rcv(sk, skb, &fragstolen);

			tcp_event_data_recv(sk, skb);

			if (TCP_SKB_CB(skb)->ack_seq != tp->snd_una) {
				/* Well, only one small jumplet in fast path... */
				tcp_ack(sk, skb, FLAG_DATA);
				tcp_data_snd_check(sk);
				if (!inet_csk_ack_scheduled(sk))
					goto no_ack;
			}

			__tcp_ack_snd_check(sk, 0);
no_ack:
			if (eaten)
				kfree_skb_partial(skb, fragstolen);
			tcp_data_ready(sk);
			return;
		}
	}

slow_path:
	if (len < (th->doff << 2) || tcp_checksum_complete(skb))
		goto csum_error;

	if (!th->ack && !th->rst && !th->syn)
		goto discard;

	/*
	 *	Standard slow path.
	 */

	if (!tcp_validate_incoming(sk, skb, th, 1))
		return;

step5:
	if (tcp_ack(sk, skb, FLAG_SLOWPATH | FLAG_UPDATE_TS_RECENT) < 0)
		goto discard;

	tcp_rcv_rtt_measure_ts(sk, skb);

	/* Process urgent data. */
	tcp_urg(sk, skb, th);

	/* step 7: process the segment text */
	tcp_data_queue(sk, skb);

	tcp_data_snd_check(sk);
	tcp_ack_snd_check(sk);
	return;

csum_error:
	TCP_INC_STATS(sock_net(sk), TCP_MIB_CSUMERRORS);
	TCP_INC_STATS(sock_net(sk), TCP_MIB_INERRS);

discard:
	tcp_drop(sk, skb);
}
EXPORT_SYMBOL(tcp_rcv_established);

void tcp_finish_connect(struct sock *sk, struct sk_buff *skb)
{
	struct tcp_sock *tp = tcp_sk(sk);
	struct inet_connection_sock *icsk = inet_csk(sk);

	tcp_set_state(sk, TCP_ESTABLISHED);
	icsk->icsk_ack.lrcvtime = tcp_jiffies32;

	if (skb) {
		icsk->icsk_af_ops->sk_rx_dst_set(sk, skb);
		security_inet_conn_established(sk, skb);
		sk_mark_napi_id(sk, skb);
	}

	tcp_init_transfer(sk, BPF_SOCK_OPS_ACTIVE_ESTABLISHED_CB);

	/* Prevent spurious tcp_cwnd_restart() on first data
	 * packet.
	 */
	tp->lsndtime = tcp_jiffies32;

	if (sock_flag(sk, SOCK_KEEPOPEN))
		inet_csk_reset_keepalive_timer(sk, keepalive_time_when(tp));

	if (!tp->rx_opt.snd_wscale)
		__tcp_fast_path_on(tp, tp->snd_wnd);
	else
		tp->pred_flags = 0;
}

static bool tcp_rcv_fastopen_synack(struct sock *sk, struct sk_buff *synack,
				    struct tcp_fastopen_cookie *cookie)
{
	struct tcp_sock *tp = tcp_sk(sk);
	struct sk_buff *data = NULL;
	u16 mss = tp->rx_opt.mss_clamp, try_exp = 0;
	bool syn_drop = false;

	if (tp->syn_data) {
		if (mptcp(tp))
			data = tcp_write_queue_head(mptcp_meta_sk(sk));
		else
			data = tcp_rtx_queue_head(sk);
	}

	if (mss == tp->rx_opt.user_mss) {
		struct tcp_options_received opt;

		/* Get original SYNACK MSS value if user MSS sets mss_clamp */
		tcp_clear_options(&opt);
		opt.user_mss = opt.mss_clamp = 0;
		tcp_parse_options(sock_net(sk), synack, &opt, NULL, 0, NULL, NULL);
		mss = opt.mss_clamp;
	}

	if (!tp->syn_fastopen) {
		/* Ignore an unsolicited cookie */
		cookie->len = -1;
	} else if (tp->total_retrans) {
		/* SYN timed out and the SYN-ACK neither has a cookie nor
		 * acknowledges data. Presumably the remote received only
		 * the retransmitted (regular) SYNs: either the original
		 * SYN-data or the corresponding SYN-ACK was dropped.
		 */
		syn_drop = (cookie->len < 0 && data);
	} else if (cookie->len < 0 && !tp->syn_data) {
		/* We requested a cookie but didn't get it. If we did not use
		 * the (old) exp opt format then try so next time (try_exp=1).
		 * Otherwise we go back to use the RFC7413 opt (try_exp=2).
		 */
		try_exp = tp->syn_fastopen_exp ? 2 : 1;
	}

	tcp_fastopen_cache_set(sk, mss, cookie, syn_drop, try_exp);

	/* In mptcp case, we do not rely on "retransmit", but instead on
	 * "transmit", because if fastopen data is not acked, the retransmission
	 * becomes the first MPTCP data (see mptcp_rcv_synsent_fastopen).
	 */
	if (data && !mptcp(tp)) { /* Retransmit unacked data in SYN */
		skb_rbtree_walk_from(data) {
			if (__tcp_retransmit_skb(sk, data, 1))
				break;
		}
		tcp_rearm_rto(sk);
		NET_INC_STATS(sock_net(sk),
				LINUX_MIB_TCPFASTOPENACTIVEFAIL);
		return true;
	}
	tp->syn_data_acked = tp->syn_data;
	if (tp->syn_data_acked) {
		NET_INC_STATS(sock_net(sk), LINUX_MIB_TCPFASTOPENACTIVE);
		/* SYN-data is counted as two separate packets in tcp_ack() */
		if (tp->delivered > 1)
			--tp->delivered;
	}

	tcp_fastopen_add_skb(sk, synack);

	return false;
}

static void smc_check_reset_syn(struct tcp_sock *tp)
{
#if IS_ENABLED(CONFIG_SMC)
	if (static_branch_unlikely(&tcp_have_smc)) {
		if (tp->syn_smc && !tp->rx_opt.smc_ok)
			tp->syn_smc = 0;
	}
#endif
}

static int tcp_rcv_synsent_state_process(struct sock *sk, struct sk_buff *skb,
					 const struct tcphdr *th)
{
	struct inet_connection_sock *icsk = inet_csk(sk);
	struct tcp_sock *tp = tcp_sk(sk);
	struct tcp_fastopen_cookie foc = { .len = -1 };
	int saved_clamp = tp->rx_opt.mss_clamp;
	struct mptcp_options_received mopt;
	bool fastopen_fail;

	mptcp_init_mp_opt(&mopt);

	tcp_parse_options(sock_net(sk), skb, &tp->rx_opt,
			  mptcp(tp) ? &tp->mptcp->rx_opt : &mopt, 0, &foc, tp);
	if (tp->rx_opt.saw_tstamp && tp->rx_opt.rcv_tsecr)
		tp->rx_opt.rcv_tsecr -= tp->tsoffset;

	if (th->ack) {
		/* rfc793:
		 * "If the state is SYN-SENT then
		 *    first check the ACK bit
		 *      If the ACK bit is set
		 *	  If SEG.ACK =< ISS, or SEG.ACK > SND.NXT, send
		 *        a reset (unless the RST bit is set, if so drop
		 *        the segment and return)"
		 */
		if (!after(TCP_SKB_CB(skb)->ack_seq, tp->snd_una) ||
		    after(TCP_SKB_CB(skb)->ack_seq, tp->snd_nxt))
			goto reset_and_undo;

		if (tp->rx_opt.saw_tstamp && tp->rx_opt.rcv_tsecr &&
		    !between(tp->rx_opt.rcv_tsecr, tp->retrans_stamp,
			     tcp_time_stamp(tp))) {
			NET_INC_STATS(sock_net(sk),
					LINUX_MIB_PAWSACTIVEREJECTED);
			goto reset_and_undo;
		}

		/* Now ACK is acceptable.
		 *
		 * "If the RST bit is set
		 *    If the ACK was acceptable then signal the user "error:
		 *    connection reset", drop the segment, enter CLOSED state,
		 *    delete TCB, and return."
		 */

		if (th->rst) {
			tcp_reset(sk);
			goto discard;
		}

		/* rfc793:
		 *   "fifth, if neither of the SYN or RST bits is set then
		 *    drop the segment and return."
		 *
		 *    See note below!
		 *                                        --ANK(990513)
		 */
		if (!th->syn)
			goto discard_and_undo;

		/* rfc793:
		 *   "If the SYN bit is on ...
		 *    are acceptable then ...
		 *    (our SYN has been ACKed), change the connection
		 *    state to ESTABLISHED..."
		 */

		tcp_ecn_rcv_synack(tp, th);

		tcp_init_wl(tp, TCP_SKB_CB(skb)->seq);
		tcp_ack(sk, skb, FLAG_SLOWPATH);

		if (tp->request_mptcp || mptcp(tp)) {
			int ret;

			rcu_read_lock();
			local_bh_disable();
			ret = mptcp_rcv_synsent_state_process(sk, &sk,
							      skb, &mopt);
			local_bh_enable();
			rcu_read_unlock();

			/* May have changed if we support MPTCP */
			tp = tcp_sk(sk);
			icsk = inet_csk(sk);

			if (ret == 1)
				goto reset_and_undo;
			if (ret == 2)
				goto discard;
		}

		if (mptcp(tp) && !is_master_tp(tp)) {
			/* Timer for repeating the ACK until an answer
			 * arrives. Used only when establishing an additional
			 * subflow inside of an MPTCP connection.
			 */
			sk_reset_timer(sk, &tp->mptcp->mptcp_ack_timer,
				       jiffies + icsk->icsk_rto);
		}

		/* Ok.. it's good. Set up sequence numbers and
		 * move to established.
		 */
		tp->rcv_nxt = TCP_SKB_CB(skb)->seq + 1;
		tp->rcv_wup = TCP_SKB_CB(skb)->seq + 1;

		/* RFC1323: The window in SYN & SYN/ACK segments is
		 * never scaled.
		 */
		tp->snd_wnd = ntohs(th->window);

		if (!tp->rx_opt.wscale_ok) {
			tp->rx_opt.snd_wscale = tp->rx_opt.rcv_wscale = 0;
			tp->window_clamp = min(tp->window_clamp, 65535U);
		}

		if (tp->rx_opt.saw_tstamp) {
			tp->rx_opt.tstamp_ok	   = 1;
			tp->tcp_header_len =
				sizeof(struct tcphdr) + TCPOLEN_TSTAMP_ALIGNED;
			tp->advmss	    -= TCPOLEN_TSTAMP_ALIGNED;
			tcp_store_ts_recent(tp);
		} else {
			tp->tcp_header_len = sizeof(struct tcphdr);
		}

		if (mptcp(tp)) {
			tp->tcp_header_len += MPTCP_SUB_LEN_DSM_ALIGN;
			tp->advmss -= MPTCP_SUB_LEN_DSM_ALIGN;
		}

		tcp_sync_mss(sk, icsk->icsk_pmtu_cookie);
		tcp_initialize_rcv_mss(sk);

		/* Remember, tcp_poll() does not lock socket!
		 * Change state from SYN-SENT only after copied_seq
		 * is initialized. */
		tp->copied_seq = tp->rcv_nxt;

		smc_check_reset_syn(tp);

		smp_mb();

		tcp_finish_connect(sk, skb);

		fastopen_fail = (tp->syn_fastopen || tp->syn_data) &&
				tcp_rcv_fastopen_synack(sk, skb, &foc);

		if (!sock_flag(sk, SOCK_DEAD)) {
			sk->sk_state_change(sk);
			sk_wake_async(sk, SOCK_WAKE_IO, POLL_OUT);
		}
		if (fastopen_fail)
			return -1;
		/* With MPTCP we cannot send data on the third ack due to the
		 * lack of option-space to combine with an MP_CAPABLE.
		 */
		if (!mptcp(tp) && (sk->sk_write_pending ||
		    icsk->icsk_accept_queue.rskq_defer_accept ||
		    icsk->icsk_ack.pingpong)) {
			/* Save one ACK. Data will be ready after
			 * several ticks, if write_pending is set.
			 *
			 * It may be deleted, but with this feature tcpdumps
			 * look so _wonderfully_ clever, that I was not able
			 * to stand against the temptation 8)     --ANK
			 */
			inet_csk_schedule_ack(sk);
			tcp_enter_quickack_mode(sk, TCP_MAX_QUICKACKS);
			inet_csk_reset_xmit_timer(sk, ICSK_TIME_DACK,
						  TCP_DELACK_MAX, TCP_RTO_MAX);

discard:
			tcp_drop(sk, skb);
			return 0;
		} else {
			tcp_send_ack(sk);
		}
		return -1;
	}

	/* No ACK in the segment */

	if (th->rst) {
		/* rfc793:
		 * "If the RST bit is set
		 *
		 *      Otherwise (no ACK) drop the segment and return."
		 */

		goto discard_and_undo;
	}

	/* PAWS check. */
	if (tp->rx_opt.ts_recent_stamp && tp->rx_opt.saw_tstamp &&
	    tcp_paws_reject(&tp->rx_opt, 0))
		goto discard_and_undo;

	/* TODO - check this here for MPTCP */
	if (th->syn) {
		/* We see SYN without ACK. It is attempt of
		 * simultaneous connect with crossed SYNs.
		 * Particularly, it can be connect to self.
		 */
		tcp_set_state(sk, TCP_SYN_RECV);

		if (tp->rx_opt.saw_tstamp) {
			tp->rx_opt.tstamp_ok = 1;
			tcp_store_ts_recent(tp);
			tp->tcp_header_len =
				sizeof(struct tcphdr) + TCPOLEN_TSTAMP_ALIGNED;
		} else {
			tp->tcp_header_len = sizeof(struct tcphdr);
		}

		if (mptcp(tp)) {
			tp->tcp_header_len += MPTCP_SUB_LEN_DSM_ALIGN;
			tp->advmss -= MPTCP_SUB_LEN_DSM_ALIGN;
		}

		tp->rcv_nxt = TCP_SKB_CB(skb)->seq + 1;
		tp->copied_seq = tp->rcv_nxt;
		tp->rcv_wup = TCP_SKB_CB(skb)->seq + 1;

		/* RFC1323: The window in SYN & SYN/ACK segments is
		 * never scaled.
		 */
		tp->snd_wnd    = ntohs(th->window);
		tp->snd_wl1    = TCP_SKB_CB(skb)->seq;
		tp->max_window = tp->snd_wnd;

		tcp_ecn_rcv_syn(tp, th);

		tcp_mtup_init(sk);
		tcp_sync_mss(sk, icsk->icsk_pmtu_cookie);
		tcp_initialize_rcv_mss(sk);

		tcp_send_synack(sk);
#if 0
		/* Note, we could accept data and URG from this segment.
		 * There are no obstacles to make this (except that we must
		 * either change tcp_recvmsg() to prevent it from returning data
		 * before 3WHS completes per RFC793, or employ TCP Fast Open).
		 *
		 * However, if we ignore data in ACKless segments sometimes,
		 * we have no reasons to accept it sometimes.
		 * Also, seems the code doing it in step6 of tcp_rcv_state_process
		 * is not flawless. So, discard packet for sanity.
		 * Uncomment this return to process the data.
		 */
		return -1;
#else
		goto discard;
#endif
	}
	/* "fifth, if neither of the SYN or RST bits is set then
	 * drop the segment and return."
	 */

discard_and_undo:
	tcp_clear_options(&tp->rx_opt);
	tp->rx_opt.mss_clamp = saved_clamp;
	goto discard;

reset_and_undo:
	tcp_clear_options(&tp->rx_opt);
	tp->rx_opt.mss_clamp = saved_clamp;
	return 1;
}

/*
 *	This function implements the receiving procedure of RFC 793 for
 *	all states except ESTABLISHED and TIME_WAIT.
 *	It's called from both tcp_v4_rcv and tcp_v6_rcv and should be
 *	address independent.
 */

int tcp_rcv_state_process(struct sock *sk, struct sk_buff *skb)
	__releases(&sk->sk_lock.slock)
{
	struct tcp_sock *tp = tcp_sk(sk);
	struct inet_connection_sock *icsk = inet_csk(sk);
	const struct tcphdr *th = tcp_hdr(skb);
	struct request_sock *req;
	int queued = 0;
	bool acceptable;

	switch (sk->sk_state) {
	case TCP_CLOSE:
		goto discard;

	case TCP_LISTEN:
		if (th->ack)
			return 1;

		if (th->rst)
			goto discard;

		if (th->syn) {
			if (th->fin)
				goto discard;
			/* It is possible that we process SYN packets from backlog,
			 * so we need to make sure to disable BH and RCU right there.
			 */
			rcu_read_lock();
			local_bh_disable();
			acceptable = icsk->icsk_af_ops->conn_request(sk, skb) >= 0;
			local_bh_enable();
			rcu_read_unlock();

			if (!acceptable)
				return 1;
			consume_skb(skb);
			return 0;
		}
		goto discard;

	case TCP_SYN_SENT:
		tp->rx_opt.saw_tstamp = 0;
		tcp_mstamp_refresh(tp);
		queued = tcp_rcv_synsent_state_process(sk, skb, th);
		if (is_meta_sk(sk)) {
			sk = tcp_sk(sk)->mpcb->master_sk;
			tp = tcp_sk(sk);

			/* Need to call it here, because it will announce new
			 * addresses, which can only be done after the third ack
			 * of the 3-way handshake.
			 */
			mptcp_update_metasocket(tp->meta_sk);
		}
		if (queued >= 0)
			return queued;

		/* Do step6 onward by hand. */
		tcp_urg(sk, skb, th);
		__kfree_skb(skb);
		tcp_data_snd_check(sk);
		return 0;
	}

	tcp_mstamp_refresh(tp);
	tp->rx_opt.saw_tstamp = 0;
	req = tp->fastopen_rsk;
	if (req) {
		bool req_stolen;

		WARN_ON_ONCE(sk->sk_state != TCP_SYN_RECV &&
		    sk->sk_state != TCP_FIN_WAIT1);

		if (!tcp_check_req(sk, skb, req, true, &req_stolen))
			goto discard;
	}

	if (!th->ack && !th->rst && !th->syn)
		goto discard;

	if (!tcp_validate_incoming(sk, skb, th, 0))
		return 0;

	/* step 5: check the ACK field */
	acceptable = tcp_ack(sk, skb, FLAG_SLOWPATH |
				      FLAG_UPDATE_TS_RECENT |
				      FLAG_NO_CHALLENGE_ACK) > 0;

	if (!acceptable) {
		if (sk->sk_state == TCP_SYN_RECV)
			return 1;	/* send one RST */
		tcp_send_challenge_ack(sk, skb);
		goto discard;
	}
	switch (sk->sk_state) {
	case TCP_SYN_RECV:
		tp->delivered++; /* SYN-ACK delivery isn't tracked in tcp_ack */
		if (!tp->srtt_us)
			tcp_synack_rtt_meas(sk, req);

		/* Once we leave TCP_SYN_RECV, we no longer need req
		 * so release it.
		 */
		if (req) {
			inet_csk(sk)->icsk_retransmits = 0;
			reqsk_fastopen_remove(sk, req, false);
			/* Re-arm the timer because data may have been sent out.
			 * This is similar to the regular data transmission case
			 * when new data has just been ack'ed.
			 *
			 * (TFO) - we could try to be more aggressive and
			 * retransmitting any data sooner based on when they
			 * are sent out.
			 */
			tcp_rearm_rto(sk);
		} else {
			tcp_init_transfer(sk, BPF_SOCK_OPS_PASSIVE_ESTABLISHED_CB);
			tp->copied_seq = tp->rcv_nxt;
		}
		smp_mb();
		tcp_set_state(sk, TCP_ESTABLISHED);
		sk->sk_state_change(sk);

		/* Note, that this wakeup is only for marginal crossed SYN case.
		 * Passively open sockets are not waked up, because
		 * sk->sk_sleep == NULL and sk->sk_socket == NULL.
		 */
		if (sk->sk_socket)
			sk_wake_async(sk, SOCK_WAKE_IO, POLL_OUT);

		tp->snd_una = TCP_SKB_CB(skb)->ack_seq;
		tp->snd_wnd = ntohs(th->window) << tp->rx_opt.snd_wscale;
		tcp_init_wl(tp, TCP_SKB_CB(skb)->seq);

		if (tp->rx_opt.tstamp_ok)
			tp->advmss -= TCPOLEN_TSTAMP_ALIGNED;
		if (mptcp(tp))
			tp->advmss -= MPTCP_SUB_LEN_DSM_ALIGN;

		if (!inet_csk(sk)->icsk_ca_ops->cong_control)
			tcp_update_pacing_rate(sk);

		/* Prevent spurious tcp_cwnd_restart() on first data packet */
		tp->lsndtime = tcp_jiffies32;

		tcp_initialize_rcv_mss(sk);
		tcp_fast_path_on(tp);

		/* Send an ACK when establishing a new  MPTCP subflow, i.e.
		 * using an MP_JOIN subtype.
		 */
		if (mptcp(tp)) {
			if (is_master_tp(tp)) {
				mptcp_update_metasocket(mptcp_meta_sk(sk));
			} else {
				struct sock *meta_sk = mptcp_meta_sk(sk);

				tcp_send_ack(sk);

				/* Update RTO as it might be worse/better */
				mptcp_set_rto(sk);

				/* If the new RTO would fire earlier, pull it in! */
				if (tcp_sk(meta_sk)->packets_out &&
				    icsk->icsk_timeout > inet_csk(meta_sk)->icsk_rto + jiffies) {
					tcp_rearm_rto(meta_sk);
				}

				mptcp_push_pending_frames(mptcp_meta_sk(sk));
			}
		}
		break;

	case TCP_FIN_WAIT1: {
		int tmo;

		/* If we enter the TCP_FIN_WAIT1 state and we are a
		 * Fast Open socket and this is the first acceptable
		 * ACK we have received, this would have acknowledged
		 * our SYNACK so stop the SYNACK timer.
		 */
		if (req) {
			/* We no longer need the request sock. */
			reqsk_fastopen_remove(sk, req, false);
			tcp_rearm_rto(sk);
		}
		if (tp->snd_una != tp->write_seq)
			break;

		tcp_set_state(sk, TCP_FIN_WAIT2);
		sk->sk_shutdown |= SEND_SHUTDOWN;

		sk_dst_confirm(sk);

		if (!sock_flag(sk, SOCK_DEAD)) {
			/* Wake up lingering close() */
			sk->sk_state_change(sk);
			break;
		}

		if (tp->linger2 < 0) {
			tcp_done(sk);
			NET_INC_STATS(sock_net(sk), LINUX_MIB_TCPABORTONDATA);
			return 1;
		}
		if (TCP_SKB_CB(skb)->end_seq != TCP_SKB_CB(skb)->seq &&
		    after(TCP_SKB_CB(skb)->end_seq - th->fin, tp->rcv_nxt)) {
			/* Receive out of order FIN after close() */
			if (tp->syn_fastopen && th->fin)
				tcp_fastopen_active_disable(sk);
			tcp_done(sk);
			NET_INC_STATS(sock_net(sk), LINUX_MIB_TCPABORTONDATA);
			return 1;
		}

		tmo = tcp_fin_time(sk);
		if (tmo > TCP_TIMEWAIT_LEN) {
			inet_csk_reset_keepalive_timer(sk, tmo - TCP_TIMEWAIT_LEN);
		} else if (th->fin || mptcp_is_data_fin(skb) ||
			   sock_owned_by_user(sk)) {
			/* Bad case. We could lose such FIN otherwise.
			 * It is not a big problem, but it looks confusing
			 * and not so rare event. We still can lose it now,
			 * if it spins in bh_lock_sock(), but it is really
			 * marginal case.
			 */
			inet_csk_reset_keepalive_timer(sk, tmo);
		} else {
			tp->ops->time_wait(sk, TCP_FIN_WAIT2, tmo);
			goto discard;
		}
		break;
	}

	case TCP_CLOSING:
		if (tp->snd_una == tp->write_seq) {
			tp->ops->time_wait(sk, TCP_TIME_WAIT, 0);
			goto discard;
		}
		break;

	case TCP_LAST_ACK:
		if (tp->snd_una == tp->write_seq) {
			tcp_update_metrics(sk);
			tcp_done(sk);
			goto discard;
		}
		break;
	case TCP_CLOSE:
		if (tp->mp_killed)
			goto discard;
	}

	/* step 6: check the URG bit */
	tcp_urg(sk, skb, th);

	/* step 7: process the segment text */
	switch (sk->sk_state) {
	case TCP_CLOSE_WAIT:
	case TCP_CLOSING:
	case TCP_LAST_ACK:
		if (!before(TCP_SKB_CB(skb)->seq, tp->rcv_nxt))
			break;
		/* fall through */
	case TCP_FIN_WAIT1:
	case TCP_FIN_WAIT2:
		/* RFC 793 says to queue data in these states,
		 * RFC 1122 says we MUST send a reset.
		 * BSD 4.4 also does reset.
		 */
		if (sk->sk_shutdown & RCV_SHUTDOWN) {
			if (TCP_SKB_CB(skb)->end_seq != TCP_SKB_CB(skb)->seq &&
			    after(TCP_SKB_CB(skb)->end_seq - th->fin, tp->rcv_nxt) &&
			    !mptcp(tp)) {
				NET_INC_STATS(sock_net(sk), LINUX_MIB_TCPABORTONDATA);
				tcp_reset(sk);
				return 1;
			}
		}
		/* Fall through */
	case TCP_ESTABLISHED:
		tcp_data_queue(sk, skb);
		queued = 1;
		break;
	}

	/* tcp_data could move socket to TIME-WAIT */
	if (sk->sk_state != TCP_CLOSE) {
		tcp_data_snd_check(sk);
		tcp_ack_snd_check(sk);
	}

	if (!queued) {
discard:
		tcp_drop(sk, skb);
	}
	return 0;
}
EXPORT_SYMBOL(tcp_rcv_state_process);

static inline void pr_drop_req(struct request_sock *req, __u16 port, int family)
{
	struct inet_request_sock *ireq = inet_rsk(req);

	if (family == AF_INET)
		net_dbg_ratelimited("drop open request from %pI4/%u\n",
				    &ireq->ir_rmt_addr, port);
#if IS_ENABLED(CONFIG_IPV6)
	else if (family == AF_INET6)
		net_dbg_ratelimited("drop open request from %pI6/%u\n",
				    &ireq->ir_v6_rmt_addr, port);
#endif
}

/* RFC3168 : 6.1.1 SYN packets must not have ECT/ECN bits set
 *
 * If we receive a SYN packet with these bits set, it means a
 * network is playing bad games with TOS bits. In order to
 * avoid possible false congestion notifications, we disable
 * TCP ECN negotiation.
 *
 * Exception: tcp_ca wants ECN. This is required for DCTCP
 * congestion control: Linux DCTCP asserts ECT on all packets,
 * including SYN, which is most optimal solution; however,
 * others, such as FreeBSD do not.
 */
static void tcp_ecn_create_request(struct request_sock *req,
				   const struct sk_buff *skb,
				   const struct sock *listen_sk,
				   const struct dst_entry *dst)
{
	const struct tcphdr *th = tcp_hdr(skb);
	const struct net *net = sock_net(listen_sk);
	bool th_ecn = th->ece && th->cwr;
	bool ect, ecn_ok;
	u32 ecn_ok_dst;

	if (!th_ecn)
		return;

	ect = !INET_ECN_is_not_ect(TCP_SKB_CB(skb)->ip_dsfield);
	ecn_ok_dst = dst_feature(dst, DST_FEATURE_ECN_MASK);
	ecn_ok = net->ipv4.sysctl_tcp_ecn || ecn_ok_dst;

	if ((!ect && ecn_ok) || tcp_ca_needs_ecn(listen_sk) ||
	    (ecn_ok_dst & DST_FEATURE_ECN_CA) ||
	    tcp_bpf_ca_needs_ecn((struct sock *)req))
		inet_rsk(req)->ecn_ok = 1;
}

static void tcp_openreq_init(struct request_sock *req,
			     const struct tcp_options_received *rx_opt,
			     struct sk_buff *skb, const struct sock *sk)
{
	struct inet_request_sock *ireq = inet_rsk(req);

	req->rsk_rcv_wnd = 0;		/* So that tcp_send_synack() knows! */
	req->cookie_ts = 0;
	tcp_rsk(req)->rcv_isn = TCP_SKB_CB(skb)->seq;
	tcp_rsk(req)->rcv_nxt = TCP_SKB_CB(skb)->seq + 1;
	tcp_rsk(req)->snt_synack = tcp_clock_us();
	tcp_rsk(req)->last_oow_ack_time = 0;
	req->mss = rx_opt->mss_clamp;
	req->ts_recent = rx_opt->saw_tstamp ? rx_opt->rcv_tsval : 0;
	ireq->tstamp_ok = rx_opt->tstamp_ok;
	ireq->sack_ok = rx_opt->sack_ok;
	ireq->snd_wscale = rx_opt->snd_wscale;
	ireq->wscale_ok = rx_opt->wscale_ok;
	ireq->acked = 0;
	ireq->ecn_ok = 0;
	ireq->mptcp_rqsk = 0;
	ireq->saw_mpc = 0;
	ireq->ir_rmt_port = tcp_hdr(skb)->source;
	ireq->ir_num = ntohs(tcp_hdr(skb)->dest);
	ireq->ir_mark = inet_request_mark(sk, skb);
#if IS_ENABLED(CONFIG_SMC)
	ireq->smc_ok = rx_opt->smc_ok;
#endif
}

struct request_sock *inet_reqsk_alloc(const struct request_sock_ops *ops,
				      struct sock *sk_listener,
				      bool attach_listener)
{
	struct request_sock *req = reqsk_alloc(ops, sk_listener,
					       attach_listener);

	if (req) {
		struct inet_request_sock *ireq = inet_rsk(req);

		ireq->ireq_opt = NULL;
#if IS_ENABLED(CONFIG_IPV6)
		ireq->pktopts = NULL;
#endif
		atomic64_set(&ireq->ir_cookie, 0);
		ireq->ireq_state = TCP_NEW_SYN_RECV;
		write_pnet(&ireq->ireq_net, sock_net(sk_listener));
		ireq->ireq_family = sk_listener->sk_family;
	}

	return req;
}
EXPORT_SYMBOL(inet_reqsk_alloc);

/*
 * Return true if a syncookie should be sent
 */
static bool tcp_syn_flood_action(const struct sock *sk,
				 const struct sk_buff *skb,
				 const char *proto)
{
	struct request_sock_queue *queue = &inet_csk(sk)->icsk_accept_queue;
	const char *msg = "Dropping request";
	bool want_cookie = false;
	struct net *net = sock_net(sk);

#ifdef CONFIG_SYN_COOKIES
	if (net->ipv4.sysctl_tcp_syncookies) {
		msg = "Sending cookies";
		want_cookie = true;
		__NET_INC_STATS(sock_net(sk), LINUX_MIB_TCPREQQFULLDOCOOKIES);
	} else
#endif
		__NET_INC_STATS(sock_net(sk), LINUX_MIB_TCPREQQFULLDROP);

	if (!queue->synflood_warned &&
	    net->ipv4.sysctl_tcp_syncookies != 2 &&
	    xchg(&queue->synflood_warned, 1) == 0)
		net_info_ratelimited("%s: Possible SYN flooding on port %d. %s.  Check SNMP counters.\n",
				     proto, ntohs(tcp_hdr(skb)->dest), msg);

	return want_cookie;
}

static void tcp_reqsk_record_syn(const struct sock *sk,
				 struct request_sock *req,
				 const struct sk_buff *skb)
{
	if (tcp_sk(sk)->save_syn) {
		u32 len = skb_network_header_len(skb) + tcp_hdrlen(skb);
		u32 *copy;

		copy = kmalloc(len + sizeof(u32), GFP_ATOMIC);
		if (copy) {
			copy[0] = len;
			memcpy(&copy[1], skb_network_header(skb), len);
			req->saved_syn = copy;
		}
	}
}

int tcp_conn_request(struct request_sock_ops *rsk_ops,
		     const struct tcp_request_sock_ops *af_ops,
		     struct sock *sk, struct sk_buff *skb)
{
	struct tcp_fastopen_cookie foc = { .len = -1 };
	__u32 isn = TCP_SKB_CB(skb)->tcp_tw_isn;
	struct tcp_options_received tmp_opt;
	struct tcp_sock *tp = tcp_sk(sk);
	struct net *net = sock_net(sk);
	struct sock *fastopen_sk = NULL;
	struct request_sock *req;
	bool want_cookie = false;
	struct dst_entry *dst;
	struct flowi fl;

	/* TW buckets are converted to open requests without
	 * limitations, they conserve resources and peer is
	 * evidently real one.
	 *
	 * MPTCP: new subflows cannot be established in a stateless manner.
	 */
	if (((!is_meta_sk(sk) && net->ipv4.sysctl_tcp_syncookies == 2) ||
	     inet_csk_reqsk_queue_is_full(sk)) && !isn) {
		want_cookie = tcp_syn_flood_action(sk, skb, rsk_ops->slab_name);
		if (!want_cookie)
			goto drop;

		if (is_meta_sk(sk))
			goto drop;
	}

	if (sk_acceptq_is_full(sk)) {
		NET_INC_STATS(sock_net(sk), LINUX_MIB_LISTENOVERFLOWS);
		goto drop;
	}

	req = inet_reqsk_alloc(rsk_ops, sk, !want_cookie);
	if (!req)
		goto drop;

	tcp_rsk(req)->af_specific = af_ops;
	tcp_rsk(req)->ts_off = 0;

	tcp_clear_options(&tmp_opt);
	tmp_opt.mss_clamp = af_ops->mss_clamp;
	tmp_opt.user_mss  = tp->rx_opt.user_mss;
	tcp_parse_options(sock_net(sk), skb, &tmp_opt, NULL, 0,
			  want_cookie ? NULL : &foc, NULL);

	if (want_cookie && !tmp_opt.saw_tstamp)
		tcp_clear_options(&tmp_opt);

	if (IS_ENABLED(CONFIG_SMC) && want_cookie)
		tmp_opt.smc_ok = 0;

	tmp_opt.tstamp_ok = tmp_opt.saw_tstamp;
	tcp_openreq_init(req, &tmp_opt, skb, sk);
	inet_rsk(req)->no_srccheck = inet_sk(sk)->transparent;

	/* Note: tcp_v6_init_req() might override ir_iif for link locals */
	inet_rsk(req)->ir_iif = inet_request_bound_dev_if(sk, skb);

	if (af_ops->init_req(req, sk, skb, want_cookie))
		goto drop_and_free;

	if (security_inet_conn_request(sk, skb, req))
		goto drop_and_free;

	if (tmp_opt.tstamp_ok)
		tcp_rsk(req)->ts_off = af_ops->init_ts_off(net, skb);

	dst = af_ops->route_req(sk, &fl, req);
	if (!dst)
		goto drop_and_free;

	if (!want_cookie && !isn) {
		/* Kill the following clause, if you dislike this way. */
		if (!net->ipv4.sysctl_tcp_syncookies &&
		    (net->ipv4.sysctl_max_syn_backlog - inet_csk_reqsk_queue_len(sk) <
		     (net->ipv4.sysctl_max_syn_backlog >> 2)) &&
		    !tcp_peer_is_proven(req, dst)) {
			/* Without syncookies last quarter of
			 * backlog is filled with destinations,
			 * proven to be alive.
			 * It means that we continue to communicate
			 * to destinations, already remembered
			 * to the moment of synflood.
			 */
			pr_drop_req(req, ntohs(tcp_hdr(skb)->source),
				    rsk_ops->family);
			goto drop_and_release;
		}

		isn = af_ops->init_seq(skb);
	}

	tcp_ecn_create_request(req, skb, sk, dst);

	if (want_cookie) {
		isn = cookie_init_sequence(af_ops, req, sk, skb, &req->mss);
		req->cookie_ts = tmp_opt.tstamp_ok;
		if (!tmp_opt.tstamp_ok)
			inet_rsk(req)->ecn_ok = 0;
	}

	tcp_rsk(req)->snt_isn = isn;
	tcp_rsk(req)->txhash = net_tx_rndhash();
	tcp_openreq_init_rwin(req, sk, dst);
	sk_rx_queue_set(req_to_sk(req), skb);
	if (!want_cookie) {
		tcp_reqsk_record_syn(sk, req, skb);
		fastopen_sk = tcp_try_fastopen(sk, skb, req, &foc, dst);
	}
	if (fastopen_sk) {
		struct sock *meta_sk = fastopen_sk;

		if (mptcp(tcp_sk(fastopen_sk)))
			meta_sk = mptcp_meta_sk(fastopen_sk);
		af_ops->send_synack(fastopen_sk, dst, &fl, req,
				    &foc, TCP_SYNACK_FASTOPEN);
		/* Add the child socket directly into the accept queue */
		inet_csk_reqsk_queue_add(sk, req, meta_sk);
		sk->sk_data_ready(sk);
		bh_unlock_sock(fastopen_sk);
		if (meta_sk != fastopen_sk)
			bh_unlock_sock(meta_sk);
		sock_put(fastopen_sk);
	} else {
		tcp_rsk(req)->tfo_listener = false;
		if (!want_cookie)
			inet_csk_reqsk_queue_hash_add(sk, req,
				tcp_timeout_init((struct sock *)req));
		af_ops->send_synack(sk, dst, &fl, req, &foc,
				    !want_cookie ? TCP_SYNACK_NORMAL :
						   TCP_SYNACK_COOKIE);
		if (want_cookie) {
			reqsk_free(req);
			return 0;
		}
	}
	reqsk_put(req);
	return 0;

drop_and_release:
	dst_release(dst);
drop_and_free:
	reqsk_free(req);
drop:
	tcp_listendrop(sk);
	return 0;
}
EXPORT_SYMBOL(tcp_conn_request);<|MERGE_RESOLUTION|>--- conflicted
+++ resolved
@@ -4680,13 +4680,8 @@
 	}
 }
 
-<<<<<<< HEAD
-int __must_check tcp_queue_rcv(struct sock *sk, struct sk_buff *skb, int hdrlen,
+int __must_check tcp_queue_rcv(struct sock *sk, struct sk_buff *skb,
 			       bool *fragstolen)
-=======
-static int __must_check tcp_queue_rcv(struct sock *sk, struct sk_buff *skb,
-				      bool *fragstolen)
->>>>>>> 1c163f4c
 {
 	int eaten;
 	struct sk_buff *tail = skb_peek_tail(&sk->sk_receive_queue);
@@ -4805,13 +4800,8 @@
 			goto drop;
 		}
 
-<<<<<<< HEAD
-		eaten = tcp_queue_rcv(sk, skb, 0, &fragstolen);
+		eaten = tcp_queue_rcv(sk, skb, &fragstolen);
 		if (skb->len || mptcp_is_data_fin(skb))
-=======
-		eaten = tcp_queue_rcv(sk, skb, &fragstolen);
-		if (skb->len)
->>>>>>> 1c163f4c
 			tcp_event_data_recv(sk, skb);
 		if (TCP_SKB_CB(skb)->tcp_flags & TCPHDR_FIN)
 			tcp_fin(sk);

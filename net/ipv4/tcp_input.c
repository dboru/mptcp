--- conflicted
+++ resolved
@@ -3347,7 +3347,7 @@
 	/* See if we can take anything off of the retransmit queue. */
 	acked = tp->packets_out;
 	flag |= tcp_clean_rtx_queue(sk, prior_fackets, prior_snd_una);
-<<<<<<< HEAD
+	acked -= tp->packets_out;
 
 	if (tp->mpc) {
 		if (mptcp_fallback_infinite(sk, flag)) {
@@ -3358,11 +3358,6 @@
 
 		mptcp_clean_rtx_infinite(skb, sk);
 	}
-
-	pkts_acked = previous_packets_out - tp->packets_out;
-=======
-	acked -= tp->packets_out;
->>>>>>> 6e466452
 
 	if (tcp_ack_is_dubious(sk, flag)) {
 		/* Advance CWND, if state allows this. */
@@ -3578,15 +3573,9 @@
 		if (tcp_parse_aligned_timestamp(tp, th))
 			return true;
 	}
-<<<<<<< HEAD
 	tcp_parse_options(skb, &tp->rx_opt, tp->mpc ? &tp->mptcp->rx_opt : NULL,
 			  1, NULL);
-	if (tp->rx_opt.saw_tstamp)
-=======
-
-	tcp_parse_options(skb, &tp->rx_opt, 1, NULL);
 	if (tp->rx_opt.saw_tstamp && tp->rx_opt.rcv_tsecr)
->>>>>>> 6e466452
 		tp->rx_opt.rcv_tsecr -= tp->tsoffset;
 
 	return true;
@@ -3755,15 +3744,11 @@
 	case TCP_ESTABLISHED:
 		/* Move to CLOSE_WAIT */
 		tcp_set_state(sk, TCP_CLOSE_WAIT);
-<<<<<<< HEAD
 		if (tp->mpc)
 			mptcp_sub_close_passive(sk);
-		inet_csk(sk)->icsk_ack.pingpong = 1;
-=======
 		dst = __sk_dst_get(sk);
 		if (!dst || !dst_metric(dst, RTAX_QUICKACK))
 			inet_csk(sk)->icsk_ack.pingpong = 1;
->>>>>>> 6e466452
 		break;
 
 	case TCP_CLOSE_WAIT:
@@ -5428,14 +5413,9 @@
 	struct mptcp_options_received mopt;
 	mptcp_init_mp_opt(&mopt);
 
-<<<<<<< HEAD
 	tcp_parse_options(skb, &tp->rx_opt,
 			  tp->mpc ? &tp->mptcp->rx_opt : &mopt, 0, &foc);
-	if (tp->rx_opt.saw_tstamp)
-=======
-	tcp_parse_options(skb, &tp->rx_opt, 0, &foc);
 	if (tp->rx_opt.saw_tstamp && tp->rx_opt.rcv_tsecr)
->>>>>>> 6e466452
 		tp->rx_opt.rcv_tsecr -= tp->tsoffset;
 
 	if (th->ack) {
@@ -5778,54 +5758,10 @@
 	acceptable = tcp_ack(sk, skb, FLAG_SLOWPATH |
 				      FLAG_UPDATE_TS_RECENT) > 0;
 
-<<<<<<< HEAD
-					tcp_mtup_init(sk);
-					tcp_init_buffer_space(sk);
-					tp->copied_seq = tp->rcv_nxt;
-				}
-				smp_mb();
-				tcp_set_state(sk, TCP_ESTABLISHED);
-				sk->sk_state_change(sk);
-
-				/* Note, that this wakeup is only for marginal
-				 * crossed SYN case. Passively open sockets
-				 * are not waked up, because sk->sk_sleep ==
-				 * NULL and sk->sk_socket == NULL.
-				 */
-				if (sk->sk_socket)
-					sk_wake_async(sk,
-						      SOCK_WAKE_IO, POLL_OUT);
-
-				tp->snd_una = TCP_SKB_CB(skb)->ack_seq;
-				tp->snd_wnd = ntohs(th->window) <<
-					      tp->rx_opt.snd_wscale;
-				tcp_init_wl(tp, TCP_SKB_CB(skb)->seq);
-
-				if (tp->rx_opt.tstamp_ok)
-					tp->advmss -= TCPOLEN_TSTAMP_ALIGNED;
-				if (tp->mpc)
-					tp->advmss -= MPTCP_SUB_LEN_DSM_ALIGN;
-
-				if (req) {
-					/* Re-arm the timer because data may
-					 * have been sent out. This is similar
-					 * to the regular data transmission case
-					 * when new data has just been ack'ed.
-					 *
-					 * (TFO) - we could try to be more
-					 * aggressive and retranmitting any data
-					 * sooner based on when they were sent
-					 * out.
-					 */
-					tcp_rearm_rto(sk);
-				} else
-					tcp_init_metrics(sk);
-=======
 	switch (sk->sk_state) {
 	case TCP_SYN_RECV:
 		if (!acceptable)
 			return 1;
->>>>>>> 6e466452
 
 		/* Once we leave TCP_SYN_RECV, we no longer need req
 		 * so release it.
@@ -5834,21 +5770,6 @@
 			tcp_synack_rtt_meas(sk, req);
 			tp->total_retrans = req->num_retrans;
 
-<<<<<<< HEAD
-				tcp_initialize_rcv_mss(sk);
-				tcp_fast_path_on(tp);
-
-				/* Send an ACK when establishing a new
-				 * MPTCP subflow, i.e. using an MP_JOIN
-				 * subtype.
-				 */
-				if (tp->mpc && !is_master_tp(tp))
-					tcp_send_ack(sk);
-			} else {
-				return 1;
-			}
-			break;
-=======
 			reqsk_fastopen_remove(sk, req, false);
 		} else {
 			/* Make sure socket is routed, for correct metrics. */
@@ -5876,7 +5797,8 @@
 
 		if (tp->rx_opt.tstamp_ok)
 			tp->advmss -= TCPOLEN_TSTAMP_ALIGNED;
->>>>>>> 6e466452
+		if (tp->mpc)
+			tp->advmss -= MPTCP_SUB_LEN_DSM_ALIGN;
 
 		if (req) {
 			/* Re-arm the timer because data may have been sent out.
@@ -5891,33 +5813,17 @@
 		} else
 			tcp_init_metrics(sk);
 
-<<<<<<< HEAD
-					tmo = tcp_fin_time(sk);
-					if (tmo > TCP_TIMEWAIT_LEN) {
-						inet_csk_reset_keepalive_timer(sk, tmo - TCP_TIMEWAIT_LEN);
-					} else if (th->fin || mptcp_is_data_fin(skb) ||
-						   sock_owned_by_user(sk)) {
-						/* Bad case. We could lose such FIN otherwise.
-						 * It is not a big problem, but it looks confusing
-						 * and not so rare event. We still can lose it now,
-						 * if it spins in bh_lock_sock(), but it is really
-						 * marginal case.
-						 */
-						inet_csk_reset_keepalive_timer(sk, tmo);
-					} else {
-						tcp_time_wait(sk, TCP_FIN_WAIT2, tmo);
-						goto discard;
-					}
-				}
-			}
-			break;
-=======
 		/* Prevent spurious tcp_cwnd_restart() on first data packet */
 		tp->lsndtime = tcp_time_stamp;
->>>>>>> 6e466452
 
 		tcp_initialize_rcv_mss(sk);
 		tcp_fast_path_on(tp);
+		/* Send an ACK when establishing a new
+		 * MPTCP subflow, i.e. using an MP_JOIN
+		 * subtype.
+		 */
+		if (tp->mpc && !is_master_tp(tp))
+			tcp_send_ack(sk);
 		break;
 
 	case TCP_FIN_WAIT1: {
@@ -5972,7 +5878,8 @@
 		tmo = tcp_fin_time(sk);
 		if (tmo > TCP_TIMEWAIT_LEN) {
 			inet_csk_reset_keepalive_timer(sk, tmo - TCP_TIMEWAIT_LEN);
-		} else if (th->fin || sock_owned_by_user(sk)) {
+		} else if (th->fin || mptcp_is_data_fin(skb) ||
+			   sock_owned_by_user(sk)) {
 			/* Bad case. We could lose such FIN otherwise.
 			 * It is not a big problem, but it looks confusing
 			 * and not so rare event. We still can lose it now,

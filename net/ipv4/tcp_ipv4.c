/*
 * INET		An implementation of the TCP/IP protocol suite for the LINUX
 *		operating system.  INET is implemented using the  BSD Socket
 *		interface as the means of communication with the user level.
 *
 *		Implementation of the Transmission Control Protocol(TCP).
 *
 *		IPv4 specific functions
 *
 *
 *		code split from:
 *		linux/ipv4/tcp.c
 *		linux/ipv4/tcp_input.c
 *		linux/ipv4/tcp_output.c
 *
 *		See tcp.c for author information
 *
 *	This program is free software; you can redistribute it and/or
 *      modify it under the terms of the GNU General Public License
 *      as published by the Free Software Foundation; either version
 *      2 of the License, or (at your option) any later version.
 */

/*
 * Changes:
 *		David S. Miller	:	New socket lookup architecture.
 *					This code is dedicated to John Dyson.
 *		David S. Miller :	Change semantics of established hash,
 *					half is devoted to TIME_WAIT sockets
 *					and the rest go in the other half.
 *		Andi Kleen :		Add support for syncookies and fixed
 *					some bugs: ip options weren't passed to
 *					the TCP layer, missed a check for an
 *					ACK bit.
 *		Andi Kleen :		Implemented fast path mtu discovery.
 *	     				Fixed many serious bugs in the
 *					request_sock handling and moved
 *					most of it into the af independent code.
 *					Added tail drop and some other bugfixes.
 *					Added new listen semantics.
 *		Mike McLagan	:	Routing by source
 *	Juan Jose Ciarlante:		ip_dynaddr bits
 *		Andi Kleen:		various fixes.
 *	Vitaly E. Lavrov	:	Transparent proxy revived after year
 *					coma.
 *	Andi Kleen		:	Fix new listen.
 *	Andi Kleen		:	Fix accept error reporting.
 *	YOSHIFUJI Hideaki @USAGI and:	Support IPV6_V6ONLY socket option, which
 *	Alexey Kuznetsov		allow both IPv4 and IPv6 sockets to bind
 *					a single port at the same time.
 */

#define pr_fmt(fmt) "TCP: " fmt

#include <linux/bottom_half.h>
#include <linux/types.h>
#include <linux/fcntl.h>
#include <linux/module.h>
#include <linux/random.h>
#include <linux/cache.h>
#include <linux/jhash.h>
#include <linux/init.h>
#include <linux/times.h>
#include <linux/slab.h>

#include <net/net_namespace.h>
#include <net/icmp.h>
#include <net/inet_hashtables.h>
#include <net/tcp.h>
#include <net/mptcp.h>
#include <net/mptcp_v4.h>
#include <net/transp_v6.h>
#include <net/ipv6.h>
#include <net/inet_common.h>
#include <net/timewait_sock.h>
#include <net/xfrm.h>
#include <net/secure_seq.h>
#include <net/busy_poll.h>

#include <linux/inet.h>
#include <linux/ipv6.h>
#include <linux/stddef.h>
#include <linux/proc_fs.h>
#include <linux/seq_file.h>
#include <linux/inetdevice.h>

#include <crypto/hash.h>
#include <linux/scatterlist.h>

#ifdef CONFIG_TCP_MD5SIG
static int tcp_v4_md5_hash_hdr(char *md5_hash, const struct tcp_md5sig_key *key,
			       __be32 daddr, __be32 saddr, const struct tcphdr *th);
#endif

struct inet_hashinfo tcp_hashinfo;
EXPORT_SYMBOL(tcp_hashinfo);

static u32 tcp_v4_init_seq(const struct sk_buff *skb)
{
	return secure_tcp_seq(ip_hdr(skb)->daddr,
			      ip_hdr(skb)->saddr,
			      tcp_hdr(skb)->dest,
			      tcp_hdr(skb)->source);
}

static u32 tcp_v4_init_ts_off(const struct net *net, const struct sk_buff *skb)
{
	return secure_tcp_ts_off(net, ip_hdr(skb)->daddr, ip_hdr(skb)->saddr);
}

int tcp_twsk_unique(struct sock *sk, struct sock *sktw, void *twp)
{
	const struct tcp_timewait_sock *tcptw = tcp_twsk(sktw);
	struct tcp_sock *tp = tcp_sk(sk);

	/* With PAWS, it is safe from the viewpoint
	   of data integrity. Even without PAWS it is safe provided sequence
	   spaces do not overlap i.e. at data rates <= 80Mbit/sec.

	   Actually, the idea is close to VJ's one, only timestamp cache is
	   held not per host, but per port pair and TW bucket is used as state
	   holder.

	   If TW bucket has been already destroyed we fall back to VJ's scheme
	   and use initial timestamp retrieved from peer table.
	 */
	if (tcptw->tw_ts_recent_stamp &&
	    (!twp || (sock_net(sk)->ipv4.sysctl_tcp_tw_reuse &&
			     get_seconds() - tcptw->tw_ts_recent_stamp > 1))) {
		tp->write_seq = tcptw->tw_snd_nxt + 65535 + 2;
		if (tp->write_seq == 0)
			tp->write_seq = 1;
		tp->rx_opt.ts_recent	   = tcptw->tw_ts_recent;
		tp->rx_opt.ts_recent_stamp = tcptw->tw_ts_recent_stamp;
		sock_hold(sktw);
		return 1;
	}

	return 0;
}
EXPORT_SYMBOL_GPL(tcp_twsk_unique);

/* This will initiate an outgoing connection. */
int tcp_v4_connect(struct sock *sk, struct sockaddr *uaddr, int addr_len)
{
	struct sockaddr_in *usin = (struct sockaddr_in *)uaddr;
	struct inet_sock *inet = inet_sk(sk);
	struct tcp_sock *tp = tcp_sk(sk);
	__be16 orig_sport, orig_dport;
	__be32 daddr, nexthop;
	struct flowi4 *fl4;
	struct rtable *rt;
	int err;
	struct ip_options_rcu *inet_opt;
	struct inet_timewait_death_row *tcp_death_row = &sock_net(sk)->ipv4.tcp_death_row;

	if (addr_len < sizeof(struct sockaddr_in))
		return -EINVAL;

	if (usin->sin_family != AF_INET)
		return -EAFNOSUPPORT;

	nexthop = daddr = usin->sin_addr.s_addr;
	inet_opt = rcu_dereference_protected(inet->inet_opt,
					     lockdep_sock_is_held(sk));
	if (inet_opt && inet_opt->opt.srr) {
		if (!daddr)
			return -EINVAL;
		nexthop = inet_opt->opt.faddr;
	}

	orig_sport = inet->inet_sport;
	orig_dport = usin->sin_port;
	fl4 = &inet->cork.fl.u.ip4;
	rt = ip_route_connect(fl4, nexthop, inet->inet_saddr,
			      RT_CONN_FLAGS(sk), sk->sk_bound_dev_if,
			      IPPROTO_TCP,
			      orig_sport, orig_dport, sk);
	if (IS_ERR(rt)) {
		err = PTR_ERR(rt);
		if (err == -ENETUNREACH)
			IP_INC_STATS(sock_net(sk), IPSTATS_MIB_OUTNOROUTES);
		return err;
	}

	if (rt->rt_flags & (RTCF_MULTICAST | RTCF_BROADCAST)) {
		ip_rt_put(rt);
		return -ENETUNREACH;
	}

	if (!inet_opt || !inet_opt->opt.srr)
		daddr = fl4->daddr;

	if (!inet->inet_saddr)
		inet->inet_saddr = fl4->saddr;
	sk_rcv_saddr_set(sk, inet->inet_saddr);

	if (tp->rx_opt.ts_recent_stamp && inet->inet_daddr != daddr) {
		/* Reset inherited state */
		tp->rx_opt.ts_recent	   = 0;
		tp->rx_opt.ts_recent_stamp = 0;
		if (likely(!tp->repair))
			tp->write_seq	   = 0;
	}

	inet->inet_dport = usin->sin_port;
	sk_daddr_set(sk, daddr);

	inet_csk(sk)->icsk_ext_hdr_len = 0;
	if (inet_opt)
		inet_csk(sk)->icsk_ext_hdr_len = inet_opt->opt.optlen;

	tp->rx_opt.mss_clamp = TCP_MSS_DEFAULT;

	/* Socket identity is still unknown (sport may be zero).
	 * However we set state to SYN-SENT and not releasing socket
	 * lock select source port, enter ourselves into the hash tables and
	 * complete initialization after this.
	 */
	tcp_set_state(sk, TCP_SYN_SENT);
	err = inet_hash_connect(tcp_death_row, sk);
	if (err)
		goto failure;

	sk_set_txhash(sk);

	rt = ip_route_newports(fl4, rt, orig_sport, orig_dport,
			       inet->inet_sport, inet->inet_dport, sk);
	if (IS_ERR(rt)) {
		err = PTR_ERR(rt);
		rt = NULL;
		goto failure;
	}
	/* OK, now commit destination to socket.  */
	sk->sk_gso_type = SKB_GSO_TCPV4;
	sk_setup_caps(sk, &rt->dst);
	rt = NULL;

	if (likely(!tp->repair)) {
		if (!tp->write_seq)
			tp->write_seq = secure_tcp_seq(inet->inet_saddr,
						       inet->inet_daddr,
						       inet->inet_sport,
						       usin->sin_port);
		tp->tsoffset = secure_tcp_ts_off(sock_net(sk),
						 inet->inet_saddr,
						 inet->inet_daddr);
	}

	inet->inet_id = tp->write_seq ^ jiffies;

	if (tcp_fastopen_defer_connect(sk, &err))
		return err;
	if (err)
		goto failure;

	err = tcp_connect(sk);

	if (err)
		goto failure;

	return 0;

failure:
	/*
	 * This unhashes the socket and releases the local port,
	 * if necessary.
	 */
	tcp_set_state(sk, TCP_CLOSE);
	ip_rt_put(rt);
	sk->sk_route_caps = 0;
	inet->inet_dport = 0;
	return err;
}
EXPORT_SYMBOL(tcp_v4_connect);

/*
 * This routine reacts to ICMP_FRAG_NEEDED mtu indications as defined in RFC1191.
 * It can be called through tcp_release_cb() if socket was owned by user
 * at the time tcp_v4_err() was called to handle ICMP message.
 */
void tcp_v4_mtu_reduced(struct sock *sk)
{
	struct inet_sock *inet = inet_sk(sk);
	struct dst_entry *dst;
	u32 mtu;

	if ((1 << sk->sk_state) & (TCPF_LISTEN | TCPF_CLOSE))
		return;
	mtu = tcp_sk(sk)->mtu_info;
	dst = inet_csk_update_pmtu(sk, mtu);
	if (!dst)
		return;

	/* Something is about to be wrong... Remember soft error
	 * for the case, if this connection will not able to recover.
	 */
	if (mtu < dst_mtu(dst) && ip_dont_fragment(sk, dst))
		sk->sk_err_soft = EMSGSIZE;

	mtu = dst_mtu(dst);

	if (inet->pmtudisc != IP_PMTUDISC_DONT &&
	    ip_sk_accept_pmtu(sk) &&
	    inet_csk(sk)->icsk_pmtu_cookie > mtu) {
		tcp_sync_mss(sk, mtu);

		/* Resend the TCP packet because it's
		 * clear that the old packet has been
		 * dropped. This is the new "fast" path mtu
		 * discovery.
		 */
		tcp_simple_retransmit(sk);
	} /* else let the usual retransmit timer handle it */
}
EXPORT_SYMBOL(tcp_v4_mtu_reduced);

static void do_redirect(struct sk_buff *skb, struct sock *sk)
{
	struct dst_entry *dst = __sk_dst_check(sk, 0);

	if (dst)
		dst->ops->redirect(dst, sk, skb);
}


/* handle ICMP messages on TCP_NEW_SYN_RECV request sockets */
void tcp_req_err(struct sock *sk, u32 seq, bool abort)
{
	struct request_sock *req = inet_reqsk(sk);
	struct net *net = sock_net(sk);

	/* ICMPs are not backlogged, hence we cannot get
	 * an established socket here.
	 */
	if (seq != tcp_rsk(req)->snt_isn) {
		__NET_INC_STATS(net, LINUX_MIB_OUTOFWINDOWICMPS);
	} else if (abort) {
		/*
		 * Still in SYN_RECV, just remove it silently.
		 * There is no good way to pass the error to the newly
		 * created socket, and POSIX does not want network
		 * errors returned from accept().
		 */
		inet_csk_reqsk_queue_drop(req->rsk_listener, req);
		tcp_listendrop(req->rsk_listener);
	}
	reqsk_put(req);
}
EXPORT_SYMBOL(tcp_req_err);

/*
 * This routine is called by the ICMP module when it gets some
 * sort of error condition.  If err < 0 then the socket should
 * be closed and the error returned to the user.  If err > 0
 * it's just the icmp type << 8 | icmp code.  After adjustment
 * header points to the first 8 bytes of the tcp header.  We need
 * to find the appropriate port.
 *
 * The locking strategy used here is very "optimistic". When
 * someone else accesses the socket the ICMP is just dropped
 * and for some paths there is no check at all.
 * A more general error queue to queue errors for later handling
 * is probably better.
 *
 */

void tcp_v4_err(struct sk_buff *icmp_skb, u32 info)
{
	const struct iphdr *iph = (const struct iphdr *)icmp_skb->data;
	struct tcphdr *th = (struct tcphdr *)(icmp_skb->data + (iph->ihl << 2));
	struct inet_connection_sock *icsk;
	struct tcp_sock *tp;
	struct inet_sock *inet;
	const int type = icmp_hdr(icmp_skb)->type;
	const int code = icmp_hdr(icmp_skb)->code;
	struct sock *sk, *meta_sk;
	struct sk_buff *skb;
	struct request_sock *fastopen;
	u32 seq, snd_una;
	s32 remaining;
	u32 delta_us;
	int err;
	struct net *net = dev_net(icmp_skb->dev);

	sk = __inet_lookup_established(net, &tcp_hashinfo, iph->daddr,
				       th->dest, iph->saddr, ntohs(th->source),
				       inet_iif(icmp_skb), 0);
	if (!sk) {
		__ICMP_INC_STATS(net, ICMP_MIB_INERRORS);
		return;
	}
	if (sk->sk_state == TCP_TIME_WAIT) {
		inet_twsk_put(inet_twsk(sk));
		return;
	}
	seq = ntohl(th->seq);
	if (sk->sk_state == TCP_NEW_SYN_RECV)
		return tcp_req_err(sk, seq,
				  type == ICMP_PARAMETERPROB ||
				  type == ICMP_TIME_EXCEEDED ||
				  (type == ICMP_DEST_UNREACH &&
				   (code == ICMP_NET_UNREACH ||
				    code == ICMP_HOST_UNREACH)));

	tp = tcp_sk(sk);
	if (mptcp(tp))
		meta_sk = mptcp_meta_sk(sk);
	else
		meta_sk = sk;

	bh_lock_sock(meta_sk);
	/* If too many ICMPs get dropped on busy
	 * servers this needs to be solved differently.
	 * We do take care of PMTU discovery (RFC1191) special case :
	 * we can receive locally generated ICMP messages while socket is held.
	 */
	if (sock_owned_by_user(meta_sk)) {
		if (!(type == ICMP_DEST_UNREACH && code == ICMP_FRAG_NEEDED))
			__NET_INC_STATS(net, LINUX_MIB_LOCKDROPPEDICMPS);
	}
	if (sk->sk_state == TCP_CLOSE)
		goto out;

	if (unlikely(iph->ttl < inet_sk(sk)->min_ttl)) {
		__NET_INC_STATS(net, LINUX_MIB_TCPMINTTLDROP);
		goto out;
	}

	icsk = inet_csk(sk);
	/* XXX (TFO) - tp->snd_una should be ISN (tcp_create_openreq_child() */
	fastopen = tp->fastopen_rsk;
	snd_una = fastopen ? tcp_rsk(fastopen)->snt_isn : tp->snd_una;
	if (sk->sk_state != TCP_LISTEN &&
	    !between(seq, snd_una, tp->snd_nxt)) {
		__NET_INC_STATS(net, LINUX_MIB_OUTOFWINDOWICMPS);
		goto out;
	}

	switch (type) {
	case ICMP_REDIRECT:
		if (!sock_owned_by_user(sk))
			do_redirect(icmp_skb, sk);
		goto out;
	case ICMP_SOURCE_QUENCH:
		/* Just silently ignore these. */
		goto out;
	case ICMP_PARAMETERPROB:
		err = EPROTO;
		break;
	case ICMP_DEST_UNREACH:
		if (code > NR_ICMP_UNREACH)
			goto out;

		if (code == ICMP_FRAG_NEEDED) { /* PMTU discovery (RFC1191) */
			/* We are not interested in TCP_LISTEN and open_requests
			 * (SYN-ACKs send out by Linux are always <576bytes so
			 * they should go through unfragmented).
			 */
			if (sk->sk_state == TCP_LISTEN)
				goto out;

			tp->mtu_info = info;
			if (!sock_owned_by_user(meta_sk)) {
				tcp_v4_mtu_reduced(sk);
			} else {
				if (!test_and_set_bit(TCP_MTU_REDUCED_DEFERRED, &sk->sk_tsq_flags))
					sock_hold(sk);
				if (mptcp(tp))
					mptcp_tsq_flags(sk);
			}
			goto out;
		}

		err = icmp_err_convert[code].errno;
		/* check if icmp_skb allows revert of backoff
		 * (see draft-zimmermann-tcp-lcd) */
		if (code != ICMP_NET_UNREACH && code != ICMP_HOST_UNREACH)
			break;
		if (seq != tp->snd_una  || !icsk->icsk_retransmits ||
		    !icsk->icsk_backoff || fastopen)
			break;

		if (sock_owned_by_user(meta_sk))
			break;

		icsk->icsk_backoff--;
		icsk->icsk_rto = tp->srtt_us ? __tcp_set_rto(tp) :
					       TCP_TIMEOUT_INIT;
		icsk->icsk_rto = inet_csk_rto_backoff(icsk, TCP_RTO_MAX);

		skb = tcp_write_queue_head(sk);
		BUG_ON(!skb);

		tcp_mstamp_refresh(tp);
		delta_us = (u32)(tp->tcp_mstamp - skb->skb_mstamp);
		remaining = icsk->icsk_rto -
			    usecs_to_jiffies(delta_us);

		if (remaining > 0) {
			inet_csk_reset_xmit_timer(sk, ICSK_TIME_RETRANS,
						  remaining, TCP_RTO_MAX);
		} else {
			/* RTO revert clocked out retransmission.
			 * Will retransmit now */
			tcp_sk(sk)->ops->retransmit_timer(sk);
		}

		break;
	case ICMP_TIME_EXCEEDED:
		err = EHOSTUNREACH;
		break;
	default:
		goto out;
	}

	switch (sk->sk_state) {
	case TCP_SYN_SENT:
	case TCP_SYN_RECV:
		/* Only in fast or simultaneous open. If a fast open socket is
		 * is already accepted it is treated as a connected one below.
		 */
		if (fastopen && !fastopen->sk)
			break;

		if (!sock_owned_by_user(meta_sk)) {
			sk->sk_err = err;

			sk->sk_error_report(sk);

			tcp_done(sk);
		} else {
			sk->sk_err_soft = err;
		}
		goto out;
	}

	/* If we've already connected we will keep trying
	 * until we time out, or the user gives up.
	 *
	 * rfc1122 4.2.3.9 allows to consider as hard errors
	 * only PROTO_UNREACH and PORT_UNREACH (well, FRAG_FAILED too,
	 * but it is obsoleted by pmtu discovery).
	 *
	 * Note, that in modern internet, where routing is unreliable
	 * and in each dark corner broken firewalls sit, sending random
	 * errors ordered by their masters even this two messages finally lose
	 * their original sense (even Linux sends invalid PORT_UNREACHs)
	 *
	 * Now we are in compliance with RFCs.
	 *							--ANK (980905)
	 */

	inet = inet_sk(sk);
	if (!sock_owned_by_user(meta_sk) && inet->recverr) {
		sk->sk_err = err;
		sk->sk_error_report(sk);
	} else	{ /* Only an error on timeout */
		sk->sk_err_soft = err;
	}

out:
	bh_unlock_sock(meta_sk);
	sock_put(sk);
}

void __tcp_v4_send_check(struct sk_buff *skb, __be32 saddr, __be32 daddr)
{
	struct tcphdr *th = tcp_hdr(skb);

	if (skb->ip_summed == CHECKSUM_PARTIAL) {
		th->check = ~tcp_v4_check(skb->len, saddr, daddr, 0);
		skb->csum_start = skb_transport_header(skb) - skb->head;
		skb->csum_offset = offsetof(struct tcphdr, check);
	} else {
		th->check = tcp_v4_check(skb->len, saddr, daddr,
					 csum_partial(th,
						      th->doff << 2,
						      skb->csum));
	}
}

/* This routine computes an IPv4 TCP checksum. */
void tcp_v4_send_check(struct sock *sk, struct sk_buff *skb)
{
	const struct inet_sock *inet = inet_sk(sk);

	__tcp_v4_send_check(skb, inet->inet_saddr, inet->inet_daddr);
}
EXPORT_SYMBOL(tcp_v4_send_check);

/*
 *	This routine will send an RST to the other tcp.
 *
 *	Someone asks: why I NEVER use socket parameters (TOS, TTL etc.)
 *		      for reset.
 *	Answer: if a packet caused RST, it is not for a socket
 *		existing in our system, if it is matched to a socket,
 *		it is just duplicate segment or bug in other side's TCP.
 *		So that we build reply only basing on parameters
 *		arrived with segment.
 *	Exception: precedence violation. We do not implement it in any case.
 */

void tcp_v4_send_reset(const struct sock *sk, struct sk_buff *skb)
{
	const struct tcphdr *th = tcp_hdr(skb);
	struct {
		struct tcphdr th;
#ifdef CONFIG_TCP_MD5SIG
		__be32 opt[(TCPOLEN_MD5SIG_ALIGNED >> 2)];
#endif
	} rep;
	struct ip_reply_arg arg;
#ifdef CONFIG_TCP_MD5SIG
	struct tcp_md5sig_key *key = NULL;
	const __u8 *hash_location = NULL;
	unsigned char newhash[16];
	int genhash;
	struct sock *sk1 = NULL;
#endif
	struct net *net;

	/* Never send a reset in response to a reset. */
	if (th->rst)
		return;

	/* If sk not NULL, it means we did a successful lookup and incoming
	 * route had to be correct. prequeue might have dropped our dst.
	 */
	if (!sk && skb_rtable(skb)->rt_type != RTN_LOCAL)
		return;

	/* Swap the send and the receive. */
	memset(&rep, 0, sizeof(rep));
	rep.th.dest   = th->source;
	rep.th.source = th->dest;
	rep.th.doff   = sizeof(struct tcphdr) / 4;
	rep.th.rst    = 1;

	if (th->ack) {
		rep.th.seq = th->ack_seq;
	} else {
		rep.th.ack = 1;
		rep.th.ack_seq = htonl(ntohl(th->seq) + th->syn + th->fin +
				       skb->len - (th->doff << 2));
	}

	memset(&arg, 0, sizeof(arg));
	arg.iov[0].iov_base = (unsigned char *)&rep;
	arg.iov[0].iov_len  = sizeof(rep.th);

	net = sk ? sock_net(sk) : dev_net(skb_dst(skb)->dev);
#ifdef CONFIG_TCP_MD5SIG
	rcu_read_lock();
	hash_location = tcp_parse_md5sig_option(th);
	if (sk && sk_fullsock(sk)) {
		key = tcp_md5_do_lookup(sk, (union tcp_md5_addr *)
					&ip_hdr(skb)->saddr, AF_INET);
	} else if (hash_location) {
		/*
		 * active side is lost. Try to find listening socket through
		 * source port, and then find md5 key through listening socket.
		 * we are not loose security here:
		 * Incoming packet is checked with md5 hash with finding key,
		 * no RST generated if md5 hash doesn't match.
		 */
		sk1 = __inet_lookup_listener(net, &tcp_hashinfo, NULL, 0,
					     ip_hdr(skb)->saddr,
					     th->source, ip_hdr(skb)->daddr,
					     ntohs(th->source), inet_iif(skb),
					     tcp_v4_sdif(skb));
		/* don't send rst if it can't find key */
		if (!sk1)
			goto out;

		key = tcp_md5_do_lookup(sk1, (union tcp_md5_addr *)
					&ip_hdr(skb)->saddr, AF_INET);
		if (!key)
			goto out;


		genhash = tcp_v4_md5_hash_skb(newhash, key, NULL, skb);
		if (genhash || memcmp(hash_location, newhash, 16) != 0)
			goto out;

	}

	if (key) {
		rep.opt[0] = htonl((TCPOPT_NOP << 24) |
				   (TCPOPT_NOP << 16) |
				   (TCPOPT_MD5SIG << 8) |
				   TCPOLEN_MD5SIG);
		/* Update length and the length the header thinks exists */
		arg.iov[0].iov_len += TCPOLEN_MD5SIG_ALIGNED;
		rep.th.doff = arg.iov[0].iov_len / 4;

		tcp_v4_md5_hash_hdr((__u8 *) &rep.opt[1],
				     key, ip_hdr(skb)->saddr,
				     ip_hdr(skb)->daddr, &rep.th);
	}
#endif
	arg.csum = csum_tcpudp_nofold(ip_hdr(skb)->daddr,
				      ip_hdr(skb)->saddr, /* XXX */
				      arg.iov[0].iov_len, IPPROTO_TCP, 0);
	arg.csumoffset = offsetof(struct tcphdr, check) / 2;
	arg.flags = (sk && inet_sk_transparent(sk)) ? IP_REPLY_ARG_NOSRCCHECK : 0;

	/* When socket is gone, all binding information is lost.
	 * routing might fail in this case. No choice here, if we choose to force
	 * input interface, we will misroute in case of asymmetric route.
	 */
	if (sk)
		arg.bound_dev_if = sk->sk_bound_dev_if;

	BUILD_BUG_ON(offsetof(struct sock, sk_bound_dev_if) !=
		     offsetof(struct inet_timewait_sock, tw_bound_dev_if));

	arg.tos = ip_hdr(skb)->tos;
	arg.uid = sock_net_uid(net, sk && sk_fullsock(sk) ? sk : NULL);
	local_bh_disable();
	ip_send_unicast_reply(*this_cpu_ptr(net->ipv4.tcp_sk),
			      skb, &TCP_SKB_CB(skb)->header.h4.opt,
			      ip_hdr(skb)->saddr, ip_hdr(skb)->daddr,
			      &arg, arg.iov[0].iov_len);

	__TCP_INC_STATS(net, TCP_MIB_OUTSEGS);
	__TCP_INC_STATS(net, TCP_MIB_OUTRSTS);
	local_bh_enable();

#ifdef CONFIG_TCP_MD5SIG
out:
	rcu_read_unlock();
#endif
}

/* The code following below sending ACKs in SYN-RECV and TIME-WAIT states
   outside socket context is ugly, certainly. What can I do?
 */

static void tcp_v4_send_ack(const struct sock *sk,
			    struct sk_buff *skb, u32 seq, u32 ack, u32 data_ack,
			    u32 win, u32 tsval, u32 tsecr, int oif,
			    struct tcp_md5sig_key *key,
			    int reply_flags, u8 tos, int mptcp)
{
	const struct tcphdr *th = tcp_hdr(skb);
	struct {
		struct tcphdr th;
		__be32 opt[(TCPOLEN_TSTAMP_ALIGNED >> 2)
#ifdef CONFIG_TCP_MD5SIG
			   + (TCPOLEN_MD5SIG_ALIGNED >> 2)
#endif
#ifdef CONFIG_MPTCP
			   + ((MPTCP_SUB_LEN_DSS >> 2) +
			      (MPTCP_SUB_LEN_ACK >> 2))
#endif
			];
	} rep;
	struct net *net = sock_net(sk);
	struct ip_reply_arg arg;

	memset(&rep.th, 0, sizeof(struct tcphdr));
	memset(&arg, 0, sizeof(arg));

	arg.iov[0].iov_base = (unsigned char *)&rep;
	arg.iov[0].iov_len  = sizeof(rep.th);
	if (tsecr) {
		rep.opt[0] = htonl((TCPOPT_NOP << 24) | (TCPOPT_NOP << 16) |
				   (TCPOPT_TIMESTAMP << 8) |
				   TCPOLEN_TIMESTAMP);
		rep.opt[1] = htonl(tsval);
		rep.opt[2] = htonl(tsecr);
		arg.iov[0].iov_len += TCPOLEN_TSTAMP_ALIGNED;
	}

	/* Swap the send and the receive. */
	rep.th.dest    = th->source;
	rep.th.source  = th->dest;
	rep.th.doff    = arg.iov[0].iov_len / 4;
	rep.th.seq     = htonl(seq);
	rep.th.ack_seq = htonl(ack);
	rep.th.ack     = 1;
	rep.th.window  = htons(win);

#ifdef CONFIG_TCP_MD5SIG
	if (key) {
		int offset = (tsecr) ? 3 : 0;

		rep.opt[offset++] = htonl((TCPOPT_NOP << 24) |
					  (TCPOPT_NOP << 16) |
					  (TCPOPT_MD5SIG << 8) |
					  TCPOLEN_MD5SIG);
		arg.iov[0].iov_len += TCPOLEN_MD5SIG_ALIGNED;
		rep.th.doff = arg.iov[0].iov_len/4;

		tcp_v4_md5_hash_hdr((__u8 *) &rep.opt[offset],
				    key, ip_hdr(skb)->saddr,
				    ip_hdr(skb)->daddr, &rep.th);
	}
#endif
#ifdef CONFIG_MPTCP
	if (mptcp) {
		int offset = (tsecr) ? 3 : 0;
		/* Construction of 32-bit data_ack */
		rep.opt[offset++] = htonl((TCPOPT_MPTCP << 24) |
					  ((MPTCP_SUB_LEN_DSS + MPTCP_SUB_LEN_ACK) << 16) |
					  (0x20 << 8) |
					  (0x01));
		rep.opt[offset] = htonl(data_ack);

		arg.iov[0].iov_len += MPTCP_SUB_LEN_DSS + MPTCP_SUB_LEN_ACK;
		rep.th.doff = arg.iov[0].iov_len / 4;
	}
#endif /* CONFIG_MPTCP */

	arg.flags = reply_flags;
	arg.csum = csum_tcpudp_nofold(ip_hdr(skb)->daddr,
				      ip_hdr(skb)->saddr, /* XXX */
				      arg.iov[0].iov_len, IPPROTO_TCP, 0);
	arg.csumoffset = offsetof(struct tcphdr, check) / 2;
	if (oif)
		arg.bound_dev_if = oif;
	arg.tos = tos;
	arg.uid = sock_net_uid(net, sk_fullsock(sk) ? sk : NULL);
	local_bh_disable();
	ip_send_unicast_reply(*this_cpu_ptr(net->ipv4.tcp_sk),
			      skb, &TCP_SKB_CB(skb)->header.h4.opt,
			      ip_hdr(skb)->saddr, ip_hdr(skb)->daddr,
			      &arg, arg.iov[0].iov_len);

	__TCP_INC_STATS(net, TCP_MIB_OUTSEGS);
	local_bh_enable();
}

static void tcp_v4_timewait_ack(struct sock *sk, struct sk_buff *skb)
{
	struct inet_timewait_sock *tw = inet_twsk(sk);
	struct tcp_timewait_sock *tcptw = tcp_twsk(sk);
	u32 data_ack = 0;
	int mptcp = 0;

	if (tcptw->mptcp_tw) {
		data_ack = (u32)tcptw->mptcp_tw->rcv_nxt;
		mptcp = 1;
	}

	tcp_v4_send_ack(sk, skb,
			tcptw->tw_snd_nxt, tcptw->tw_rcv_nxt, data_ack,
			tcptw->tw_rcv_wnd >> tw->tw_rcv_wscale,
			tcp_time_stamp_raw() + tcptw->tw_ts_offset,
			tcptw->tw_ts_recent,
			tw->tw_bound_dev_if,
			tcp_twsk_md5_key(tcptw),
			tw->tw_transparent ? IP_REPLY_ARG_NOSRCCHECK : 0,
			tw->tw_tos, mptcp
			);

	inet_twsk_put(tw);
}

void tcp_v4_reqsk_send_ack(const struct sock *sk, struct sk_buff *skb,
			   struct request_sock *req)
{
	/* sk->sk_state == TCP_LISTEN -> for regular TCP_SYN_RECV
	 * sk->sk_state == TCP_SYN_RECV -> for Fast Open.
	 */
	u32 seq = (sk->sk_state == TCP_LISTEN || is_meta_sk(sk)) ?
					     tcp_rsk(req)->snt_isn + 1 :
					     tcp_sk(sk)->snd_nxt;

	/* RFC 7323 2.3
	 * The window field (SEG.WND) of every outgoing segment, with the
	 * exception of <SYN> segments, MUST be right-shifted by
	 * Rcv.Wind.Shift bits:
	 */
	tcp_v4_send_ack(sk, skb, seq,
			tcp_rsk(req)->rcv_nxt, 0,
			req->rsk_rcv_wnd >> inet_rsk(req)->rcv_wscale,
			tcp_time_stamp_raw() + tcp_rsk(req)->ts_off,
			req->ts_recent,
			0,
			tcp_md5_do_lookup(sk, (union tcp_md5_addr *)&ip_hdr(skb)->daddr,
					  AF_INET),
			inet_rsk(req)->no_srccheck ? IP_REPLY_ARG_NOSRCCHECK : 0,
			ip_hdr(skb)->tos, 0);
}

/*
 *	Send a SYN-ACK after having received a SYN.
 *	This still operates on a request_sock only, not on a big
 *	socket.
 */
int tcp_v4_send_synack(const struct sock *sk, struct dst_entry *dst,
		       struct flowi *fl,
		       struct request_sock *req,
		       struct tcp_fastopen_cookie *foc,
		       enum tcp_synack_type synack_type)
{
	const struct inet_request_sock *ireq = inet_rsk(req);
	struct flowi4 fl4;
	int err = -1;
	struct sk_buff *skb;

	/* First, grab a route. */
	if (!dst && (dst = inet_csk_route_req(sk, &fl4, req)) == NULL)
		return -1;

	skb = tcp_make_synack(sk, dst, req, foc, synack_type);

	if (skb) {
		__tcp_v4_send_check(skb, ireq->ir_loc_addr, ireq->ir_rmt_addr);

		err = ip_build_and_send_pkt(skb, sk, ireq->ir_loc_addr,
					    ireq->ir_rmt_addr,
					    ireq_opt_deref(ireq));
		err = net_xmit_eval(err);
	}

	return err;
}

/*
 *	IPv4 request_sock destructor.
 */
void tcp_v4_reqsk_destructor(struct request_sock *req)
{
	kfree(rcu_dereference_protected(inet_rsk(req)->ireq_opt, 1));
}

#ifdef CONFIG_TCP_MD5SIG
/*
 * RFC2385 MD5 checksumming requires a mapping of
 * IP address->MD5 Key.
 * We need to maintain these in the sk structure.
 */

/* Find the Key structure for an address.  */
struct tcp_md5sig_key *tcp_md5_do_lookup(const struct sock *sk,
					 const union tcp_md5_addr *addr,
					 int family)
{
	const struct tcp_sock *tp = tcp_sk(sk);
	struct tcp_md5sig_key *key;
	const struct tcp_md5sig_info *md5sig;
	__be32 mask;
	struct tcp_md5sig_key *best_match = NULL;
	bool match;

	/* caller either holds rcu_read_lock() or socket lock */
	md5sig = rcu_dereference_check(tp->md5sig_info,
				       lockdep_sock_is_held(sk));
	if (!md5sig)
		return NULL;

	hlist_for_each_entry_rcu(key, &md5sig->head, node) {
		if (key->family != family)
			continue;

		if (family == AF_INET) {
			mask = inet_make_mask(key->prefixlen);
			match = (key->addr.a4.s_addr & mask) ==
				(addr->a4.s_addr & mask);
#if IS_ENABLED(CONFIG_IPV6)
		} else if (family == AF_INET6) {
			match = ipv6_prefix_equal(&key->addr.a6, &addr->a6,
						  key->prefixlen);
#endif
		} else {
			match = false;
		}

		if (match && (!best_match ||
			      key->prefixlen > best_match->prefixlen))
			best_match = key;
	}
	return best_match;
}
EXPORT_SYMBOL(tcp_md5_do_lookup);

static struct tcp_md5sig_key *tcp_md5_do_lookup_exact(const struct sock *sk,
						      const union tcp_md5_addr *addr,
						      int family, u8 prefixlen)
{
	const struct tcp_sock *tp = tcp_sk(sk);
	struct tcp_md5sig_key *key;
	unsigned int size = sizeof(struct in_addr);
	const struct tcp_md5sig_info *md5sig;

	/* caller either holds rcu_read_lock() or socket lock */
	md5sig = rcu_dereference_check(tp->md5sig_info,
				       lockdep_sock_is_held(sk));
	if (!md5sig)
		return NULL;
#if IS_ENABLED(CONFIG_IPV6)
	if (family == AF_INET6)
		size = sizeof(struct in6_addr);
#endif
	hlist_for_each_entry_rcu(key, &md5sig->head, node) {
		if (key->family != family)
			continue;
		if (!memcmp(&key->addr, addr, size) &&
		    key->prefixlen == prefixlen)
			return key;
	}
	return NULL;
}

struct tcp_md5sig_key *tcp_v4_md5_lookup(const struct sock *sk,
					 const struct sock *addr_sk)
{
	const union tcp_md5_addr *addr;

	addr = (const union tcp_md5_addr *)&addr_sk->sk_daddr;
	return tcp_md5_do_lookup(sk, addr, AF_INET);
}
EXPORT_SYMBOL(tcp_v4_md5_lookup);

/* This can be called on a newly created socket, from other files */
int tcp_md5_do_add(struct sock *sk, const union tcp_md5_addr *addr,
		   int family, u8 prefixlen, const u8 *newkey, u8 newkeylen,
		   gfp_t gfp)
{
	/* Add Key to the list */
	struct tcp_md5sig_key *key;
	struct tcp_sock *tp = tcp_sk(sk);
	struct tcp_md5sig_info *md5sig;

	key = tcp_md5_do_lookup_exact(sk, addr, family, prefixlen);
	if (key) {
		/* Pre-existing entry - just update that one. */
		memcpy(key->key, newkey, newkeylen);
		key->keylen = newkeylen;
		return 0;
	}

	md5sig = rcu_dereference_protected(tp->md5sig_info,
					   lockdep_sock_is_held(sk));
	if (!md5sig) {
		md5sig = kmalloc(sizeof(*md5sig), gfp);
		if (!md5sig)
			return -ENOMEM;

		sk_nocaps_add(sk, NETIF_F_GSO_MASK);
		INIT_HLIST_HEAD(&md5sig->head);
		rcu_assign_pointer(tp->md5sig_info, md5sig);
	}

	key = sock_kmalloc(sk, sizeof(*key), gfp);
	if (!key)
		return -ENOMEM;
	if (!tcp_alloc_md5sig_pool()) {
		sock_kfree_s(sk, key, sizeof(*key));
		return -ENOMEM;
	}

	memcpy(key->key, newkey, newkeylen);
	key->keylen = newkeylen;
	key->family = family;
	key->prefixlen = prefixlen;
	memcpy(&key->addr, addr,
	       (family == AF_INET6) ? sizeof(struct in6_addr) :
				      sizeof(struct in_addr));
	hlist_add_head_rcu(&key->node, &md5sig->head);
	return 0;
}
EXPORT_SYMBOL(tcp_md5_do_add);

int tcp_md5_do_del(struct sock *sk, const union tcp_md5_addr *addr, int family,
		   u8 prefixlen)
{
	struct tcp_md5sig_key *key;

	key = tcp_md5_do_lookup_exact(sk, addr, family, prefixlen);
	if (!key)
		return -ENOENT;
	hlist_del_rcu(&key->node);
	atomic_sub(sizeof(*key), &sk->sk_omem_alloc);
	kfree_rcu(key, rcu);
	return 0;
}
EXPORT_SYMBOL(tcp_md5_do_del);

static void tcp_clear_md5_list(struct sock *sk)
{
	struct tcp_sock *tp = tcp_sk(sk);
	struct tcp_md5sig_key *key;
	struct hlist_node *n;
	struct tcp_md5sig_info *md5sig;

	md5sig = rcu_dereference_protected(tp->md5sig_info, 1);

	hlist_for_each_entry_safe(key, n, &md5sig->head, node) {
		hlist_del_rcu(&key->node);
		atomic_sub(sizeof(*key), &sk->sk_omem_alloc);
		kfree_rcu(key, rcu);
	}
}

static int tcp_v4_parse_md5_keys(struct sock *sk, int optname,
				 char __user *optval, int optlen)
{
	struct tcp_md5sig cmd;
	struct sockaddr_in *sin = (struct sockaddr_in *)&cmd.tcpm_addr;
	u8 prefixlen = 32;

	if (optlen < sizeof(cmd))
		return -EINVAL;

	if (copy_from_user(&cmd, optval, sizeof(cmd)))
		return -EFAULT;

	if (sin->sin_family != AF_INET)
		return -EINVAL;

	if (optname == TCP_MD5SIG_EXT &&
	    cmd.tcpm_flags & TCP_MD5SIG_FLAG_PREFIX) {
		prefixlen = cmd.tcpm_prefixlen;
		if (prefixlen > 32)
			return -EINVAL;
	}

	if (!cmd.tcpm_keylen)
		return tcp_md5_do_del(sk, (union tcp_md5_addr *)&sin->sin_addr.s_addr,
				      AF_INET, prefixlen);

	if (cmd.tcpm_keylen > TCP_MD5SIG_MAXKEYLEN)
		return -EINVAL;

	return tcp_md5_do_add(sk, (union tcp_md5_addr *)&sin->sin_addr.s_addr,
			      AF_INET, prefixlen, cmd.tcpm_key, cmd.tcpm_keylen,
			      GFP_KERNEL);
}

static int tcp_v4_md5_hash_headers(struct tcp_md5sig_pool *hp,
				   __be32 daddr, __be32 saddr,
				   const struct tcphdr *th, int nbytes)
{
	struct tcp4_pseudohdr *bp;
	struct scatterlist sg;
	struct tcphdr *_th;

	bp = hp->scratch;
	bp->saddr = saddr;
	bp->daddr = daddr;
	bp->pad = 0;
	bp->protocol = IPPROTO_TCP;
	bp->len = cpu_to_be16(nbytes);

	_th = (struct tcphdr *)(bp + 1);
	memcpy(_th, th, sizeof(*th));
	_th->check = 0;

	sg_init_one(&sg, bp, sizeof(*bp) + sizeof(*th));
	ahash_request_set_crypt(hp->md5_req, &sg, NULL,
				sizeof(*bp) + sizeof(*th));
	return crypto_ahash_update(hp->md5_req);
}

static int tcp_v4_md5_hash_hdr(char *md5_hash, const struct tcp_md5sig_key *key,
			       __be32 daddr, __be32 saddr, const struct tcphdr *th)
{
	struct tcp_md5sig_pool *hp;
	struct ahash_request *req;

	hp = tcp_get_md5sig_pool();
	if (!hp)
		goto clear_hash_noput;
	req = hp->md5_req;

	if (crypto_ahash_init(req))
		goto clear_hash;
	if (tcp_v4_md5_hash_headers(hp, daddr, saddr, th, th->doff << 2))
		goto clear_hash;
	if (tcp_md5_hash_key(hp, key))
		goto clear_hash;
	ahash_request_set_crypt(req, NULL, md5_hash, 0);
	if (crypto_ahash_final(req))
		goto clear_hash;

	tcp_put_md5sig_pool();
	return 0;

clear_hash:
	tcp_put_md5sig_pool();
clear_hash_noput:
	memset(md5_hash, 0, 16);
	return 1;
}

int tcp_v4_md5_hash_skb(char *md5_hash, const struct tcp_md5sig_key *key,
			const struct sock *sk,
			const struct sk_buff *skb)
{
	struct tcp_md5sig_pool *hp;
	struct ahash_request *req;
	const struct tcphdr *th = tcp_hdr(skb);
	__be32 saddr, daddr;

	if (sk) { /* valid for establish/request sockets */
		saddr = sk->sk_rcv_saddr;
		daddr = sk->sk_daddr;
	} else {
		const struct iphdr *iph = ip_hdr(skb);
		saddr = iph->saddr;
		daddr = iph->daddr;
	}

	hp = tcp_get_md5sig_pool();
	if (!hp)
		goto clear_hash_noput;
	req = hp->md5_req;

	if (crypto_ahash_init(req))
		goto clear_hash;

	if (tcp_v4_md5_hash_headers(hp, daddr, saddr, th, skb->len))
		goto clear_hash;
	if (tcp_md5_hash_skb_data(hp, skb, th->doff << 2))
		goto clear_hash;
	if (tcp_md5_hash_key(hp, key))
		goto clear_hash;
	ahash_request_set_crypt(req, NULL, md5_hash, 0);
	if (crypto_ahash_final(req))
		goto clear_hash;

	tcp_put_md5sig_pool();
	return 0;

clear_hash:
	tcp_put_md5sig_pool();
clear_hash_noput:
	memset(md5_hash, 0, 16);
	return 1;
}
EXPORT_SYMBOL(tcp_v4_md5_hash_skb);

#endif

/* Called with rcu_read_lock() */
static bool tcp_v4_inbound_md5_hash(const struct sock *sk,
				    const struct sk_buff *skb)
{
#ifdef CONFIG_TCP_MD5SIG
	/*
	 * This gets called for each TCP segment that arrives
	 * so we want to be efficient.
	 * We have 3 drop cases:
	 * o No MD5 hash and one expected.
	 * o MD5 hash and we're not expecting one.
	 * o MD5 hash and its wrong.
	 */
	const __u8 *hash_location = NULL;
	struct tcp_md5sig_key *hash_expected;
	const struct iphdr *iph = ip_hdr(skb);
	const struct tcphdr *th = tcp_hdr(skb);
	int genhash;
	unsigned char newhash[16];

	hash_expected = tcp_md5_do_lookup(sk, (union tcp_md5_addr *)&iph->saddr,
					  AF_INET);
	hash_location = tcp_parse_md5sig_option(th);

	/* We've parsed the options - do we have a hash? */
	if (!hash_expected && !hash_location)
		return false;

	if (hash_expected && !hash_location) {
		NET_INC_STATS(sock_net(sk), LINUX_MIB_TCPMD5NOTFOUND);
		return true;
	}

	if (!hash_expected && hash_location) {
		NET_INC_STATS(sock_net(sk), LINUX_MIB_TCPMD5UNEXPECTED);
		return true;
	}

	/* Okay, so this is hash_expected and hash_location -
	 * so we need to calculate the checksum.
	 */
	genhash = tcp_v4_md5_hash_skb(newhash,
				      hash_expected,
				      NULL, skb);

	if (genhash || memcmp(hash_location, newhash, 16) != 0) {
		NET_INC_STATS(sock_net(sk), LINUX_MIB_TCPMD5FAILURE);
		net_info_ratelimited("MD5 Hash failed for (%pI4, %d)->(%pI4, %d)%s\n",
				     &iph->saddr, ntohs(th->source),
				     &iph->daddr, ntohs(th->dest),
				     genhash ? " tcp_v4_calc_md5_hash failed"
				     : "");
		return true;
	}
	return false;
#endif
	return false;
}

static int tcp_v4_init_req(struct request_sock *req,
			   const struct sock *sk_listener,
			   struct sk_buff *skb,
			   bool want_cookie)
{
	struct inet_request_sock *ireq = inet_rsk(req);
	struct net *net = sock_net(sk_listener);

	sk_rcv_saddr_set(req_to_sk(req), ip_hdr(skb)->daddr);
	sk_daddr_set(req_to_sk(req), ip_hdr(skb)->saddr);
<<<<<<< HEAD
	ireq->opt = tcp_v4_save_options(skb);

	return 0;
=======
	RCU_INIT_POINTER(ireq->ireq_opt, tcp_v4_save_options(net, skb));
>>>>>>> 0b07194b
}

static struct dst_entry *tcp_v4_route_req(const struct sock *sk,
					  struct flowi *fl,
					  const struct request_sock *req)
{
	return inet_csk_route_req(sk, &fl->u.ip4, req);
}

struct request_sock_ops tcp_request_sock_ops __read_mostly = {
	.family		=	PF_INET,
	.obj_size	=	sizeof(struct tcp_request_sock),
	.rtx_syn_ack	=	tcp_rtx_synack,
	.send_ack	=	tcp_v4_reqsk_send_ack,
	.destructor	=	tcp_v4_reqsk_destructor,
	.send_reset	=	tcp_v4_send_reset,
	.syn_ack_timeout =	tcp_syn_ack_timeout,
};

const struct tcp_request_sock_ops tcp_request_sock_ipv4_ops = {
	.mss_clamp	=	TCP_MSS_DEFAULT,
#ifdef CONFIG_TCP_MD5SIG
	.req_md5_lookup	=	tcp_v4_md5_lookup,
	.calc_md5_hash	=	tcp_v4_md5_hash_skb,
#endif
	.init_req	=	tcp_v4_init_req,
#ifdef CONFIG_SYN_COOKIES
	.cookie_init_seq =	cookie_v4_init_sequence,
#endif
	.route_req	=	tcp_v4_route_req,
	.init_seq	=	tcp_v4_init_seq,
	.init_ts_off	=	tcp_v4_init_ts_off,
	.send_synack	=	tcp_v4_send_synack,
};

int tcp_v4_conn_request(struct sock *sk, struct sk_buff *skb)
{
	/* Never answer to SYNs send to broadcast or multicast */
	if (skb_rtable(skb)->rt_flags & (RTCF_BROADCAST | RTCF_MULTICAST))
		goto drop;

	return tcp_conn_request(&tcp_request_sock_ops,
				&tcp_request_sock_ipv4_ops, sk, skb);

drop:
	tcp_listendrop(sk);
	return 0;
}
EXPORT_SYMBOL(tcp_v4_conn_request);


/*
 * The three way handshake has completed - we got a valid synack -
 * now create the new socket.
 */
struct sock *tcp_v4_syn_recv_sock(const struct sock *sk, struct sk_buff *skb,
				  struct request_sock *req,
				  struct dst_entry *dst,
				  struct request_sock *req_unhash,
				  bool *own_req)
{
	struct inet_request_sock *ireq;
	struct inet_sock *newinet;
	struct tcp_sock *newtp;
	struct sock *newsk;
#ifdef CONFIG_TCP_MD5SIG
	struct tcp_md5sig_key *key;
#endif
	struct ip_options_rcu *inet_opt;

	if (sk_acceptq_is_full(sk))
		goto exit_overflow;

	newsk = tcp_create_openreq_child(sk, req, skb);
	if (!newsk)
		goto exit_nonewsk;

	newsk->sk_gso_type = SKB_GSO_TCPV4;
	inet_sk_rx_dst_set(newsk, skb);

	newtp		      = tcp_sk(newsk);
	newinet		      = inet_sk(newsk);
	ireq		      = inet_rsk(req);
	sk_daddr_set(newsk, ireq->ir_rmt_addr);
	sk_rcv_saddr_set(newsk, ireq->ir_loc_addr);
	newsk->sk_bound_dev_if = ireq->ir_iif;
	newinet->inet_saddr   = ireq->ir_loc_addr;
	inet_opt	      = rcu_dereference(ireq->ireq_opt);
	RCU_INIT_POINTER(newinet->inet_opt, inet_opt);
	newinet->mc_index     = inet_iif(skb);
	newinet->mc_ttl	      = ip_hdr(skb)->ttl;
	newinet->rcv_tos      = ip_hdr(skb)->tos;
	inet_csk(newsk)->icsk_ext_hdr_len = 0;
	if (inet_opt)
		inet_csk(newsk)->icsk_ext_hdr_len = inet_opt->opt.optlen;
	newinet->inet_id = newtp->write_seq ^ jiffies;

	if (!dst) {
		dst = inet_csk_route_child_sock(sk, newsk, req);
		if (!dst)
			goto put_and_exit;
	} else {
		/* syncookie case : see end of cookie_v4_check() */
	}
	sk_setup_caps(newsk, dst);

	tcp_ca_openreq_child(newsk, dst);

	tcp_sync_mss(newsk, dst_mtu(dst));
	newtp->advmss = tcp_mss_clamp(tcp_sk(sk), dst_metric_advmss(dst));

	tcp_initialize_rcv_mss(newsk);

#ifdef CONFIG_TCP_MD5SIG
	/* Copy over the MD5 key from the original socket */
	key = tcp_md5_do_lookup(sk, (union tcp_md5_addr *)&newinet->inet_daddr,
				AF_INET);
	if (key) {
		/*
		 * We're using one, so create a matching key
		 * on the newsk structure. If we fail to get
		 * memory, then we end up not copying the key
		 * across. Shucks.
		 */
		tcp_md5_do_add(newsk, (union tcp_md5_addr *)&newinet->inet_daddr,
			       AF_INET, 32, key->key, key->keylen, GFP_ATOMIC);
		sk_nocaps_add(newsk, NETIF_F_GSO_MASK);
	}
#endif

	if (__inet_inherit_port(sk, newsk) < 0)
		goto put_and_exit;
	*own_req = inet_ehash_nolisten(newsk, req_to_sk(req_unhash));
	if (likely(*own_req)) {
		tcp_move_syn(newtp, req);
		ireq->ireq_opt = NULL;
	} else {
		newinet->inet_opt = NULL;
	}
	return newsk;

exit_overflow:
	NET_INC_STATS(sock_net(sk), LINUX_MIB_LISTENOVERFLOWS);
exit_nonewsk:
	dst_release(dst);
exit:
	tcp_listendrop(sk);
	return NULL;
put_and_exit:
	newinet->inet_opt = NULL;
	inet_csk_prepare_forced_close(newsk);
	tcp_done(newsk);
	goto exit;
}
EXPORT_SYMBOL(tcp_v4_syn_recv_sock);

struct sock *tcp_v4_cookie_check(struct sock *sk, struct sk_buff *skb)
{
#ifdef CONFIG_SYN_COOKIES
	const struct tcphdr *th = tcp_hdr(skb);

	if (!th->syn)
		sk = cookie_v4_check(sk, skb);
#endif
	return sk;
}

/* The socket must have it's spinlock held when we get
 * here, unless it is a TCP_LISTEN socket.
 *
 * We have a potential double-lock case here, so even when
 * doing backlog processing we use the BH locking scheme.
 * This is because we cannot sleep with the original spinlock
 * held.
 */
int tcp_v4_do_rcv(struct sock *sk, struct sk_buff *skb)
{
	struct sock *rsk;

	if (is_meta_sk(sk))
		return mptcp_v4_do_rcv(sk, skb);

	if (sk->sk_state == TCP_ESTABLISHED) { /* Fast path */
		struct dst_entry *dst = sk->sk_rx_dst;

		sock_rps_save_rxhash(sk, skb);
		sk_mark_napi_id(sk, skb);
		if (dst) {
			if (inet_sk(sk)->rx_dst_ifindex != skb->skb_iif ||
			    !dst->ops->check(dst, 0)) {
				dst_release(dst);
				sk->sk_rx_dst = NULL;
			}
		}
		tcp_rcv_established(sk, skb, tcp_hdr(skb));
		return 0;
	}

	if (tcp_checksum_complete(skb))
		goto csum_err;

	if (sk->sk_state == TCP_LISTEN) {
		struct sock *nsk = tcp_v4_cookie_check(sk, skb);

		if (!nsk)
			goto discard;
		if (nsk != sk) {
			if (tcp_child_process(sk, nsk, skb)) {
				rsk = nsk;
				goto reset;
			}
			return 0;
		}
	} else
		sock_rps_save_rxhash(sk, skb);

	if (tcp_rcv_state_process(sk, skb)) {
		rsk = sk;
		goto reset;
	}
	return 0;

reset:
	tcp_v4_send_reset(rsk, skb);
discard:
	kfree_skb(skb);
	/* Be careful here. If this function gets more complicated and
	 * gcc suffers from register pressure on the x86, sk (in %ebx)
	 * might be destroyed here. This current version compiles correctly,
	 * but you have been warned.
	 */
	return 0;

csum_err:
	TCP_INC_STATS(sock_net(sk), TCP_MIB_CSUMERRORS);
	TCP_INC_STATS(sock_net(sk), TCP_MIB_INERRS);
	goto discard;
}
EXPORT_SYMBOL(tcp_v4_do_rcv);

int tcp_v4_early_demux(struct sk_buff *skb)
{
	const struct iphdr *iph;
	const struct tcphdr *th;
	struct sock *sk;

	if (skb->pkt_type != PACKET_HOST)
		return 0;

	if (!pskb_may_pull(skb, skb_transport_offset(skb) + sizeof(struct tcphdr)))
		return 0;

	iph = ip_hdr(skb);
	th = tcp_hdr(skb);

	if (th->doff < sizeof(struct tcphdr) / 4)
		return 0;

	sk = __inet_lookup_established(dev_net(skb->dev), &tcp_hashinfo,
				       iph->saddr, th->source,
				       iph->daddr, ntohs(th->dest),
				       skb->skb_iif, inet_sdif(skb));
	if (sk) {
		skb->sk = sk;
		skb->destructor = sock_edemux;
		if (sk_fullsock(sk)) {
			struct dst_entry *dst = READ_ONCE(sk->sk_rx_dst);

			if (dst)
				dst = dst_check(dst, 0);
			if (dst &&
			    inet_sk(sk)->rx_dst_ifindex == skb->skb_iif)
				skb_dst_set_noref(skb, dst);
		}
	}
	return 0;
}

<<<<<<< HEAD
/* Packet is added to VJ-style prequeue for processing in process
 * context, if a reader task is waiting. Apparently, this exciting
 * idea (VJ's mail "Re: query about TCP header on tcp-ip" of 07 Sep 93)
 * failed somewhere. Latency? Burstiness? Well, at least now we will
 * see, why it failed. 8)8)				  --ANK
 *
 */
bool tcp_prequeue(struct sock *sk, struct sk_buff *skb)
{
	struct tcp_sock *tp = tcp_sk(sk);

	if (sysctl_tcp_low_latency || !tp->ucopy.task)
		return false;

	if (skb->len <= tcp_hdrlen(skb) &&
	    skb_queue_len(&tp->ucopy.prequeue) == 0)
		return false;

	/* Before escaping RCU protected region, we need to take care of skb
	 * dst. Prequeue is only enabled for established sockets.
	 * For such sockets, we might need the skb dst only to set sk->sk_rx_dst
	 * Instead of doing full sk_rx_dst validity here, let's perform
	 * an optimistic check.
	 */
	if (likely(sk->sk_rx_dst))
		skb_dst_drop(skb);
	else
		skb_dst_force_safe(skb);

	__skb_queue_tail(&tp->ucopy.prequeue, skb);
	tp->ucopy.memory += skb->truesize;
	if (skb_queue_len(&tp->ucopy.prequeue) >= 32 ||
	    tp->ucopy.memory + atomic_read(&sk->sk_rmem_alloc) > sk->sk_rcvbuf) {
		struct sk_buff *skb1;

		BUG_ON(sock_owned_by_user(sk));
		__NET_ADD_STATS(sock_net(sk), LINUX_MIB_TCPPREQUEUEDROPPED,
				skb_queue_len(&tp->ucopy.prequeue));

		while ((skb1 = __skb_dequeue(&tp->ucopy.prequeue)) != NULL)
			sk_backlog_rcv(sk, skb1);

		tp->ucopy.memory = 0;
	} else if (skb_queue_len(&tp->ucopy.prequeue) == 1) {
		wake_up_interruptible_sync_poll(sk_sleep(sk),
					   POLLIN | POLLRDNORM | POLLRDBAND);
		if (!inet_csk_ack_scheduled(sk) && !mptcp(tp))
			inet_csk_reset_xmit_timer(sk, ICSK_TIME_DACK,
						  (3 * tcp_rto_min(sk)) / 4,
						  TCP_RTO_MAX);
	}
	return true;
}
EXPORT_SYMBOL(tcp_prequeue);

=======
>>>>>>> 0b07194b
bool tcp_add_backlog(struct sock *sk, struct sk_buff *skb)
{
	u32 limit = sk->sk_rcvbuf + sk->sk_sndbuf;

	/* Only socket owner can try to collapse/prune rx queues
	 * to reduce memory overhead, so add a little headroom here.
	 * Few sockets backlog are possibly concurrently non empty.
	 */
	limit += 64*1024;

	/* In case all data was pulled from skb frags (in __pskb_pull_tail()),
	 * we can fix skb->truesize to its real value to avoid future drops.
	 * This is valid because skb is not yet charged to the socket.
	 * It has been noticed pure SACK packets were sometimes dropped
	 * (if cooked by drivers without copybreak feature).
	 */
	skb_condense(skb);

	if (unlikely(sk_add_backlog(sk, skb, limit))) {
		bh_unlock_sock(sk);
		__NET_INC_STATS(sock_net(sk), LINUX_MIB_TCPBACKLOGDROP);
		return true;
	}
	return false;
}
EXPORT_SYMBOL(tcp_add_backlog);

int tcp_filter(struct sock *sk, struct sk_buff *skb)
{
	struct tcphdr *th = (struct tcphdr *)skb->data;
	unsigned int eaten = skb->len;
	int err;

	err = sk_filter_trim_cap(sk, skb, th->doff * 4);
	if (!err) {
		eaten -= skb->len;
		TCP_SKB_CB(skb)->end_seq -= eaten;
	}
	return err;
}
EXPORT_SYMBOL(tcp_filter);

/*
 *	From tcp_input.c
 */

int tcp_v4_rcv(struct sk_buff *skb)
{
	struct net *net = dev_net(skb->dev);
	int sdif = inet_sdif(skb);
	const struct iphdr *iph;
	const struct tcphdr *th;
	struct sock *sk, *meta_sk = NULL;
	bool refcounted;
	int ret;

	if (skb->pkt_type != PACKET_HOST)
		goto discard_it;

	/* Count it even if it's bad */
	__TCP_INC_STATS(net, TCP_MIB_INSEGS);

	if (!pskb_may_pull(skb, sizeof(struct tcphdr)))
		goto discard_it;

	th = (const struct tcphdr *)skb->data;

	if (unlikely(th->doff < sizeof(struct tcphdr) / 4))
		goto bad_packet;
	if (!pskb_may_pull(skb, th->doff * 4))
		goto discard_it;

	/* An explanation is required here, I think.
	 * Packet length and doff are validated by header prediction,
	 * provided case of th->doff==0 is eliminated.
	 * So, we defer the checks. */

	if (skb_checksum_init(skb, IPPROTO_TCP, inet_compute_pseudo))
		goto csum_error;

	th = (const struct tcphdr *)skb->data;
	iph = ip_hdr(skb);
	/* This is tricky : We move IPCB at its correct location into TCP_SKB_CB()
	 * barrier() makes sure compiler wont play fool^Waliasing games.
	 */
	memmove(&TCP_SKB_CB(skb)->header.h4, IPCB(skb),
		sizeof(struct inet_skb_parm));
	barrier();

	TCP_SKB_CB(skb)->seq = ntohl(th->seq);
	TCP_SKB_CB(skb)->end_seq = (TCP_SKB_CB(skb)->seq + th->syn + th->fin +
				    skb->len - th->doff * 4);
	TCP_SKB_CB(skb)->ack_seq = ntohl(th->ack_seq);
#ifdef CONFIG_MPTCP
	TCP_SKB_CB(skb)->mptcp_flags = 0;
	TCP_SKB_CB(skb)->dss_off = 0;
#endif
	TCP_SKB_CB(skb)->tcp_flags = tcp_flag_byte(th);
	TCP_SKB_CB(skb)->tcp_tw_isn = 0;
	TCP_SKB_CB(skb)->ip_dsfield = ipv4_get_dsfield(iph);
	TCP_SKB_CB(skb)->sacked	 = 0;
	TCP_SKB_CB(skb)->has_rxtstamp =
			skb->tstamp || skb_hwtstamps(skb)->hwtstamp;

lookup:
	sk = __inet_lookup_skb(&tcp_hashinfo, skb, __tcp_hdrlen(th), th->source,
			       th->dest, sdif, &refcounted);
	if (!sk)
		goto no_tcp_socket;

process:
	if (sk->sk_state == TCP_TIME_WAIT)
		goto do_time_wait;

	if (sk->sk_state == TCP_NEW_SYN_RECV) {
		struct request_sock *req = inet_reqsk(sk);
		struct sock *nsk;

		sk = req->rsk_listener;
		if (unlikely(tcp_v4_inbound_md5_hash(sk, skb))) {
			sk_drops_add(sk, skb);
			reqsk_put(req);
			goto discard_it;
		}
		if (unlikely(sk->sk_state != TCP_LISTEN && !is_meta_sk(sk))) {
			inet_csk_reqsk_queue_drop_and_put(sk, req);
			goto lookup;
		}
		/* We own a reference on the listener, increase it again
		 * as we might lose it too soon.
		 */
		sock_hold(sk);
		refcounted = true;
<<<<<<< HEAD

		if (tcp_filter(sk, skb))
			goto discard_and_relse;

		if (is_meta_sk(sk)) {
			bh_lock_sock(sk);

			if (!mptcp_can_new_subflow(sk)) {
				inet_csk_reqsk_queue_drop_and_put(sk, req);
				bh_unlock_sock(sk);
				sock_put(sk);

				return 0;
			}

			if (sock_owned_by_user(sk)) {
				skb->sk = sk;
				if (unlikely(sk_add_backlog(sk, skb,
							    sk->sk_rcvbuf + sk->sk_sndbuf))) {
					reqsk_put(req);

					bh_unlock_sock(sk);
					__NET_INC_STATS(net, LINUX_MIB_TCPBACKLOGDROP);
					goto discard_and_relse;
				}

				reqsk_put(req);
				bh_unlock_sock(sk);
				sock_put(sk);

				return 0;
			}
		}

		nsk = tcp_check_req(sk, skb, req, false);
=======
		nsk = NULL;
		if (!tcp_filter(sk, skb))
			nsk = tcp_check_req(sk, skb, req, false);
>>>>>>> 0b07194b
		if (!nsk) {
			reqsk_put(req);
			if (is_meta_sk(sk))
				bh_unlock_sock(sk);
			goto discard_and_relse;
		}
		if (nsk == sk) {
			reqsk_put(req);
			if (is_meta_sk(sk))
				bh_unlock_sock(sk);
		} else if (tcp_child_process(sk, nsk, skb)) {
			tcp_v4_send_reset(nsk, skb);
			goto discard_and_relse;
		} else {
			sock_put(sk);
			return 0;
		}
	}
	if (unlikely(iph->ttl < inet_sk(sk)->min_ttl)) {
		__NET_INC_STATS(net, LINUX_MIB_TCPMINTTLDROP);
		goto discard_and_relse;
	}

	if (!xfrm4_policy_check(sk, XFRM_POLICY_IN, skb))
		goto discard_and_relse;

	if (tcp_v4_inbound_md5_hash(sk, skb))
		goto discard_and_relse;

	nf_reset(skb);

	if (tcp_filter(sk, skb))
		goto discard_and_relse;
	th = (const struct tcphdr *)skb->data;
	iph = ip_hdr(skb);

	skb->dev = NULL;

	if (sk->sk_state == TCP_LISTEN) {
		ret = tcp_v4_do_rcv(sk, skb);
		goto put_and_return;
	}

	sk_incoming_cpu_update(sk);

	if (mptcp(tcp_sk(sk))) {
		meta_sk = mptcp_meta_sk(sk);

		bh_lock_sock_nested(meta_sk);
		if (sock_owned_by_user(meta_sk))
			skb->sk = sk;
	} else {
		meta_sk = sk;
		bh_lock_sock_nested(sk);
	}
	tcp_segs_in(tcp_sk(sk), skb);
	ret = 0;
<<<<<<< HEAD
	if (!sock_owned_by_user(meta_sk)) {
		if (!tcp_prequeue(meta_sk, skb))
			ret = tcp_v4_do_rcv(sk, skb);
	} else if (tcp_add_backlog(meta_sk, skb)) {
=======
	if (!sock_owned_by_user(sk)) {
		ret = tcp_v4_do_rcv(sk, skb);
	} else if (tcp_add_backlog(sk, skb)) {
>>>>>>> 0b07194b
		goto discard_and_relse;
	}
	bh_unlock_sock(meta_sk);

put_and_return:
	if (refcounted)
		sock_put(sk);

	return ret;

no_tcp_socket:
	if (!xfrm4_policy_check(NULL, XFRM_POLICY_IN, skb))
		goto discard_it;

#ifdef CONFIG_MPTCP
	if (!sk && th->syn && !th->ack) {
		int ret = mptcp_lookup_join(skb, NULL);

		if (ret < 0) {
			tcp_v4_send_reset(NULL, skb);
			goto discard_it;
		} else if (ret > 0) {
			return 0;
		}
	}
#endif

	if (tcp_checksum_complete(skb)) {
csum_error:
		__TCP_INC_STATS(net, TCP_MIB_CSUMERRORS);
bad_packet:
		__TCP_INC_STATS(net, TCP_MIB_INERRS);
	} else {
		tcp_v4_send_reset(NULL, skb);
	}

discard_it:
	/* Discard frame. */
	kfree_skb(skb);
	return 0;

discard_and_relse:
	sk_drops_add(sk, skb);
	if (refcounted)
		sock_put(sk);
	goto discard_it;

do_time_wait:
	if (!xfrm4_policy_check(NULL, XFRM_POLICY_IN, skb)) {
		inet_twsk_put(inet_twsk(sk));
		goto discard_it;
	}

	if (tcp_checksum_complete(skb)) {
		inet_twsk_put(inet_twsk(sk));
		goto csum_error;
	}
	switch (tcp_timewait_state_process(inet_twsk(sk), skb, th)) {
	case TCP_TW_SYN: {
		struct sock *sk2 = inet_lookup_listener(dev_net(skb->dev),
							&tcp_hashinfo, skb,
							__tcp_hdrlen(th),
							iph->saddr, th->source,
							iph->daddr, th->dest,
							inet_iif(skb),
							sdif);
		if (sk2) {
			inet_twsk_deschedule_put(inet_twsk(sk));
			sk = sk2;
			refcounted = false;
			goto process;
		}
#ifdef CONFIG_MPTCP
		if (th->syn && !th->ack) {
			int ret = mptcp_lookup_join(skb, inet_twsk(sk));

			if (ret < 0) {
				tcp_v4_send_reset(NULL, skb);
				goto discard_it;
			} else if (ret > 0) {
				return 0;
			}
		}
#endif
		/* Fall through to ACK */
	}
	case TCP_TW_ACK:
		tcp_v4_timewait_ack(sk, skb);
		break;
	case TCP_TW_RST:
		tcp_v4_send_reset(sk, skb);
		inet_twsk_deschedule_put(inet_twsk(sk));
		goto discard_it;
	case TCP_TW_SUCCESS:;
	}
	goto discard_it;
}

static struct timewait_sock_ops tcp_timewait_sock_ops = {
	.twsk_obj_size	= sizeof(struct tcp_timewait_sock),
	.twsk_unique	= tcp_twsk_unique,
	.twsk_destructor= tcp_twsk_destructor,
};

void inet_sk_rx_dst_set(struct sock *sk, const struct sk_buff *skb)
{
	struct dst_entry *dst = skb_dst(skb);

	if (dst && dst_hold_safe(dst)) {
		sk->sk_rx_dst = dst;
		inet_sk(sk)->rx_dst_ifindex = skb->skb_iif;
	}
}
EXPORT_SYMBOL(inet_sk_rx_dst_set);

const struct inet_connection_sock_af_ops ipv4_specific = {
	.queue_xmit	   = ip_queue_xmit,
	.send_check	   = tcp_v4_send_check,
	.rebuild_header	   = inet_sk_rebuild_header,
	.sk_rx_dst_set	   = inet_sk_rx_dst_set,
	.conn_request	   = tcp_v4_conn_request,
	.syn_recv_sock	   = tcp_v4_syn_recv_sock,
	.net_header_len	   = sizeof(struct iphdr),
	.setsockopt	   = ip_setsockopt,
	.getsockopt	   = ip_getsockopt,
	.addr2sockaddr	   = inet_csk_addr2sockaddr,
	.sockaddr_len	   = sizeof(struct sockaddr_in),
#ifdef CONFIG_COMPAT
	.compat_setsockopt = compat_ip_setsockopt,
	.compat_getsockopt = compat_ip_getsockopt,
#endif
	.mtu_reduced	   = tcp_v4_mtu_reduced,
};
EXPORT_SYMBOL(ipv4_specific);

#ifdef CONFIG_TCP_MD5SIG
static const struct tcp_sock_af_ops tcp_sock_ipv4_specific = {
	.md5_lookup		= tcp_v4_md5_lookup,
	.calc_md5_hash		= tcp_v4_md5_hash_skb,
	.md5_parse		= tcp_v4_parse_md5_keys,
};
#endif

/* NOTE: A lot of things set to zero explicitly by call to
 *       sk_alloc() so need not be done here.
 */
static int tcp_v4_init_sock(struct sock *sk)
{
	struct inet_connection_sock *icsk = inet_csk(sk);

	tcp_init_sock(sk);

#ifdef CONFIG_MPTCP
	if (sock_flag(sk, SOCK_MPTCP))
		icsk->icsk_af_ops = &mptcp_v4_specific;
	else
#endif
		icsk->icsk_af_ops = &ipv4_specific;

#ifdef CONFIG_TCP_MD5SIG
	tcp_sk(sk)->af_specific = &tcp_sock_ipv4_specific;
#endif

	return 0;
}

void tcp_v4_destroy_sock(struct sock *sk)
{
	struct tcp_sock *tp = tcp_sk(sk);

	tcp_clear_xmit_timers(sk);

	tcp_cleanup_congestion_control(sk);

	if (mptcp(tp))
		mptcp_destroy_sock(sk);
	if (tp->inside_tk_table)
		mptcp_hash_remove_bh(tp);

	tcp_cleanup_ulp(sk);

	/* Cleanup up the write buffer. */
	tcp_write_queue_purge(sk);

	/* Check if we want to disable active TFO */
	tcp_fastopen_active_disable_ofo_check(sk);

	/* Cleans up our, hopefully empty, out_of_order_queue. */
	skb_rbtree_purge(&tp->out_of_order_queue);

#ifdef CONFIG_TCP_MD5SIG
	/* Clean up the MD5 key list, if any */
	if (tp->md5sig_info) {
		tcp_clear_md5_list(sk);
		kfree_rcu(tp->md5sig_info, rcu);
		tp->md5sig_info = NULL;
	}
#endif

	/* Clean up a referenced TCP bind bucket. */
	if (inet_csk(sk)->icsk_bind_hash)
		inet_put_port(sk);

	BUG_ON(tp->fastopen_rsk);

	/* If socket is aborted during connect operation */
	tcp_free_fastopen_req(tp);
	tcp_saved_syn_free(tp);

	sk_sockets_allocated_dec(sk);
}
EXPORT_SYMBOL(tcp_v4_destroy_sock);

#ifdef CONFIG_PROC_FS
/* Proc filesystem TCP sock list dumping. */

/*
 * Get next listener socket follow cur.  If cur is NULL, get first socket
 * starting from bucket given in st->bucket; when st->bucket is zero the
 * very first socket in the hash table is returned.
 */
static void *listening_get_next(struct seq_file *seq, void *cur)
{
	struct tcp_iter_state *st = seq->private;
	struct net *net = seq_file_net(seq);
	struct inet_listen_hashbucket *ilb;
	struct sock *sk = cur;

	if (!sk) {
get_head:
		ilb = &tcp_hashinfo.listening_hash[st->bucket];
		spin_lock(&ilb->lock);
		sk = sk_head(&ilb->head);
		st->offset = 0;
		goto get_sk;
	}
	ilb = &tcp_hashinfo.listening_hash[st->bucket];
	++st->num;
	++st->offset;

	sk = sk_next(sk);
get_sk:
	sk_for_each_from(sk) {
		if (!net_eq(sock_net(sk), net))
			continue;
		if (sk->sk_family == st->family)
			return sk;
	}
	spin_unlock(&ilb->lock);
	st->offset = 0;
	if (++st->bucket < INET_LHTABLE_SIZE)
		goto get_head;
	return NULL;
}

static void *listening_get_idx(struct seq_file *seq, loff_t *pos)
{
	struct tcp_iter_state *st = seq->private;
	void *rc;

	st->bucket = 0;
	st->offset = 0;
	rc = listening_get_next(seq, NULL);

	while (rc && *pos) {
		rc = listening_get_next(seq, rc);
		--*pos;
	}
	return rc;
}

static inline bool empty_bucket(const struct tcp_iter_state *st)
{
	return hlist_nulls_empty(&tcp_hashinfo.ehash[st->bucket].chain);
}

/*
 * Get first established socket starting from bucket given in st->bucket.
 * If st->bucket is zero, the very first socket in the hash is returned.
 */
static void *established_get_first(struct seq_file *seq)
{
	struct tcp_iter_state *st = seq->private;
	struct net *net = seq_file_net(seq);
	void *rc = NULL;

	st->offset = 0;
	for (; st->bucket <= tcp_hashinfo.ehash_mask; ++st->bucket) {
		struct sock *sk;
		struct hlist_nulls_node *node;
		spinlock_t *lock = inet_ehash_lockp(&tcp_hashinfo, st->bucket);

		/* Lockless fast path for the common case of empty buckets */
		if (empty_bucket(st))
			continue;

		spin_lock_bh(lock);
		sk_nulls_for_each(sk, node, &tcp_hashinfo.ehash[st->bucket].chain) {
			if (sk->sk_family != st->family ||
			    !net_eq(sock_net(sk), net)) {
				continue;
			}
			rc = sk;
			goto out;
		}
		spin_unlock_bh(lock);
	}
out:
	return rc;
}

static void *established_get_next(struct seq_file *seq, void *cur)
{
	struct sock *sk = cur;
	struct hlist_nulls_node *node;
	struct tcp_iter_state *st = seq->private;
	struct net *net = seq_file_net(seq);

	++st->num;
	++st->offset;

	sk = sk_nulls_next(sk);

	sk_nulls_for_each_from(sk, node) {
		if (sk->sk_family == st->family && net_eq(sock_net(sk), net))
			return sk;
	}

	spin_unlock_bh(inet_ehash_lockp(&tcp_hashinfo, st->bucket));
	++st->bucket;
	return established_get_first(seq);
}

static void *established_get_idx(struct seq_file *seq, loff_t pos)
{
	struct tcp_iter_state *st = seq->private;
	void *rc;

	st->bucket = 0;
	rc = established_get_first(seq);

	while (rc && pos) {
		rc = established_get_next(seq, rc);
		--pos;
	}
	return rc;
}

static void *tcp_get_idx(struct seq_file *seq, loff_t pos)
{
	void *rc;
	struct tcp_iter_state *st = seq->private;

	st->state = TCP_SEQ_STATE_LISTENING;
	rc	  = listening_get_idx(seq, &pos);

	if (!rc) {
		st->state = TCP_SEQ_STATE_ESTABLISHED;
		rc	  = established_get_idx(seq, pos);
	}

	return rc;
}

static void *tcp_seek_last_pos(struct seq_file *seq)
{
	struct tcp_iter_state *st = seq->private;
	int offset = st->offset;
	int orig_num = st->num;
	void *rc = NULL;

	switch (st->state) {
	case TCP_SEQ_STATE_LISTENING:
		if (st->bucket >= INET_LHTABLE_SIZE)
			break;
		st->state = TCP_SEQ_STATE_LISTENING;
		rc = listening_get_next(seq, NULL);
		while (offset-- && rc)
			rc = listening_get_next(seq, rc);
		if (rc)
			break;
		st->bucket = 0;
		st->state = TCP_SEQ_STATE_ESTABLISHED;
		/* Fallthrough */
	case TCP_SEQ_STATE_ESTABLISHED:
		if (st->bucket > tcp_hashinfo.ehash_mask)
			break;
		rc = established_get_first(seq);
		while (offset-- && rc)
			rc = established_get_next(seq, rc);
	}

	st->num = orig_num;

	return rc;
}

static void *tcp_seq_start(struct seq_file *seq, loff_t *pos)
{
	struct tcp_iter_state *st = seq->private;
	void *rc;

	if (*pos && *pos == st->last_pos) {
		rc = tcp_seek_last_pos(seq);
		if (rc)
			goto out;
	}

	st->state = TCP_SEQ_STATE_LISTENING;
	st->num = 0;
	st->bucket = 0;
	st->offset = 0;
	rc = *pos ? tcp_get_idx(seq, *pos - 1) : SEQ_START_TOKEN;

out:
	st->last_pos = *pos;
	return rc;
}

static void *tcp_seq_next(struct seq_file *seq, void *v, loff_t *pos)
{
	struct tcp_iter_state *st = seq->private;
	void *rc = NULL;

	if (v == SEQ_START_TOKEN) {
		rc = tcp_get_idx(seq, 0);
		goto out;
	}

	switch (st->state) {
	case TCP_SEQ_STATE_LISTENING:
		rc = listening_get_next(seq, v);
		if (!rc) {
			st->state = TCP_SEQ_STATE_ESTABLISHED;
			st->bucket = 0;
			st->offset = 0;
			rc	  = established_get_first(seq);
		}
		break;
	case TCP_SEQ_STATE_ESTABLISHED:
		rc = established_get_next(seq, v);
		break;
	}
out:
	++*pos;
	st->last_pos = *pos;
	return rc;
}

static void tcp_seq_stop(struct seq_file *seq, void *v)
{
	struct tcp_iter_state *st = seq->private;

	switch (st->state) {
	case TCP_SEQ_STATE_LISTENING:
		if (v != SEQ_START_TOKEN)
			spin_unlock(&tcp_hashinfo.listening_hash[st->bucket].lock);
		break;
	case TCP_SEQ_STATE_ESTABLISHED:
		if (v)
			spin_unlock_bh(inet_ehash_lockp(&tcp_hashinfo, st->bucket));
		break;
	}
}

int tcp_seq_open(struct inode *inode, struct file *file)
{
	struct tcp_seq_afinfo *afinfo = PDE_DATA(inode);
	struct tcp_iter_state *s;
	int err;

	err = seq_open_net(inode, file, &afinfo->seq_ops,
			  sizeof(struct tcp_iter_state));
	if (err < 0)
		return err;

	s = ((struct seq_file *)file->private_data)->private;
	s->family		= afinfo->family;
	s->last_pos		= 0;
	return 0;
}
EXPORT_SYMBOL(tcp_seq_open);

int tcp_proc_register(struct net *net, struct tcp_seq_afinfo *afinfo)
{
	int rc = 0;
	struct proc_dir_entry *p;

	afinfo->seq_ops.start		= tcp_seq_start;
	afinfo->seq_ops.next		= tcp_seq_next;
	afinfo->seq_ops.stop		= tcp_seq_stop;

	p = proc_create_data(afinfo->name, S_IRUGO, net->proc_net,
			     afinfo->seq_fops, afinfo);
	if (!p)
		rc = -ENOMEM;
	return rc;
}
EXPORT_SYMBOL(tcp_proc_register);

void tcp_proc_unregister(struct net *net, struct tcp_seq_afinfo *afinfo)
{
	remove_proc_entry(afinfo->name, net->proc_net);
}
EXPORT_SYMBOL(tcp_proc_unregister);

static void get_openreq4(const struct request_sock *req,
			 struct seq_file *f, int i)
{
	const struct inet_request_sock *ireq = inet_rsk(req);
	long delta = req->rsk_timer.expires - jiffies;

	seq_printf(f, "%4d: %08X:%04X %08X:%04X"
		" %02X %08X:%08X %02X:%08lX %08X %5u %8d %u %d %pK",
		i,
		ireq->ir_loc_addr,
		ireq->ir_num,
		ireq->ir_rmt_addr,
		ntohs(ireq->ir_rmt_port),
		TCP_SYN_RECV,
		0, 0, /* could print option size, but that is af dependent. */
		1,    /* timers active (only the expire timer) */
		jiffies_delta_to_clock_t(delta),
		req->num_timeout,
		from_kuid_munged(seq_user_ns(f),
				 sock_i_uid(req->rsk_listener)),
		0,  /* non standard timer */
		0, /* open_requests have no inode */
		0,
		req);
}

static void get_tcp4_sock(struct sock *sk, struct seq_file *f, int i)
{
	int timer_active;
	unsigned long timer_expires;
	const struct tcp_sock *tp = tcp_sk(sk);
	const struct inet_connection_sock *icsk = inet_csk(sk);
	const struct inet_sock *inet = inet_sk(sk);
	const struct fastopen_queue *fastopenq = &icsk->icsk_accept_queue.fastopenq;
	__be32 dest = inet->inet_daddr;
	__be32 src = inet->inet_rcv_saddr;
	__u16 destp = ntohs(inet->inet_dport);
	__u16 srcp = ntohs(inet->inet_sport);
	int rx_queue;
	int state;

	if (icsk->icsk_pending == ICSK_TIME_RETRANS ||
	    icsk->icsk_pending == ICSK_TIME_REO_TIMEOUT ||
	    icsk->icsk_pending == ICSK_TIME_LOSS_PROBE) {
		timer_active	= 1;
		timer_expires	= icsk->icsk_timeout;
	} else if (icsk->icsk_pending == ICSK_TIME_PROBE0) {
		timer_active	= 4;
		timer_expires	= icsk->icsk_timeout;
	} else if (timer_pending(&sk->sk_timer)) {
		timer_active	= 2;
		timer_expires	= sk->sk_timer.expires;
	} else {
		timer_active	= 0;
		timer_expires = jiffies;
	}

	state = sk_state_load(sk);
	if (state == TCP_LISTEN)
		rx_queue = sk->sk_ack_backlog;
	else
		/* Because we don't lock the socket,
		 * we might find a transient negative value.
		 */
		rx_queue = max_t(int, tp->rcv_nxt - tp->copied_seq, 0);

	seq_printf(f, "%4d: %08X:%04X %08X:%04X %02X %08X:%08X %02X:%08lX "
			"%08X %5u %8d %lu %d %pK %lu %lu %u %u %d",
		i, src, srcp, dest, destp, state,
		tp->write_seq - tp->snd_una,
		rx_queue,
		timer_active,
		jiffies_delta_to_clock_t(timer_expires - jiffies),
		icsk->icsk_retransmits,
		from_kuid_munged(seq_user_ns(f), sock_i_uid(sk)),
		icsk->icsk_probes_out,
		sock_i_ino(sk),
		refcount_read(&sk->sk_refcnt), sk,
		jiffies_to_clock_t(icsk->icsk_rto),
		jiffies_to_clock_t(icsk->icsk_ack.ato),
		(icsk->icsk_ack.quick << 1) | icsk->icsk_ack.pingpong,
		tp->snd_cwnd,
		state == TCP_LISTEN ?
		    fastopenq->max_qlen :
		    (tcp_in_initial_slowstart(tp) ? -1 : tp->snd_ssthresh));
}

static void get_timewait4_sock(const struct inet_timewait_sock *tw,
			       struct seq_file *f, int i)
{
	long delta = tw->tw_timer.expires - jiffies;
	__be32 dest, src;
	__u16 destp, srcp;

	dest  = tw->tw_daddr;
	src   = tw->tw_rcv_saddr;
	destp = ntohs(tw->tw_dport);
	srcp  = ntohs(tw->tw_sport);

	seq_printf(f, "%4d: %08X:%04X %08X:%04X"
		" %02X %08X:%08X %02X:%08lX %08X %5d %8d %d %d %pK",
		i, src, srcp, dest, destp, tw->tw_substate, 0, 0,
		3, jiffies_delta_to_clock_t(delta), 0, 0, 0, 0,
		refcount_read(&tw->tw_refcnt), tw);
}

#define TMPSZ 150

static int tcp4_seq_show(struct seq_file *seq, void *v)
{
	struct tcp_iter_state *st;
	struct sock *sk = v;

	seq_setwidth(seq, TMPSZ - 1);
	if (v == SEQ_START_TOKEN) {
		seq_puts(seq, "  sl  local_address rem_address   st tx_queue "
			   "rx_queue tr tm->when retrnsmt   uid  timeout "
			   "inode");
		goto out;
	}
	st = seq->private;

	if (sk->sk_state == TCP_TIME_WAIT)
		get_timewait4_sock(v, seq, st->num);
	else if (sk->sk_state == TCP_NEW_SYN_RECV)
		get_openreq4(v, seq, st->num);
	else
		get_tcp4_sock(v, seq, st->num);
out:
	seq_pad(seq, '\n');
	return 0;
}

static const struct file_operations tcp_afinfo_seq_fops = {
	.owner   = THIS_MODULE,
	.open    = tcp_seq_open,
	.read    = seq_read,
	.llseek  = seq_lseek,
	.release = seq_release_net
};

static struct tcp_seq_afinfo tcp4_seq_afinfo = {
	.name		= "tcp",
	.family		= AF_INET,
	.seq_fops	= &tcp_afinfo_seq_fops,
	.seq_ops	= {
		.show		= tcp4_seq_show,
	},
};

static int __net_init tcp4_proc_init_net(struct net *net)
{
	return tcp_proc_register(net, &tcp4_seq_afinfo);
}

static void __net_exit tcp4_proc_exit_net(struct net *net)
{
	tcp_proc_unregister(net, &tcp4_seq_afinfo);
}

static struct pernet_operations tcp4_net_ops = {
	.init = tcp4_proc_init_net,
	.exit = tcp4_proc_exit_net,
};

int __init tcp4_proc_init(void)
{
	return register_pernet_subsys(&tcp4_net_ops);
}

void tcp4_proc_exit(void)
{
	unregister_pernet_subsys(&tcp4_net_ops);
}
#endif /* CONFIG_PROC_FS */

struct proto tcp_prot = {
	.name			= "TCP",
	.owner			= THIS_MODULE,
	.close			= tcp_close,
	.connect		= tcp_v4_connect,
	.disconnect		= tcp_disconnect,
	.accept			= inet_csk_accept,
	.ioctl			= tcp_ioctl,
	.init			= tcp_v4_init_sock,
	.destroy		= tcp_v4_destroy_sock,
	.shutdown		= tcp_shutdown,
	.setsockopt		= tcp_setsockopt,
	.getsockopt		= tcp_getsockopt,
	.keepalive		= tcp_set_keepalive,
	.recvmsg		= tcp_recvmsg,
	.sendmsg		= tcp_sendmsg,
	.sendpage		= tcp_sendpage,
	.backlog_rcv		= tcp_v4_do_rcv,
	.release_cb		= tcp_release_cb,
	.hash			= inet_hash,
	.unhash			= inet_unhash,
	.get_port		= inet_csk_get_port,
	.enter_memory_pressure	= tcp_enter_memory_pressure,
	.leave_memory_pressure	= tcp_leave_memory_pressure,
	.stream_memory_free	= tcp_stream_memory_free,
	.sockets_allocated	= &tcp_sockets_allocated,
	.orphan_count		= &tcp_orphan_count,
	.memory_allocated	= &tcp_memory_allocated,
	.memory_pressure	= &tcp_memory_pressure,
	.sysctl_mem		= sysctl_tcp_mem,
	.sysctl_wmem		= sysctl_tcp_wmem,
	.sysctl_rmem		= sysctl_tcp_rmem,
	.max_header		= MAX_TCP_HEADER,
	.obj_size		= sizeof(struct tcp_sock),
	.slab_flags		= SLAB_TYPESAFE_BY_RCU,
	.twsk_prot		= &tcp_timewait_sock_ops,
	.rsk_prot		= &tcp_request_sock_ops,
	.h.hashinfo		= &tcp_hashinfo,
	.no_autobind		= true,
#ifdef CONFIG_COMPAT
	.compat_setsockopt	= compat_tcp_setsockopt,
	.compat_getsockopt	= compat_tcp_getsockopt,
#endif
#ifdef CONFIG_MEMCG_KMEM
	.init_cgroup		= tcp_init_cgroup,
	.destroy_cgroup		= tcp_destroy_cgroup,
	.proto_cgroup		= tcp_proto_cgroup,
#endif
	.diag_destroy		= tcp_abort,
#ifdef CONFIG_MPTCP
	.clear_sk		= mptcp_clear_sk,
#endif
};
EXPORT_SYMBOL(tcp_prot);

static void __net_exit tcp_sk_exit(struct net *net)
{
	int cpu;

	for_each_possible_cpu(cpu)
		inet_ctl_sock_destroy(*per_cpu_ptr(net->ipv4.tcp_sk, cpu));
	free_percpu(net->ipv4.tcp_sk);
}

static int __net_init tcp_sk_init(struct net *net)
{
	int res, cpu, cnt;

	net->ipv4.tcp_sk = alloc_percpu(struct sock *);
	if (!net->ipv4.tcp_sk)
		return -ENOMEM;

	for_each_possible_cpu(cpu) {
		struct sock *sk;

		res = inet_ctl_sock_create(&sk, PF_INET, SOCK_RAW,
					   IPPROTO_TCP, net);
		if (res)
			goto fail;
		sock_set_flag(sk, SOCK_USE_WRITE_QUEUE);
		*per_cpu_ptr(net->ipv4.tcp_sk, cpu) = sk;
	}

	net->ipv4.sysctl_tcp_ecn = 2;
	net->ipv4.sysctl_tcp_ecn_fallback = 1;

	net->ipv4.sysctl_tcp_base_mss = TCP_BASE_MSS;
	net->ipv4.sysctl_tcp_probe_threshold = TCP_PROBE_THRESHOLD;
	net->ipv4.sysctl_tcp_probe_interval = TCP_PROBE_INTERVAL;

	net->ipv4.sysctl_tcp_keepalive_time = TCP_KEEPALIVE_TIME;
	net->ipv4.sysctl_tcp_keepalive_probes = TCP_KEEPALIVE_PROBES;
	net->ipv4.sysctl_tcp_keepalive_intvl = TCP_KEEPALIVE_INTVL;

	net->ipv4.sysctl_tcp_syn_retries = TCP_SYN_RETRIES;
	net->ipv4.sysctl_tcp_synack_retries = TCP_SYNACK_RETRIES;
	net->ipv4.sysctl_tcp_syncookies = 1;
	net->ipv4.sysctl_tcp_reordering = TCP_FASTRETRANS_THRESH;
	net->ipv4.sysctl_tcp_retries1 = TCP_RETR1;
	net->ipv4.sysctl_tcp_retries2 = TCP_RETR2;
	net->ipv4.sysctl_tcp_orphan_retries = 0;
	net->ipv4.sysctl_tcp_fin_timeout = TCP_FIN_TIMEOUT;
	net->ipv4.sysctl_tcp_notsent_lowat = UINT_MAX;
	net->ipv4.sysctl_tcp_tw_reuse = 0;

	cnt = tcp_hashinfo.ehash_mask + 1;
	net->ipv4.tcp_death_row.sysctl_max_tw_buckets = (cnt + 1) / 2;
	net->ipv4.tcp_death_row.hashinfo = &tcp_hashinfo;

	net->ipv4.sysctl_max_syn_backlog = max(128, cnt / 256);
	net->ipv4.sysctl_tcp_sack = 1;
	net->ipv4.sysctl_tcp_window_scaling = 1;
	net->ipv4.sysctl_tcp_timestamps = 1;

	return 0;
fail:
	tcp_sk_exit(net);

	return res;
}

static void __net_exit tcp_sk_exit_batch(struct list_head *net_exit_list)
{
	inet_twsk_purge(&tcp_hashinfo, AF_INET);
}

static struct pernet_operations __net_initdata tcp_sk_ops = {
       .init	   = tcp_sk_init,
       .exit	   = tcp_sk_exit,
       .exit_batch = tcp_sk_exit_batch,
};

void __init tcp_v4_init(void)
{
	if (register_pernet_subsys(&tcp_sk_ops))
		panic("Failed to create the TCP control socket.\n");
}<|MERGE_RESOLUTION|>--- conflicted
+++ resolved
@@ -1306,13 +1306,9 @@
 
 	sk_rcv_saddr_set(req_to_sk(req), ip_hdr(skb)->daddr);
 	sk_daddr_set(req_to_sk(req), ip_hdr(skb)->saddr);
-<<<<<<< HEAD
-	ireq->opt = tcp_v4_save_options(skb);
+	RCU_INIT_POINTER(ireq->ireq_opt, tcp_v4_save_options(net, skb));
 
 	return 0;
-=======
-	RCU_INIT_POINTER(ireq->ireq_opt, tcp_v4_save_options(net, skb));
->>>>>>> 0b07194b
 }
 
 static struct dst_entry *tcp_v4_route_req(const struct sock *sk,
@@ -1591,64 +1587,6 @@
 	return 0;
 }
 
-<<<<<<< HEAD
-/* Packet is added to VJ-style prequeue for processing in process
- * context, if a reader task is waiting. Apparently, this exciting
- * idea (VJ's mail "Re: query about TCP header on tcp-ip" of 07 Sep 93)
- * failed somewhere. Latency? Burstiness? Well, at least now we will
- * see, why it failed. 8)8)				  --ANK
- *
- */
-bool tcp_prequeue(struct sock *sk, struct sk_buff *skb)
-{
-	struct tcp_sock *tp = tcp_sk(sk);
-
-	if (sysctl_tcp_low_latency || !tp->ucopy.task)
-		return false;
-
-	if (skb->len <= tcp_hdrlen(skb) &&
-	    skb_queue_len(&tp->ucopy.prequeue) == 0)
-		return false;
-
-	/* Before escaping RCU protected region, we need to take care of skb
-	 * dst. Prequeue is only enabled for established sockets.
-	 * For such sockets, we might need the skb dst only to set sk->sk_rx_dst
-	 * Instead of doing full sk_rx_dst validity here, let's perform
-	 * an optimistic check.
-	 */
-	if (likely(sk->sk_rx_dst))
-		skb_dst_drop(skb);
-	else
-		skb_dst_force_safe(skb);
-
-	__skb_queue_tail(&tp->ucopy.prequeue, skb);
-	tp->ucopy.memory += skb->truesize;
-	if (skb_queue_len(&tp->ucopy.prequeue) >= 32 ||
-	    tp->ucopy.memory + atomic_read(&sk->sk_rmem_alloc) > sk->sk_rcvbuf) {
-		struct sk_buff *skb1;
-
-		BUG_ON(sock_owned_by_user(sk));
-		__NET_ADD_STATS(sock_net(sk), LINUX_MIB_TCPPREQUEUEDROPPED,
-				skb_queue_len(&tp->ucopy.prequeue));
-
-		while ((skb1 = __skb_dequeue(&tp->ucopy.prequeue)) != NULL)
-			sk_backlog_rcv(sk, skb1);
-
-		tp->ucopy.memory = 0;
-	} else if (skb_queue_len(&tp->ucopy.prequeue) == 1) {
-		wake_up_interruptible_sync_poll(sk_sleep(sk),
-					   POLLIN | POLLRDNORM | POLLRDBAND);
-		if (!inet_csk_ack_scheduled(sk) && !mptcp(tp))
-			inet_csk_reset_xmit_timer(sk, ICSK_TIME_DACK,
-						  (3 * tcp_rto_min(sk)) / 4,
-						  TCP_RTO_MAX);
-	}
-	return true;
-}
-EXPORT_SYMBOL(tcp_prequeue);
-
-=======
->>>>>>> 0b07194b
 bool tcp_add_backlog(struct sock *sk, struct sk_buff *skb)
 {
 	u32 limit = sk->sk_rcvbuf + sk->sk_sndbuf;
@@ -1782,10 +1720,6 @@
 		 */
 		sock_hold(sk);
 		refcounted = true;
-<<<<<<< HEAD
-
-		if (tcp_filter(sk, skb))
-			goto discard_and_relse;
 
 		if (is_meta_sk(sk)) {
 			bh_lock_sock(sk);
@@ -1817,12 +1751,9 @@
 			}
 		}
 
-		nsk = tcp_check_req(sk, skb, req, false);
-=======
 		nsk = NULL;
 		if (!tcp_filter(sk, skb))
 			nsk = tcp_check_req(sk, skb, req, false);
->>>>>>> 0b07194b
 		if (!nsk) {
 			reqsk_put(req);
 			if (is_meta_sk(sk))
@@ -1880,16 +1811,9 @@
 	}
 	tcp_segs_in(tcp_sk(sk), skb);
 	ret = 0;
-<<<<<<< HEAD
 	if (!sock_owned_by_user(meta_sk)) {
-		if (!tcp_prequeue(meta_sk, skb))
-			ret = tcp_v4_do_rcv(sk, skb);
+		ret = tcp_v4_do_rcv(sk, skb);
 	} else if (tcp_add_backlog(meta_sk, skb)) {
-=======
-	if (!sock_owned_by_user(sk)) {
-		ret = tcp_v4_do_rcv(sk, skb);
-	} else if (tcp_add_backlog(sk, skb)) {
->>>>>>> 0b07194b
 		goto discard_and_relse;
 	}
 	bh_unlock_sock(meta_sk);

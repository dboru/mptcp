--- conflicted
+++ resolved
@@ -371,23 +371,17 @@
 
 void tcp_twsk_destructor(struct sock *sk)
 {
-<<<<<<< HEAD
 	struct tcp_timewait_sock *twsk = tcp_twsk(sk);
 
 	if (twsk->mptcp_tw)
 		mptcp_twsk_destructor(twsk);
 #ifdef CONFIG_TCP_MD5SIG
-	if (twsk->tw_md5_key)
-		kfree_rcu(twsk->tw_md5_key, rcu);
-=======
-#ifdef CONFIG_TCP_MD5SIG
 	if (static_branch_unlikely(&tcp_md5_needed)) {
 		struct tcp_timewait_sock *twsk = tcp_twsk(sk);
 
 		if (twsk->tw_md5_key)
 			kfree_rcu(twsk->tw_md5_key, rcu);
 	}
->>>>>>> e93c9c99
 #endif
 }
 EXPORT_SYMBOL_GPL(tcp_twsk_destructor);

/*
 * INET		An implementation of the TCP/IP protocol suite for the LINUX
 *		operating system.  INET is implemented using the  BSD Socket
 *		interface as the means of communication with the user level.
 *
 *		Implementation of the Transmission Control Protocol(TCP).
 *
 * Authors:	Ross Biro
 *		Fred N. van Kempen, <waltje@uWalt.NL.Mugnet.ORG>
 *		Mark Evans, <evansmp@uhura.aston.ac.uk>
 *		Corey Minyard <wf-rch!minyard@relay.EU.net>
 *		Florian La Roche, <flla@stud.uni-sb.de>
 *		Charles Hedrick, <hedrick@klinzhai.rutgers.edu>
 *		Linus Torvalds, <torvalds@cs.helsinki.fi>
 *		Alan Cox, <gw4pts@gw4pts.ampr.org>
 *		Matthew Dillon, <dillon@apollo.west.oic.com>
 *		Arnt Gulbrandsen, <agulbra@nvg.unit.no>
 *		Jorge Cwik, <jorge@laser.satlink.net>
 */

#include <linux/module.h>
#include <linux/gfp.h>
#include <net/mptcp.h>
#include <net/tcp.h>

int sysctl_tcp_thin_linear_timeouts __read_mostly;

/**
 *  tcp_write_err() - close socket and save error info
 *  @sk:  The socket the error has appeared on.
 *
 *  Returns: Nothing (void)
 */

void tcp_write_err(struct sock *sk)
{
	sk->sk_err = sk->sk_err_soft ? : ETIMEDOUT;
	sk->sk_error_report(sk);

	tcp_done(sk);
	__NET_INC_STATS(sock_net(sk), LINUX_MIB_TCPABORTONTIMEOUT);
}

/**
 *  tcp_out_of_resources() - Close socket if out of resources
 *  @sk:        pointer to current socket
 *  @do_reset:  send a last packet with reset flag
 *
 *  Do not allow orphaned sockets to eat all our resources.
 *  This is direct violation of TCP specs, but it is required
 *  to prevent DoS attacks. It is called when a retransmission timeout
 *  or zero probe timeout occurs on orphaned socket.
 *
 *  Criteria is still not confirmed experimentally and may change.
 *  We kill the socket, if:
 *  1. If number of orphaned sockets exceeds an administratively configured
 *     limit.
 *  2. If we have strong memory pressure.
 */
static int tcp_out_of_resources(struct sock *sk, bool do_reset)
{
	struct tcp_sock *tp = tcp_sk(sk);
	int shift = 0;

	/* If peer does not open window for long time, or did not transmit
	 * anything for long time, penalize it. */
	if ((s32)(tcp_jiffies32 - tp->lsndtime) > 2*TCP_RTO_MAX || !do_reset)
		shift++;

	/* If some dubious ICMP arrived, penalize even more. */
	if (sk->sk_err_soft)
		shift++;

	if (tcp_check_oom(sk, shift)) {
		/* Catch exceptional cases, when connection requires reset.
		 *      1. Last segment was sent recently. */
		if ((s32)(tcp_jiffies32 - tp->lsndtime) <= TCP_TIMEWAIT_LEN ||
		    /*  2. Window is closed. */
		    (!tp->snd_wnd && !tp->packets_out))
			do_reset = true;
		if (do_reset)
			tp->ops->send_active_reset(sk, GFP_ATOMIC);
		tcp_done(sk);
		__NET_INC_STATS(sock_net(sk), LINUX_MIB_TCPABORTONMEMORY);
		return 1;
	}
	return 0;
}

/**
 *  tcp_orphan_retries() - Returns maximal number of retries on an orphaned socket
 *  @sk:    Pointer to the current socket.
 *  @alive: bool, socket alive state
 */
static int tcp_orphan_retries(struct sock *sk, bool alive)
{
	int retries = sock_net(sk)->ipv4.sysctl_tcp_orphan_retries; /* May be zero. */

	/* We know from an ICMP that something is wrong. */
	if (sk->sk_err_soft && !alive)
		retries = 0;

	/* However, if socket sent something recently, select some safe
	 * number of retries. 8 corresponds to >100 seconds with minimal
	 * RTO of 200msec. */
	if (retries == 0 && alive)
		retries = 8;
	return retries;
}

static void tcp_mtu_probing(struct inet_connection_sock *icsk, struct sock *sk)
{
	struct net *net = sock_net(sk);

	/* Black hole detection */
	if (net->ipv4.sysctl_tcp_mtu_probing) {
		if (!icsk->icsk_mtup.enabled) {
			icsk->icsk_mtup.enabled = 1;
			icsk->icsk_mtup.probe_timestamp = tcp_jiffies32;
			tcp_sync_mss(sk, icsk->icsk_pmtu_cookie);
		} else {
			struct net *net = sock_net(sk);
			struct tcp_sock *tp = tcp_sk(sk);
			int mss;

			mss = tcp_mtu_to_mss(sk, icsk->icsk_mtup.search_low) >> 1;
			mss = min(net->ipv4.sysctl_tcp_base_mss, mss);
			mss = max(mss, 68 - tp->tcp_header_len);
			icsk->icsk_mtup.search_low = tcp_mss_to_mtu(sk, mss);
			tcp_sync_mss(sk, icsk->icsk_pmtu_cookie);
		}
	}
}


/**
 *  retransmits_timed_out() - returns true if this connection has timed out
 *  @sk:       The current socket
 *  @boundary: max number of retransmissions
 *  @timeout:  A custom timeout value.
 *             If set to 0 the default timeout is calculated and used.
 *             Using TCP_RTO_MIN and the number of unsuccessful retransmits.
 *
 * The default "timeout" value this function can calculate and use
 * is equivalent to the timeout of a TCP Connection
 * after "boundary" unsuccessful, exponentially backed-off
 * retransmissions with an initial RTO of TCP_RTO_MIN.
 */
<<<<<<< HEAD
bool retransmits_timed_out(struct sock *sk, unsigned int boundary,
			   unsigned int timeout, bool syn_set)
=======
static bool retransmits_timed_out(struct sock *sk,
				  unsigned int boundary,
				  unsigned int timeout)
>>>>>>> 569dbb88
{
	const unsigned int rto_base = TCP_RTO_MIN;
	unsigned int linear_backoff_thresh, start_ts;

	if (!inet_csk(sk)->icsk_retransmits)
		return false;

	start_ts = tcp_sk(sk)->retrans_stamp;
	if (unlikely(!start_ts))
		start_ts = tcp_skb_timestamp(tcp_write_queue_head(sk));

	if (likely(timeout == 0)) {
		linear_backoff_thresh = ilog2(TCP_RTO_MAX/rto_base);

		if (boundary <= linear_backoff_thresh)
			timeout = ((2 << boundary) - 1) * rto_base;
		else
			timeout = ((2 << linear_backoff_thresh) - 1) * rto_base +
				(boundary - linear_backoff_thresh) * TCP_RTO_MAX;
	}
	return (tcp_time_stamp(tcp_sk(sk)) - start_ts) >= jiffies_to_msecs(timeout);
}

/* A write timeout has occurred. Process the after effects. */
int tcp_write_timeout(struct sock *sk)
{
	struct inet_connection_sock *icsk = inet_csk(sk);
	struct tcp_sock *tp = tcp_sk(sk);
	struct net *net = sock_net(sk);
	bool expired, do_reset;
	int retry_until;

	if ((1 << sk->sk_state) & (TCPF_SYN_SENT | TCPF_SYN_RECV)) {
		if (icsk->icsk_retransmits) {
			dst_negative_advice(sk);
			if (tp->syn_fastopen || tp->syn_data)
				tcp_fastopen_cache_set(sk, 0, NULL, true, 0);
			if (tp->syn_data && icsk->icsk_retransmits == 1)
				NET_INC_STATS(sock_net(sk),
					      LINUX_MIB_TCPFASTOPENACTIVEFAIL);
		} else if (!tp->syn_data && !tp->syn_fastopen) {
			sk_rethink_txhash(sk);
		}
		retry_until = icsk->icsk_syn_retries ? : net->ipv4.sysctl_tcp_syn_retries;
<<<<<<< HEAD
		syn_set = true;

#ifdef CONFIG_MPTCP
		/* Stop retransmitting MP_CAPABLE options in SYN if timed out. */
		if (tcp_sk(sk)->request_mptcp &&
		    icsk->icsk_retransmits >= sysctl_mptcp_syn_retries) {
			tcp_sk(sk)->request_mptcp = 0;

			MPTCP_INC_STATS(sock_net(sk), MPTCP_MIB_MPCAPABLERETRANSFALLBACK);
		}
#endif /* CONFIG_MPTCP */
=======
		expired = icsk->icsk_retransmits >= retry_until;
>>>>>>> 569dbb88
	} else {
		if (retransmits_timed_out(sk, net->ipv4.sysctl_tcp_retries1, 0)) {
			/* Some middle-boxes may black-hole Fast Open _after_
			 * the handshake. Therefore we conservatively disable
			 * Fast Open on this path on recurring timeouts after
			 * successful Fast Open.
			 */
			if (tp->syn_data_acked) {
				tcp_fastopen_cache_set(sk, 0, NULL, true, 0);
				if (icsk->icsk_retransmits == net->ipv4.sysctl_tcp_retries1)
					NET_INC_STATS(sock_net(sk),
						      LINUX_MIB_TCPFASTOPENACTIVEFAIL);
			}
			/* Black hole detection */
			tcp_mtu_probing(icsk, sk);

			dst_negative_advice(sk);
		} else {
			sk_rethink_txhash(sk);
		}

		retry_until = net->ipv4.sysctl_tcp_retries2;
		if (sock_flag(sk, SOCK_DEAD)) {
			const bool alive = icsk->icsk_rto < TCP_RTO_MAX;

			retry_until = tcp_orphan_retries(sk, alive);
			do_reset = alive ||
				!retransmits_timed_out(sk, retry_until, 0);

			if (tcp_out_of_resources(sk, do_reset))
				return 1;
		}
		expired = retransmits_timed_out(sk, retry_until,
						icsk->icsk_user_timeout);
	}
	if (expired) {
		/* Has it gone just too far? */
		tcp_write_err(sk);
		return 1;
	}
	return 0;
}

/* Called with BH disabled */
void tcp_delack_timer_handler(struct sock *sk)
{
	struct tcp_sock *tp = tcp_sk(sk);
	struct inet_connection_sock *icsk = inet_csk(sk);

	sk_mem_reclaim_partial(sk);

	if (((1 << sk->sk_state) & (TCPF_CLOSE | TCPF_LISTEN)) ||
	    !(icsk->icsk_ack.pending & ICSK_ACK_TIMER))
		goto out;

	if (time_after(icsk->icsk_ack.timeout, jiffies)) {
		sk_reset_timer(sk, &icsk->icsk_delack_timer, icsk->icsk_ack.timeout);
		goto out;
	}
	icsk->icsk_ack.pending &= ~ICSK_ACK_TIMER;

	if (!skb_queue_empty(&tp->ucopy.prequeue)) {
		struct sk_buff *skb;

		__NET_INC_STATS(sock_net(sk), LINUX_MIB_TCPSCHEDULERFAILED);

		while ((skb = __skb_dequeue(&tp->ucopy.prequeue)) != NULL)
			sk_backlog_rcv(sk, skb);

		tp->ucopy.memory = 0;
	}

	if (inet_csk_ack_scheduled(sk)) {
		if (!icsk->icsk_ack.pingpong) {
			/* Delayed ACK missed: inflate ATO. */
			icsk->icsk_ack.ato = min(icsk->icsk_ack.ato << 1, icsk->icsk_rto);
		} else {
			/* Delayed ACK missed: leave pingpong mode and
			 * deflate ATO.
			 */
			icsk->icsk_ack.pingpong = 0;
			icsk->icsk_ack.ato      = TCP_ATO_MIN;
		}
		tcp_send_ack(sk);
		__NET_INC_STATS(sock_net(sk), LINUX_MIB_DELAYEDACKS);
	}

out:
	if (tcp_under_memory_pressure(sk))
		sk_mem_reclaim(sk);
}


/**
 *  tcp_delack_timer() - The TCP delayed ACK timeout handler
 *  @data:  Pointer to the current socket. (gets casted to struct sock *)
 *
 *  This function gets (indirectly) called when the kernel timer for a TCP packet
 *  of this socket expires. Calls tcp_delack_timer_handler() to do the actual work.
 *
 *  Returns: Nothing (void)
 */
static void tcp_delack_timer(unsigned long data)
{
	struct sock *sk = (struct sock *)data;
	struct tcp_sock *tp = tcp_sk(sk);
	struct sock *meta_sk = mptcp(tp) ? mptcp_meta_sk(sk) : sk;

	bh_lock_sock(meta_sk);
	if (!sock_owned_by_user(meta_sk)) {
		tcp_delack_timer_handler(sk);
	} else {
		inet_csk(sk)->icsk_ack.blocked = 1;
		__NET_INC_STATS(sock_net(meta_sk), LINUX_MIB_DELAYEDACKLOCKED);
		/* deleguate our work to tcp_release_cb() */
		if (!test_and_set_bit(TCP_DELACK_TIMER_DEFERRED, &sk->sk_tsq_flags))
			sock_hold(sk);
		if (mptcp(tp))
			mptcp_tsq_flags(sk);
	}
	bh_unlock_sock(meta_sk);
	sock_put(sk);
}

static void tcp_probe_timer(struct sock *sk)
{
	struct inet_connection_sock *icsk = inet_csk(sk);
	struct tcp_sock *tp = tcp_sk(sk);
	int max_probes;
	u32 start_ts;

	if (tp->packets_out || !tcp_send_head(sk)) {
		icsk->icsk_probes_out = 0;
		return;
	}

	/* RFC 1122 4.2.2.17 requires the sender to stay open indefinitely as
	 * long as the receiver continues to respond probes. We support this by
	 * default and reset icsk_probes_out with incoming ACKs. But if the
	 * socket is orphaned or the user specifies TCP_USER_TIMEOUT, we
	 * kill the socket when the retry count and the time exceeds the
	 * corresponding system limit. We also implement similar policy when
	 * we use RTO to probe window in tcp_retransmit_timer().
	 */
	start_ts = tcp_skb_timestamp(tcp_send_head(sk));
	if (!start_ts)
		tcp_send_head(sk)->skb_mstamp = tp->tcp_mstamp;
	else if (icsk->icsk_user_timeout &&
		 (s32)(tcp_time_stamp(tp) - start_ts) >
		 jiffies_to_msecs(icsk->icsk_user_timeout))
		goto abort;

	max_probes = sock_net(sk)->ipv4.sysctl_tcp_retries2;
	if (sock_flag(sk, SOCK_DEAD)) {
		const bool alive = inet_csk_rto_backoff(icsk, TCP_RTO_MAX) < TCP_RTO_MAX;

		max_probes = tcp_orphan_retries(sk, alive);
		if (!alive && icsk->icsk_backoff >= max_probes)
			goto abort;
		if (tcp_out_of_resources(sk, true))
			return;
	}

	if (icsk->icsk_probes_out > max_probes) {
abort:		tcp_write_err(sk);
	} else {
		/* Only send another probe if we didn't close things up. */
		tcp_send_probe0(sk);
	}
}

/*
 *	Timer for Fast Open socket to retransmit SYNACK. Note that the
 *	sk here is the child socket, not the parent (listener) socket.
 */
static void tcp_fastopen_synack_timer(struct sock *sk)
{
	struct inet_connection_sock *icsk = inet_csk(sk);
	int max_retries = icsk->icsk_syn_retries ? :
	    sock_net(sk)->ipv4.sysctl_tcp_synack_retries + 1; /* add one more retry for fastopen */
	struct request_sock *req;

	req = tcp_sk(sk)->fastopen_rsk;
	req->rsk_ops->syn_ack_timeout(req);

	if (req->num_timeout >= max_retries) {
		tcp_write_err(sk);
		return;
	}
	/* XXX (TFO) - Unlike regular SYN-ACK retransmit, we ignore error
	 * returned from rtx_syn_ack() to make it more persistent like
	 * regular retransmit because if the child socket has been accepted
	 * it's not good to give up too easily.
	 */
	inet_rtx_syn_ack(sk, req);
	req->num_timeout++;
	icsk->icsk_retransmits++;
	inet_csk_reset_xmit_timer(sk, ICSK_TIME_RETRANS,
			  TCP_TIMEOUT_INIT << req->num_timeout, TCP_RTO_MAX);
}


/**
 *  tcp_retransmit_timer() - The TCP retransmit timeout handler
 *  @sk:  Pointer to the current socket.
 *
 *  This function gets called when the kernel timer for a TCP packet
 *  of this socket expires.
 *
 *  It handles retransmission, timer adjustment and other necesarry measures.
 *
 *  Returns: Nothing (void)
 */
void tcp_retransmit_timer(struct sock *sk)
{
	struct tcp_sock *tp = tcp_sk(sk);
	struct net *net = sock_net(sk);
	struct inet_connection_sock *icsk = inet_csk(sk);

	if (tp->fastopen_rsk) {
		WARN_ON_ONCE(sk->sk_state != TCP_SYN_RECV &&
			     sk->sk_state != TCP_FIN_WAIT1);
		tcp_fastopen_synack_timer(sk);
		/* Before we receive ACK to our SYN-ACK don't retransmit
		 * anything else (e.g., data or FIN segments).
		 */
		return;
	}
	if (!tp->packets_out)
		goto out;

	WARN_ON(tcp_write_queue_empty(sk));

	tp->tlp_high_seq = 0;

	if (!tp->snd_wnd && !sock_flag(sk, SOCK_DEAD) &&
	    !((1 << sk->sk_state) & (TCPF_SYN_SENT | TCPF_SYN_RECV))) {
		/* Receiver dastardly shrinks window. Our retransmits
		 * become zero probes, but we should not timeout this
		 * connection. If the socket is an orphan, time it out,
		 * we cannot allow such beasts to hang infinitely.
		 */
		struct inet_sock *inet = inet_sk(sk);
		if (sk->sk_family == AF_INET) {
			net_dbg_ratelimited("Peer %pI4:%u/%u unexpectedly shrunk window %u:%u (repaired)\n",
					    &inet->inet_daddr,
					    ntohs(inet->inet_dport),
					    inet->inet_num,
					    tp->snd_una, tp->snd_nxt);
		}
#if IS_ENABLED(CONFIG_IPV6)
		else if (sk->sk_family == AF_INET6) {
			net_dbg_ratelimited("Peer %pI6:%u/%u unexpectedly shrunk window %u:%u (repaired)\n",
					    &sk->sk_v6_daddr,
					    ntohs(inet->inet_dport),
					    inet->inet_num,
					    tp->snd_una, tp->snd_nxt);
		}
#endif
		if (tcp_jiffies32 - tp->rcv_tstamp > TCP_RTO_MAX) {
			tcp_write_err(sk);
			goto out;
		}
		tcp_enter_loss(sk);
		tcp_retransmit_skb(sk, tcp_write_queue_head(sk), 1);
		__sk_dst_reset(sk);
		goto out_reset_timer;
	}

	if (tcp_write_timeout(sk))
		goto out;

	if (icsk->icsk_retransmits == 0) {
		int mib_idx;

		if (icsk->icsk_ca_state == TCP_CA_Recovery) {
			if (tcp_is_sack(tp))
				mib_idx = LINUX_MIB_TCPSACKRECOVERYFAIL;
			else
				mib_idx = LINUX_MIB_TCPRENORECOVERYFAIL;
		} else if (icsk->icsk_ca_state == TCP_CA_Loss) {
			mib_idx = LINUX_MIB_TCPLOSSFAILURES;
		} else if ((icsk->icsk_ca_state == TCP_CA_Disorder) ||
			   tp->sacked_out) {
			if (tcp_is_sack(tp))
				mib_idx = LINUX_MIB_TCPSACKFAILURES;
			else
				mib_idx = LINUX_MIB_TCPRENOFAILURES;
		} else {
			mib_idx = LINUX_MIB_TCPTIMEOUTS;
		}
		__NET_INC_STATS(sock_net(sk), mib_idx);
	}

	tcp_enter_loss(sk);

	if (tcp_retransmit_skb(sk, tcp_write_queue_head(sk), 1) > 0) {
		/* Retransmission failed because of local congestion,
		 * do not backoff.
		 */
		if (!icsk->icsk_retransmits)
			icsk->icsk_retransmits = 1;
		inet_csk_reset_xmit_timer(sk, ICSK_TIME_RETRANS,
					  min(icsk->icsk_rto, TCP_RESOURCE_PROBE_INTERVAL),
					  TCP_RTO_MAX);
		goto out;
	}

	/* Increase the timeout each time we retransmit.  Note that
	 * we do not increase the rtt estimate.  rto is initialized
	 * from rtt, but increases here.  Jacobson (SIGCOMM 88) suggests
	 * that doubling rto each time is the least we can get away with.
	 * In KA9Q, Karn uses this for the first few times, and then
	 * goes to quadratic.  netBSD doubles, but only goes up to *64,
	 * and clamps at 1 to 64 sec afterwards.  Note that 120 sec is
	 * defined in the protocol as the maximum possible RTT.  I guess
	 * we'll have to use something other than TCP to talk to the
	 * University of Mars.
	 *
	 * PAWS allows us longer timeouts and large windows, so once
	 * implemented ftp to mars will work nicely. We will have to fix
	 * the 120 second clamps though!
	 */
	icsk->icsk_backoff++;
	icsk->icsk_retransmits++;

out_reset_timer:
	/* If stream is thin, use linear timeouts. Since 'icsk_backoff' is
	 * used to reset timer, set to 0. Recalculate 'icsk_rto' as this
	 * might be increased if the stream oscillates between thin and thick,
	 * thus the old value might already be too high compared to the value
	 * set by 'tcp_set_rto' in tcp_input.c which resets the rto without
	 * backoff. Limit to TCP_THIN_LINEAR_RETRIES before initiating
	 * exponential backoff behaviour to avoid continue hammering
	 * linear-timeout retransmissions into a black hole
	 */
	if (sk->sk_state == TCP_ESTABLISHED &&
	    (tp->thin_lto || sysctl_tcp_thin_linear_timeouts) &&
	    tcp_stream_is_thin(tp) &&
	    icsk->icsk_retransmits <= TCP_THIN_LINEAR_RETRIES) {
		icsk->icsk_backoff = 0;
		icsk->icsk_rto = min(__tcp_set_rto(tp), TCP_RTO_MAX);
	} else {
		/* Use normal (exponential) backoff */
		icsk->icsk_rto = min(icsk->icsk_rto << 1, TCP_RTO_MAX);
	}
	inet_csk_reset_xmit_timer(sk, ICSK_TIME_RETRANS, icsk->icsk_rto, TCP_RTO_MAX);
	if (retransmits_timed_out(sk, net->ipv4.sysctl_tcp_retries1 + 1, 0))
		__sk_dst_reset(sk);

out:;
}

/* Called with bottom-half processing disabled.
   Called by tcp_write_timer() */
void tcp_write_timer_handler(struct sock *sk)
{
	struct inet_connection_sock *icsk = inet_csk(sk);
	int event;

	if (((1 << sk->sk_state) & (TCPF_CLOSE | TCPF_LISTEN)) ||
	    !icsk->icsk_pending)
		goto out;

	if (time_after(icsk->icsk_timeout, jiffies)) {
		sk_reset_timer(sk, &icsk->icsk_retransmit_timer, icsk->icsk_timeout);
		goto out;
	}

	tcp_mstamp_refresh(tcp_sk(sk));
	event = icsk->icsk_pending;

	switch (event) {
	case ICSK_TIME_REO_TIMEOUT:
		tcp_rack_reo_timeout(sk);
		break;
	case ICSK_TIME_LOSS_PROBE:
		tcp_send_loss_probe(sk);
		break;
	case ICSK_TIME_RETRANS:
		icsk->icsk_pending = 0;
		tcp_sk(sk)->ops->retransmit_timer(sk);
		break;
	case ICSK_TIME_PROBE0:
		icsk->icsk_pending = 0;
		tcp_probe_timer(sk);
		break;
	}

out:
	sk_mem_reclaim(sk);
}

static void tcp_write_timer(unsigned long data)
{
	struct sock *sk = (struct sock *)data;
	struct sock *meta_sk = mptcp(tcp_sk(sk)) ? mptcp_meta_sk(sk) : sk;

	bh_lock_sock(meta_sk);
	if (!sock_owned_by_user(meta_sk)) {
		tcp_write_timer_handler(sk);
	} else {
		/* delegate our work to tcp_release_cb() */
		if (!test_and_set_bit(TCP_WRITE_TIMER_DEFERRED, &sk->sk_tsq_flags))
			sock_hold(sk);
		if (mptcp(tcp_sk(sk)))
			mptcp_tsq_flags(sk);
	}
	bh_unlock_sock(meta_sk);
	sock_put(sk);
}

void tcp_syn_ack_timeout(const struct request_sock *req)
{
	struct net *net = read_pnet(&inet_rsk(req)->ireq_net);

	__NET_INC_STATS(net, LINUX_MIB_TCPTIMEOUTS);
}
EXPORT_SYMBOL(tcp_syn_ack_timeout);

void tcp_set_keepalive(struct sock *sk, int val)
{
	if ((1 << sk->sk_state) & (TCPF_CLOSE | TCPF_LISTEN))
		return;

	if (val && !sock_flag(sk, SOCK_KEEPOPEN))
		inet_csk_reset_keepalive_timer(sk, keepalive_time_when(tcp_sk(sk)));
	else if (!val)
		inet_csk_delete_keepalive_timer(sk);
}
EXPORT_SYMBOL_GPL(tcp_set_keepalive);


static void tcp_keepalive_timer (unsigned long data)
{
	struct sock *sk = (struct sock *) data;
	struct inet_connection_sock *icsk = inet_csk(sk);
	struct tcp_sock *tp = tcp_sk(sk);
	struct sock *meta_sk = mptcp(tp) ? mptcp_meta_sk(sk) : sk;
	u32 elapsed;

	/* Only process if socket is not in use. */
	bh_lock_sock(meta_sk);
	if (sock_owned_by_user(meta_sk)) {
		/* Try again later. */
		inet_csk_reset_keepalive_timer (sk, HZ/20);
		goto out;
	}

	if (sk->sk_state == TCP_LISTEN) {
		pr_err("Hmm... keepalive on a LISTEN ???\n");
		goto out;
	}

	if (tp->send_mp_fclose) {
		/* MUST do this before tcp_write_timeout, because retrans_stamp
		 * may have been set to 0 in another part while we are
		 * retransmitting MP_FASTCLOSE. Then, we would crash, because
		 * retransmits_timed_out accesses the meta-write-queue.
		 *
		 * We make sure that the timestamp is != 0.
		 */
		if (!tp->retrans_stamp)
			tp->retrans_stamp = tcp_time_stamp ? : 1;

		if (icsk->icsk_retransmits >= MPTCP_FASTCLOSE_RETRIES) {
			tcp_write_err(sk);
			goto out;
		}

		tcp_send_ack(sk);
		icsk->icsk_retransmits++;

		icsk->icsk_rto = min(icsk->icsk_rto << 1, TCP_RTO_MAX);
		elapsed = icsk->icsk_rto;
		goto resched;
	}

	if (sk->sk_state == TCP_FIN_WAIT2 && sock_flag(sk, SOCK_DEAD)) {
		if (tp->linger2 >= 0) {
			const int tmo = tcp_fin_time(sk) - TCP_TIMEWAIT_LEN;

			if (tmo > 0) {
				tp->ops->time_wait(sk, TCP_FIN_WAIT2, tmo);
				goto out;
			}
		}
		tp->ops->send_active_reset(sk, GFP_ATOMIC);
		goto death;
	}

	if (!sock_flag(sk, SOCK_KEEPOPEN) ||
	    ((1 << sk->sk_state) & (TCPF_CLOSE | TCPF_SYN_SENT)))
		goto out;

	elapsed = keepalive_time_when(tp);

	/* It is alive without keepalive 8) */
	if (tp->packets_out || tcp_send_head(sk))
		goto resched;

	elapsed = keepalive_time_elapsed(tp);

	if (elapsed >= keepalive_time_when(tp)) {
		/* If the TCP_USER_TIMEOUT option is enabled, use that
		 * to determine when to timeout instead.
		 */
		if ((icsk->icsk_user_timeout != 0 &&
		    elapsed >= icsk->icsk_user_timeout &&
		    icsk->icsk_probes_out > 0) ||
		    (icsk->icsk_user_timeout == 0 &&
		    icsk->icsk_probes_out >= keepalive_probes(tp))) {
			tp->ops->send_active_reset(sk, GFP_ATOMIC);
			tcp_write_err(sk);
			goto out;
		}
		if (tp->ops->write_wakeup(sk, LINUX_MIB_TCPKEEPALIVE) <= 0) {
			icsk->icsk_probes_out++;
			elapsed = keepalive_intvl_when(tp);
		} else {
			/* If keepalive was lost due to local congestion,
			 * try harder.
			 */
			elapsed = TCP_RESOURCE_PROBE_INTERVAL;
		}
	} else {
		/* It is tp->rcv_tstamp + keepalive_time_when(tp) */
		elapsed = keepalive_time_when(tp) - elapsed;
	}

	sk_mem_reclaim(sk);

resched:
	inet_csk_reset_keepalive_timer (sk, elapsed);
	goto out;

death:
	tcp_done(sk);

out:
	bh_unlock_sock(meta_sk);
	sock_put(sk);
}

void tcp_init_xmit_timers(struct sock *sk)
{
	inet_csk_init_xmit_timers(sk, &tcp_write_timer, &tcp_delack_timer,
				  &tcp_keepalive_timer);
	hrtimer_init(&tcp_sk(sk)->pacing_timer, CLOCK_MONOTONIC,
		     HRTIMER_MODE_ABS_PINNED);
	tcp_sk(sk)->pacing_timer.function = tcp_pace_kick;
}<|MERGE_RESOLUTION|>--- conflicted
+++ resolved
@@ -146,14 +146,9 @@
  * after "boundary" unsuccessful, exponentially backed-off
  * retransmissions with an initial RTO of TCP_RTO_MIN.
  */
-<<<<<<< HEAD
-bool retransmits_timed_out(struct sock *sk, unsigned int boundary,
-			   unsigned int timeout, bool syn_set)
-=======
-static bool retransmits_timed_out(struct sock *sk,
-				  unsigned int boundary,
-				  unsigned int timeout)
->>>>>>> 569dbb88
+bool retransmits_timed_out(struct sock *sk,
+			   unsigned int boundary,
+			   unsigned int timeout)
 {
 	const unsigned int rto_base = TCP_RTO_MIN;
 	unsigned int linear_backoff_thresh, start_ts;
@@ -198,8 +193,6 @@
 			sk_rethink_txhash(sk);
 		}
 		retry_until = icsk->icsk_syn_retries ? : net->ipv4.sysctl_tcp_syn_retries;
-<<<<<<< HEAD
-		syn_set = true;
 
 #ifdef CONFIG_MPTCP
 		/* Stop retransmitting MP_CAPABLE options in SYN if timed out. */
@@ -210,9 +203,8 @@
 			MPTCP_INC_STATS(sock_net(sk), MPTCP_MIB_MPCAPABLERETRANSFALLBACK);
 		}
 #endif /* CONFIG_MPTCP */
-=======
+
 		expired = icsk->icsk_retransmits >= retry_until;
->>>>>>> 569dbb88
 	} else {
 		if (retransmits_timed_out(sk, net->ipv4.sysctl_tcp_retries1, 0)) {
 			/* Some middle-boxes may black-hole Fast Open _after_

--- conflicted
+++ resolved
@@ -116,12 +116,8 @@
 }
 EXPORT_SYMBOL_GPL(__cookie_v6_init_sequence);
 
-<<<<<<< HEAD
-__u32 cookie_v6_init_sequence(struct request_sock *req, struct sock *sk,
+__u32 cookie_v6_init_sequence(struct request_sock *req,
 			      const struct sk_buff *skb, __u16 *mssp)
-=======
-__u32 cookie_v6_init_sequence(const struct sk_buff *skb, __u16 *mssp)
->>>>>>> afd2ff9b
 {
 	const struct ipv6hdr *iph = ipv6_hdr(skb);
 	const struct tcphdr *th = tcp_hdr(skb);
@@ -179,16 +175,12 @@
 		goto out;
 
 	ret = NULL;
-<<<<<<< HEAD
 #ifdef CONFIG_MPTCP
 	if (mopt.saw_mpc)
-		req = inet_reqsk_alloc(&mptcp6_request_sock_ops, sk);
+		req = inet_reqsk_alloc(&mptcp6_request_sock_ops, sk, false);
 	else
 #endif
-		req = inet_reqsk_alloc(&tcp6_request_sock_ops, sk);
-=======
-	req = inet_reqsk_alloc(&tcp6_request_sock_ops, sk, false);
->>>>>>> afd2ff9b
+		req = inet_reqsk_alloc(&tcp6_request_sock_ops, sk, false);
 	if (!req)
 		goto out;
 
@@ -261,19 +253,11 @@
 			goto out_free;
 	}
 
-<<<<<<< HEAD
-	req->window_clamp = tp->window_clamp ? :dst_metric(dst, RTAX_WINDOW);
+	req->rsk_window_clamp = tp->window_clamp ? :dst_metric(dst, RTAX_WINDOW);
 	tp->ops->select_initial_window(tcp_full_space(sk), req->mss,
-				       &req->rcv_wnd, &req->window_clamp,
+				       &req->rsk_rcv_wnd, &req->rsk_window_clamp,
 				       ireq->wscale_ok, &rcv_wscale,
-				       dst_metric(dst, RTAX_INITRWND), sk);
-=======
-	req->rsk_window_clamp = tp->window_clamp ? :dst_metric(dst, RTAX_WINDOW);
-	tcp_select_initial_window(tcp_full_space(sk), req->mss,
-				  &req->rsk_rcv_wnd, &req->rsk_window_clamp,
-				  ireq->wscale_ok, &rcv_wscale,
-				  dst_metric(dst, RTAX_INITRWND));
->>>>>>> afd2ff9b
+				       dst_metric(dst, RTAX_INITRWND));
 
 	ireq->rcv_wscale = rcv_wscale;
 	ireq->ecn_ok = cookie_ecn_ok(&tcp_opt, sock_net(sk), dst);

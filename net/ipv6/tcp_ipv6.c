--- conflicted
+++ resolved
@@ -80,9 +80,6 @@
 }
 #endif
 
-<<<<<<< HEAD
-void inet6_sk_rx_dst_set(struct sock *sk, const struct sk_buff *skb)
-=======
 /* Helper returning the inet6 address from a given tcp socket.
  * It can be used in TCP stack instead of inet6_sk(sk).
  * This avoids a dereference and allow compiler optimizations.
@@ -95,8 +92,7 @@
 	return (struct ipv6_pinfo *)(((u8 *)sk) + offset);
 }
 
-static void inet6_sk_rx_dst_set(struct sock *sk, const struct sk_buff *skb)
->>>>>>> 4d856f72
+void inet6_sk_rx_dst_set(struct sock *sk, const struct sk_buff *skb)
 {
 	struct dst_entry *dst = skb_dst(skb);
 
@@ -1030,12 +1026,8 @@
 			label = ip6_flowlabel(ipv6h);
 	}
 
-<<<<<<< HEAD
-	tcp_v6_send_response(sk, skb, seq, ack_seq, 0, 0, 0, 0, oif, key, 1, 0, 0, 0);
-=======
-	tcp_v6_send_response(sk, skb, seq, ack_seq, 0, 0, 0, oif, key, 1, 0,
-			     label);
->>>>>>> 4d856f72
+	tcp_v6_send_response(sk, skb, seq, ack_seq, 0, 0, 0, 0, oif, key, 1, 0,
+			     label, 0);
 
 #ifdef CONFIG_TCP_MD5SIG
 out:
@@ -1624,12 +1616,7 @@
 			return 0;
 		}
 	}
-<<<<<<< HEAD
-
-	if (hdr->hop_limit < inet6_sk(sk)->min_hopcount) {
-=======
 	if (hdr->hop_limit < tcp_inet6_sk(sk)->min_hopcount) {
->>>>>>> 4d856f72
 		__NET_INC_STATS(net, LINUX_MIB_TCPMINTTLDROP);
 		goto discard_and_relse;
 	}
@@ -1667,29 +1654,18 @@
 	}
 	tcp_segs_in(tcp_sk(sk), skb);
 	ret = 0;
-<<<<<<< HEAD
 	if (!sock_owned_by_user(meta_sk)) {
-		ret = tcp_v6_do_rcv(sk, skb);
-	} else if (tcp_add_backlog(meta_sk, skb)) {
-		goto discard_and_relse;
-	}
-
-	bh_unlock_sock(meta_sk);
-
-=======
-	if (!sock_owned_by_user(sk)) {
 		skb_to_free = sk->sk_rx_skb_cache;
 		sk->sk_rx_skb_cache = NULL;
 		ret = tcp_v6_do_rcv(sk, skb);
 	} else {
-		if (tcp_add_backlog(sk, skb))
+		if (tcp_add_backlog(meta_sk, skb))
 			goto discard_and_relse;
 		skb_to_free = NULL;
 	}
-	bh_unlock_sock(sk);
+	bh_unlock_sock(meta_sk);
 	if (skb_to_free)
 		__kfree_skb(skb_to_free);
->>>>>>> 4d856f72
 put_and_return:
 	if (refcounted)
 		sock_put(sk);

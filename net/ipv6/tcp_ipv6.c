--- conflicted
+++ resolved
@@ -1519,9 +1519,6 @@
 		}
 		sock_hold(sk);
 		refcounted = true;
-<<<<<<< HEAD
-		if (tcp_filter(sk, skb))
-			goto discard_and_relse;
 
 		if (is_meta_sk(sk)) {
 			bh_lock_sock(sk);
@@ -1545,12 +1542,9 @@
 			}
 		}
 
-		nsk = tcp_check_req(sk, skb, req, false);
-=======
 		nsk = NULL;
 		if (!tcp_filter(sk, skb))
 			nsk = tcp_check_req(sk, skb, req, false);
->>>>>>> 0b07194b
 		if (!nsk) {
 			reqsk_put(req);
 			if (is_meta_sk(sk))
@@ -1610,16 +1604,9 @@
 	}
 	tcp_segs_in(tcp_sk(sk), skb);
 	ret = 0;
-<<<<<<< HEAD
 	if (!sock_owned_by_user(meta_sk)) {
-		if (!tcp_prequeue(meta_sk, skb))
-			ret = tcp_v6_do_rcv(sk, skb);
+		ret = tcp_v6_do_rcv(sk, skb);
 	} else if (tcp_add_backlog(meta_sk, skb)) {
-=======
-	if (!sock_owned_by_user(sk)) {
-		ret = tcp_v6_do_rcv(sk, skb);
-	} else if (tcp_add_backlog(sk, skb)) {
->>>>>>> 0b07194b
 		goto discard_and_relse;
 	}
 

// SPDX-License-Identifier: GPL-2.0-or-later
/*
 *	TCP over IPv6
 *	Linux INET6 implementation
 *
 *	Authors:
 *	Pedro Roque		<roque@di.fc.ul.pt>
 *
 *	Based on:
 *	linux/net/ipv4/tcp.c
 *	linux/net/ipv4/tcp_input.c
 *	linux/net/ipv4/tcp_output.c
 *
 *	Fixes:
 *	Hideaki YOSHIFUJI	:	sin6_scope_id support
 *	YOSHIFUJI Hideaki @USAGI and:	Support IPV6_V6ONLY socket option, which
 *	Alexey Kuznetsov		allow both IPv4 and IPv6 sockets to bind
 *					a single port at the same time.
 *	YOSHIFUJI Hideaki @USAGI:	convert /proc/net/tcp6 to seq_file.
 */

#include <linux/bottom_half.h>
#include <linux/module.h>
#include <linux/errno.h>
#include <linux/types.h>
#include <linux/socket.h>
#include <linux/sockios.h>
#include <linux/net.h>
#include <linux/jiffies.h>
#include <linux/in.h>
#include <linux/in6.h>
#include <linux/netdevice.h>
#include <linux/init.h>
#include <linux/jhash.h>
#include <linux/ipsec.h>
#include <linux/times.h>
#include <linux/slab.h>
#include <linux/uaccess.h>
#include <linux/ipv6.h>
#include <linux/icmpv6.h>
#include <linux/random.h>
#include <linux/indirect_call_wrapper.h>

#include <net/tcp.h>
#include <net/ndisc.h>
#include <net/inet6_hashtables.h>
#include <net/inet6_connection_sock.h>
#include <net/ipv6.h>
#include <net/transp_v6.h>
#include <net/addrconf.h>
#include <net/ip6_route.h>
#include <net/ip6_checksum.h>
#include <net/inet_ecn.h>
#include <net/protocol.h>
#include <net/xfrm.h>
#include <net/snmp.h>
#include <net/dsfield.h>
#include <net/timewait_sock.h>
#include <net/inet_common.h>
#include <net/secure_seq.h>
#include <net/mptcp.h>
#include <net/mptcp_v6.h>
#include <net/busy_poll.h>

#include <linux/proc_fs.h>
#include <linux/seq_file.h>

#include <crypto/hash.h>
#include <linux/scatterlist.h>

#include <trace/events/tcp.h>
#ifdef CONFIG_TCP_MD5SIG
static const struct tcp_sock_af_ops tcp_sock_ipv6_specific;
static const struct tcp_sock_af_ops tcp_sock_ipv6_mapped_specific;
#else
static struct tcp_md5sig_key *tcp_v6_md5_do_lookup(const struct sock *sk,
						   const struct in6_addr *addr)
{
	return NULL;
}
#endif

/* Helper returning the inet6 address from a given tcp socket.
 * It can be used in TCP stack instead of inet6_sk(sk).
 * This avoids a dereference and allow compiler optimizations.
 * It is a specialized version of inet6_sk_generic().
 */
static struct ipv6_pinfo *tcp_inet6_sk(const struct sock *sk)
{
	unsigned int offset = sizeof(struct tcp6_sock) - sizeof(struct ipv6_pinfo);

	return (struct ipv6_pinfo *)(((u8 *)sk) + offset);
}

void inet6_sk_rx_dst_set(struct sock *sk, const struct sk_buff *skb)
{
	struct dst_entry *dst = skb_dst(skb);

	if (dst && dst_hold_safe(dst)) {
		const struct rt6_info *rt = (const struct rt6_info *)dst;

		sk->sk_rx_dst = dst;
		inet_sk(sk)->rx_dst_ifindex = skb->skb_iif;
		tcp_inet6_sk(sk)->rx_dst_cookie = rt6_get_cookie(rt);
	}
}

static u32 tcp_v6_init_seq(const struct sk_buff *skb)
{
	return secure_tcpv6_seq(ipv6_hdr(skb)->daddr.s6_addr32,
				ipv6_hdr(skb)->saddr.s6_addr32,
				tcp_hdr(skb)->dest,
				tcp_hdr(skb)->source);
}

static u32 tcp_v6_init_ts_off(const struct net *net, const struct sk_buff *skb)
{
	return secure_tcpv6_ts_off(net, ipv6_hdr(skb)->daddr.s6_addr32,
				   ipv6_hdr(skb)->saddr.s6_addr32);
}

static int tcp_v6_pre_connect(struct sock *sk, struct sockaddr *uaddr,
			      int addr_len)
{
	/* This check is replicated from tcp_v6_connect() and intended to
	 * prevent BPF program called below from accessing bytes that are out
	 * of the bound specified by user in addr_len.
	 */
	if (addr_len < SIN6_LEN_RFC2133)
		return -EINVAL;

	sock_owned_by_me(sk);

	return BPF_CGROUP_RUN_PROG_INET6_CONNECT(sk, uaddr);
}

int tcp_v6_connect(struct sock *sk, struct sockaddr *uaddr,
			  int addr_len)
{
	struct sockaddr_in6 *usin = (struct sockaddr_in6 *) uaddr;
	struct inet_sock *inet = inet_sk(sk);
	struct inet_connection_sock *icsk = inet_csk(sk);
	struct ipv6_pinfo *np = tcp_inet6_sk(sk);
	struct tcp_sock *tp = tcp_sk(sk);
	struct in6_addr *saddr = NULL, *final_p, final;
	struct ipv6_txoptions *opt;
	struct flowi6 fl6;
	struct dst_entry *dst;
	int addr_type;
	int err;
	struct inet_timewait_death_row *tcp_death_row = &sock_net(sk)->ipv4.tcp_death_row;

	if (addr_len < SIN6_LEN_RFC2133)
		return -EINVAL;

	if (usin->sin6_family != AF_INET6)
		return -EAFNOSUPPORT;

	memset(&fl6, 0, sizeof(fl6));

	if (np->sndflow) {
		fl6.flowlabel = usin->sin6_flowinfo&IPV6_FLOWINFO_MASK;
		IP6_ECN_flow_init(fl6.flowlabel);
		if (fl6.flowlabel&IPV6_FLOWLABEL_MASK) {
			struct ip6_flowlabel *flowlabel;
			flowlabel = fl6_sock_lookup(sk, fl6.flowlabel);
			if (IS_ERR(flowlabel))
				return -EINVAL;
			fl6_sock_release(flowlabel);
		}
	}

	/*
	 *	connect() to INADDR_ANY means loopback (BSD'ism).
	 */

	if (ipv6_addr_any(&usin->sin6_addr)) {
		if (ipv6_addr_v4mapped(&sk->sk_v6_rcv_saddr))
			ipv6_addr_set_v4mapped(htonl(INADDR_LOOPBACK),
					       &usin->sin6_addr);
		else
			usin->sin6_addr = in6addr_loopback;
	}

	addr_type = ipv6_addr_type(&usin->sin6_addr);

	if (addr_type & IPV6_ADDR_MULTICAST)
		return -ENETUNREACH;

	if (addr_type&IPV6_ADDR_LINKLOCAL) {
		if (addr_len >= sizeof(struct sockaddr_in6) &&
		    usin->sin6_scope_id) {
			/* If interface is set while binding, indices
			 * must coincide.
			 */
			if (!sk_dev_equal_l3scope(sk, usin->sin6_scope_id))
				return -EINVAL;

			sk->sk_bound_dev_if = usin->sin6_scope_id;
		}

		/* Connect to link-local address requires an interface */
		if (!sk->sk_bound_dev_if)
			return -EINVAL;
	}

	if (tp->rx_opt.ts_recent_stamp &&
	    !ipv6_addr_equal(&sk->sk_v6_daddr, &usin->sin6_addr)) {
		tp->rx_opt.ts_recent = 0;
		tp->rx_opt.ts_recent_stamp = 0;
		WRITE_ONCE(tp->write_seq, 0);
	}

	sk->sk_v6_daddr = usin->sin6_addr;
	np->flow_label = fl6.flowlabel;

	/*
	 *	TCP over IPv4
	 */

	if (addr_type & IPV6_ADDR_MAPPED) {
		u32 exthdrlen = icsk->icsk_ext_hdr_len;
		struct sockaddr_in sin;

		if (__ipv6_only_sock(sk))
			return -ENETUNREACH;

		sin.sin_family = AF_INET;
		sin.sin_port = usin->sin6_port;
		sin.sin_addr.s_addr = usin->sin6_addr.s6_addr32[3];

#ifdef CONFIG_MPTCP
		if (sock_flag(sk, SOCK_MPTCP))
			icsk->icsk_af_ops = &mptcp_v6_mapped;
		else
#endif
			icsk->icsk_af_ops = &ipv6_mapped;
		sk->sk_backlog_rcv = tcp_v4_do_rcv;
#ifdef CONFIG_TCP_MD5SIG
		tp->af_specific = &tcp_sock_ipv6_mapped_specific;
#endif

		err = tcp_v4_connect(sk, (struct sockaddr *)&sin, sizeof(sin));

		if (err) {
			icsk->icsk_ext_hdr_len = exthdrlen;
#ifdef CONFIG_MPTCP
			if (sock_flag(sk, SOCK_MPTCP))
				icsk->icsk_af_ops = &mptcp_v6_specific;
			else
#endif
				icsk->icsk_af_ops = &ipv6_specific;
			sk->sk_backlog_rcv = tcp_v6_do_rcv;
#ifdef CONFIG_TCP_MD5SIG
			tp->af_specific = &tcp_sock_ipv6_specific;
#endif
			goto failure;
		}
		np->saddr = sk->sk_v6_rcv_saddr;

		return err;
	}

	if (!ipv6_addr_any(&sk->sk_v6_rcv_saddr))
		saddr = &sk->sk_v6_rcv_saddr;

	fl6.flowi6_proto = IPPROTO_TCP;
	fl6.daddr = sk->sk_v6_daddr;
	fl6.saddr = saddr ? *saddr : np->saddr;
	fl6.flowi6_oif = sk->sk_bound_dev_if;
	fl6.flowi6_mark = sk->sk_mark;
	fl6.fl6_dport = usin->sin6_port;
	fl6.fl6_sport = inet->inet_sport;
	fl6.flowi6_uid = sk->sk_uid;

	opt = rcu_dereference_protected(np->opt, lockdep_sock_is_held(sk));
	final_p = fl6_update_dst(&fl6, opt, &final);

	security_sk_classify_flow(sk, flowi6_to_flowi(&fl6));

	dst = ip6_dst_lookup_flow(sk, &fl6, final_p);
	if (IS_ERR(dst)) {
		err = PTR_ERR(dst);
		goto failure;
	}

	if (!saddr) {
		saddr = &fl6.saddr;
		sk->sk_v6_rcv_saddr = *saddr;
	}

	/* set the source address */
	np->saddr = *saddr;
	inet->inet_rcv_saddr = LOOPBACK4_IPV6;

	sk->sk_gso_type = SKB_GSO_TCPV6;
	ip6_dst_store(sk, dst, NULL, NULL);

	icsk->icsk_ext_hdr_len = 0;
	if (opt)
		icsk->icsk_ext_hdr_len = opt->opt_flen +
					 opt->opt_nflen;

	tp->rx_opt.mss_clamp = IPV6_MIN_MTU - sizeof(struct tcphdr) - sizeof(struct ipv6hdr);

	inet->inet_dport = usin->sin6_port;

	tcp_set_state(sk, TCP_SYN_SENT);
	err = inet6_hash_connect(tcp_death_row, sk);
	if (err)
		goto late_failure;

	sk_set_txhash(sk);

	if (likely(!tp->repair)) {
		if (!tp->write_seq)
			WRITE_ONCE(tp->write_seq,
				   secure_tcpv6_seq(np->saddr.s6_addr32,
						    sk->sk_v6_daddr.s6_addr32,
						    inet->inet_sport,
						    inet->inet_dport));
		tp->tsoffset = secure_tcpv6_ts_off(sock_net(sk),
						   np->saddr.s6_addr32,
						   sk->sk_v6_daddr.s6_addr32);
	}

	if (tcp_fastopen_defer_connect(sk, &err))
		return err;
	if (err)
		goto late_failure;

	err = tcp_connect(sk);
	if (err)
		goto late_failure;

	return 0;

late_failure:
	tcp_set_state(sk, TCP_CLOSE);
failure:
	inet->inet_dport = 0;
	sk->sk_route_caps = 0;
	return err;
}

void tcp_v6_mtu_reduced(struct sock *sk)
{
	struct dst_entry *dst;

	if ((1 << sk->sk_state) & (TCPF_LISTEN | TCPF_CLOSE))
		return;

	dst = inet6_csk_update_pmtu(sk, tcp_sk(sk)->mtu_info);
	if (!dst)
		return;

	if (inet_csk(sk)->icsk_pmtu_cookie > dst_mtu(dst)) {
		tcp_sync_mss(sk, dst_mtu(dst));
		tcp_simple_retransmit(sk);
	}
}

static int tcp_v6_err(struct sk_buff *skb, struct inet6_skb_parm *opt,
		u8 type, u8 code, int offset, __be32 info)
{
	const struct ipv6hdr *hdr = (const struct ipv6hdr *)skb->data;
	const struct tcphdr *th = (struct tcphdr *)(skb->data+offset);
	struct net *net = dev_net(skb->dev);
	struct request_sock *fastopen;
	struct ipv6_pinfo *np;
	struct tcp_sock *tp;
	__u32 seq, snd_una;
	struct sock *sk, *meta_sk;
	bool fatal;
	int err;

	sk = __inet6_lookup_established(net, &tcp_hashinfo,
					&hdr->daddr, th->dest,
					&hdr->saddr, ntohs(th->source),
					skb->dev->ifindex, inet6_sdif(skb));

	if (!sk) {
		__ICMP6_INC_STATS(net, __in6_dev_get(skb->dev),
				  ICMP6_MIB_INERRORS);
		return -ENOENT;
	}

	if (sk->sk_state == TCP_TIME_WAIT) {
		inet_twsk_put(inet_twsk(sk));
		return 0;
	}
	seq = ntohl(th->seq);
	fatal = icmpv6_err_convert(type, code, &err);
	if (sk->sk_state == TCP_NEW_SYN_RECV) {
		tcp_req_err(sk, seq, fatal);
		return 0;
	}

	tp = tcp_sk(sk);
	if (mptcp(tp))
		meta_sk = mptcp_meta_sk(sk);
	else
		meta_sk = sk;

	bh_lock_sock(meta_sk);
	if (sock_owned_by_user(meta_sk) && type != ICMPV6_PKT_TOOBIG)
		__NET_INC_STATS(net, LINUX_MIB_LOCKDROPPEDICMPS);

	if (sk->sk_state == TCP_CLOSE)
		goto out;

	if (ipv6_hdr(skb)->hop_limit < tcp_inet6_sk(sk)->min_hopcount) {
		__NET_INC_STATS(net, LINUX_MIB_TCPMINTTLDROP);
		goto out;
	}

	/* XXX (TFO) - tp->snd_una should be ISN (tcp_create_openreq_child() */
	fastopen = rcu_dereference(tp->fastopen_rsk);
	snd_una = fastopen ? tcp_rsk(fastopen)->snt_isn : tp->snd_una;
	if (sk->sk_state != TCP_LISTEN &&
	    !between(seq, snd_una, tp->snd_nxt)) {
		__NET_INC_STATS(net, LINUX_MIB_OUTOFWINDOWICMPS);
		goto out;
	}

	np = tcp_inet6_sk(sk);

	if (type == NDISC_REDIRECT) {
		if (!sock_owned_by_user(sk)) {
			struct dst_entry *dst = __sk_dst_check(sk, np->dst_cookie);

			if (dst)
				dst->ops->redirect(dst, sk, skb);
		}
		goto out;
	}

	if (type == ICMPV6_PKT_TOOBIG) {
		/* We are not interested in TCP_LISTEN and open_requests
		 * (SYN-ACKs send out by Linux are always <576bytes so
		 * they should go through unfragmented).
		 */
		if (sk->sk_state == TCP_LISTEN)
			goto out;

		if (!ip6_sk_accept_pmtu(sk))
			goto out;

		tp->mtu_info = ntohl(info);
		if (!sock_owned_by_user(meta_sk)) {
			tcp_v6_mtu_reduced(sk);
		} else {
			if (!test_and_set_bit(TCP_MTU_REDUCED_DEFERRED,
					      &sk->sk_tsq_flags))
				sock_hold(sk);
			if (mptcp(tp))
				mptcp_tsq_flags(sk);
		}
		goto out;
	}


	/* Might be for an request_sock */
	switch (sk->sk_state) {
	case TCP_SYN_SENT:
	case TCP_SYN_RECV:
		/* Only in fast or simultaneous open. If a fast open socket is
		 * is already accepted it is treated as a connected one below.
		 */
		if (fastopen && !fastopen->sk)
			break;

		if (!sock_owned_by_user(meta_sk)) {
			sk->sk_err = err;
			sk->sk_error_report(sk);		/* Wake people up to see the error (see connect in sock.c) */

			tcp_done(sk);
		} else
			sk->sk_err_soft = err;
		goto out;
	}

	if (!sock_owned_by_user(meta_sk) && np->recverr) {
		sk->sk_err = err;
		sk->sk_error_report(sk);
	} else
		sk->sk_err_soft = err;

out:
	bh_unlock_sock(meta_sk);
	sock_put(sk);
	return 0;
}


static int tcp_v6_send_synack(const struct sock *sk, struct dst_entry *dst,
			      struct flowi *fl,
			      struct request_sock *req,
			      struct tcp_fastopen_cookie *foc,
			      enum tcp_synack_type synack_type)
{
	struct inet_request_sock *ireq = inet_rsk(req);
	struct ipv6_pinfo *np = tcp_inet6_sk(sk);
	struct ipv6_txoptions *opt;
	struct flowi6 *fl6 = &fl->u.ip6;
	struct sk_buff *skb;
	int err = -ENOMEM;

	/* First, grab a route. */
	if (!dst && (dst = inet6_csk_route_req(sk, fl6, req,
					       IPPROTO_TCP)) == NULL)
		goto done;

	skb = tcp_make_synack(sk, dst, req, foc, synack_type);

	if (skb) {
		__tcp_v6_send_check(skb, &ireq->ir_v6_loc_addr,
				    &ireq->ir_v6_rmt_addr);

		fl6->daddr = ireq->ir_v6_rmt_addr;
		if (np->repflow && ireq->pktopts)
			fl6->flowlabel = ip6_flowlabel(ipv6_hdr(ireq->pktopts));

		rcu_read_lock();
		opt = ireq->ipv6_opt;
		if (!opt)
			opt = rcu_dereference(np->opt);
		err = ip6_xmit(sk, skb, fl6, sk->sk_mark, opt, np->tclass,
			       sk->sk_priority);
		rcu_read_unlock();
		err = net_xmit_eval(err);
	}

done:
	return err;
}

void tcp_v6_reqsk_destructor(struct request_sock *req)
{
	kfree(inet_rsk(req)->ipv6_opt);
	kfree_skb(inet_rsk(req)->pktopts);
}

#ifdef CONFIG_TCP_MD5SIG
static struct tcp_md5sig_key *tcp_v6_md5_do_lookup(const struct sock *sk,
						   const struct in6_addr *addr)
{
	return tcp_md5_do_lookup(sk, (union tcp_md5_addr *)addr, AF_INET6);
}

static struct tcp_md5sig_key *tcp_v6_md5_lookup(const struct sock *sk,
						const struct sock *addr_sk)
{
	return tcp_v6_md5_do_lookup(sk, &addr_sk->sk_v6_daddr);
}

static int tcp_v6_parse_md5_keys(struct sock *sk, int optname,
				 char __user *optval, int optlen)
{
	struct tcp_md5sig cmd;
	struct sockaddr_in6 *sin6 = (struct sockaddr_in6 *)&cmd.tcpm_addr;
	u8 prefixlen;

	if (optlen < sizeof(cmd))
		return -EINVAL;

	if (copy_from_user(&cmd, optval, sizeof(cmd)))
		return -EFAULT;

	if (sin6->sin6_family != AF_INET6)
		return -EINVAL;

	if (optname == TCP_MD5SIG_EXT &&
	    cmd.tcpm_flags & TCP_MD5SIG_FLAG_PREFIX) {
		prefixlen = cmd.tcpm_prefixlen;
		if (prefixlen > 128 || (ipv6_addr_v4mapped(&sin6->sin6_addr) &&
					prefixlen > 32))
			return -EINVAL;
	} else {
		prefixlen = ipv6_addr_v4mapped(&sin6->sin6_addr) ? 32 : 128;
	}

	if (!cmd.tcpm_keylen) {
		if (ipv6_addr_v4mapped(&sin6->sin6_addr))
			return tcp_md5_do_del(sk, (union tcp_md5_addr *)&sin6->sin6_addr.s6_addr32[3],
					      AF_INET, prefixlen);
		return tcp_md5_do_del(sk, (union tcp_md5_addr *)&sin6->sin6_addr,
				      AF_INET6, prefixlen);
	}

	if (cmd.tcpm_keylen > TCP_MD5SIG_MAXKEYLEN)
		return -EINVAL;

	if (ipv6_addr_v4mapped(&sin6->sin6_addr))
		return tcp_md5_do_add(sk, (union tcp_md5_addr *)&sin6->sin6_addr.s6_addr32[3],
				      AF_INET, prefixlen, cmd.tcpm_key,
				      cmd.tcpm_keylen, GFP_KERNEL);

	return tcp_md5_do_add(sk, (union tcp_md5_addr *)&sin6->sin6_addr,
			      AF_INET6, prefixlen, cmd.tcpm_key,
			      cmd.tcpm_keylen, GFP_KERNEL);
}

static int tcp_v6_md5_hash_headers(struct tcp_md5sig_pool *hp,
				   const struct in6_addr *daddr,
				   const struct in6_addr *saddr,
				   const struct tcphdr *th, int nbytes)
{
	struct tcp6_pseudohdr *bp;
	struct scatterlist sg;
	struct tcphdr *_th;

	bp = hp->scratch;
	/* 1. TCP pseudo-header (RFC2460) */
	bp->saddr = *saddr;
	bp->daddr = *daddr;
	bp->protocol = cpu_to_be32(IPPROTO_TCP);
	bp->len = cpu_to_be32(nbytes);

	_th = (struct tcphdr *)(bp + 1);
	memcpy(_th, th, sizeof(*th));
	_th->check = 0;

	sg_init_one(&sg, bp, sizeof(*bp) + sizeof(*th));
	ahash_request_set_crypt(hp->md5_req, &sg, NULL,
				sizeof(*bp) + sizeof(*th));
	return crypto_ahash_update(hp->md5_req);
}

static int tcp_v6_md5_hash_hdr(char *md5_hash, const struct tcp_md5sig_key *key,
			       const struct in6_addr *daddr, struct in6_addr *saddr,
			       const struct tcphdr *th)
{
	struct tcp_md5sig_pool *hp;
	struct ahash_request *req;

	hp = tcp_get_md5sig_pool();
	if (!hp)
		goto clear_hash_noput;
	req = hp->md5_req;

	if (crypto_ahash_init(req))
		goto clear_hash;
	if (tcp_v6_md5_hash_headers(hp, daddr, saddr, th, th->doff << 2))
		goto clear_hash;
	if (tcp_md5_hash_key(hp, key))
		goto clear_hash;
	ahash_request_set_crypt(req, NULL, md5_hash, 0);
	if (crypto_ahash_final(req))
		goto clear_hash;

	tcp_put_md5sig_pool();
	return 0;

clear_hash:
	tcp_put_md5sig_pool();
clear_hash_noput:
	memset(md5_hash, 0, 16);
	return 1;
}

static int tcp_v6_md5_hash_skb(char *md5_hash,
			       const struct tcp_md5sig_key *key,
			       const struct sock *sk,
			       const struct sk_buff *skb)
{
	const struct in6_addr *saddr, *daddr;
	struct tcp_md5sig_pool *hp;
	struct ahash_request *req;
	const struct tcphdr *th = tcp_hdr(skb);

	if (sk) { /* valid for establish/request sockets */
		saddr = &sk->sk_v6_rcv_saddr;
		daddr = &sk->sk_v6_daddr;
	} else {
		const struct ipv6hdr *ip6h = ipv6_hdr(skb);
		saddr = &ip6h->saddr;
		daddr = &ip6h->daddr;
	}

	hp = tcp_get_md5sig_pool();
	if (!hp)
		goto clear_hash_noput;
	req = hp->md5_req;

	if (crypto_ahash_init(req))
		goto clear_hash;

	if (tcp_v6_md5_hash_headers(hp, daddr, saddr, th, skb->len))
		goto clear_hash;
	if (tcp_md5_hash_skb_data(hp, skb, th->doff << 2))
		goto clear_hash;
	if (tcp_md5_hash_key(hp, key))
		goto clear_hash;
	ahash_request_set_crypt(req, NULL, md5_hash, 0);
	if (crypto_ahash_final(req))
		goto clear_hash;

	tcp_put_md5sig_pool();
	return 0;

clear_hash:
	tcp_put_md5sig_pool();
clear_hash_noput:
	memset(md5_hash, 0, 16);
	return 1;
}

#endif

static bool tcp_v6_inbound_md5_hash(const struct sock *sk,
				    const struct sk_buff *skb)
{
#ifdef CONFIG_TCP_MD5SIG
	const __u8 *hash_location = NULL;
	struct tcp_md5sig_key *hash_expected;
	const struct ipv6hdr *ip6h = ipv6_hdr(skb);
	const struct tcphdr *th = tcp_hdr(skb);
	int genhash;
	u8 newhash[16];

	hash_expected = tcp_v6_md5_do_lookup(sk, &ip6h->saddr);
	hash_location = tcp_parse_md5sig_option(th);

	/* We've parsed the options - do we have a hash? */
	if (!hash_expected && !hash_location)
		return false;

	if (hash_expected && !hash_location) {
		NET_INC_STATS(sock_net(sk), LINUX_MIB_TCPMD5NOTFOUND);
		return true;
	}

	if (!hash_expected && hash_location) {
		NET_INC_STATS(sock_net(sk), LINUX_MIB_TCPMD5UNEXPECTED);
		return true;
	}

	/* check the signature */
	genhash = tcp_v6_md5_hash_skb(newhash,
				      hash_expected,
				      NULL, skb);

	if (genhash || memcmp(hash_location, newhash, 16) != 0) {
		NET_INC_STATS(sock_net(sk), LINUX_MIB_TCPMD5FAILURE);
		net_info_ratelimited("MD5 Hash %s for [%pI6c]:%u->[%pI6c]:%u\n",
				     genhash ? "failed" : "mismatch",
				     &ip6h->saddr, ntohs(th->source),
				     &ip6h->daddr, ntohs(th->dest));
		return true;
	}
#endif
	return false;
}

static int tcp_v6_init_req(struct request_sock *req,
			   const struct sock *sk_listener,
			   struct sk_buff *skb,
			   bool want_cookie)
{
	bool l3_slave = ipv6_l3mdev_skb(TCP_SKB_CB(skb)->header.h6.flags);
	struct inet_request_sock *ireq = inet_rsk(req);
	const struct ipv6_pinfo *np = tcp_inet6_sk(sk_listener);

	ireq->ir_v6_rmt_addr = ipv6_hdr(skb)->saddr;
	ireq->ir_v6_loc_addr = ipv6_hdr(skb)->daddr;

	/* So that link locals have meaning */
	if ((!sk_listener->sk_bound_dev_if || l3_slave) &&
	    ipv6_addr_type(&ireq->ir_v6_rmt_addr) & IPV6_ADDR_LINKLOCAL)
		ireq->ir_iif = tcp_v6_iif(skb);

	if (!TCP_SKB_CB(skb)->tcp_tw_isn &&
	    (ipv6_opt_accepted(sk_listener, skb, &TCP_SKB_CB(skb)->header.h6) ||
	     np->rxopt.bits.rxinfo ||
	     np->rxopt.bits.rxoinfo || np->rxopt.bits.rxhlim ||
	     np->rxopt.bits.rxohlim || np->repflow)) {
		refcount_inc(&skb->users);
		ireq->pktopts = skb;
	}

	return 0;
}

static struct dst_entry *tcp_v6_route_req(const struct sock *sk,
					  struct flowi *fl,
					  const struct request_sock *req)
{
	return inet6_csk_route_req(sk, &fl->u.ip6, req, IPPROTO_TCP);
}

struct request_sock_ops tcp6_request_sock_ops __read_mostly = {
	.family		=	AF_INET6,
	.obj_size	=	sizeof(struct tcp6_request_sock),
	.rtx_syn_ack	=	tcp_rtx_synack,
	.send_ack	=	tcp_v6_reqsk_send_ack,
	.destructor	=	tcp_v6_reqsk_destructor,
	.send_reset	=	tcp_v6_send_reset,
	.syn_ack_timeout =	tcp_syn_ack_timeout,
};

const struct tcp_request_sock_ops tcp_request_sock_ipv6_ops = {
	.mss_clamp	=	IPV6_MIN_MTU - sizeof(struct tcphdr) -
				sizeof(struct ipv6hdr),
#ifdef CONFIG_TCP_MD5SIG
	.req_md5_lookup	=	tcp_v6_md5_lookup,
	.calc_md5_hash	=	tcp_v6_md5_hash_skb,
#endif
	.init_req	=	tcp_v6_init_req,
#ifdef CONFIG_SYN_COOKIES
	.cookie_init_seq =	cookie_v6_init_sequence,
#endif
	.route_req	=	tcp_v6_route_req,
	.init_seq	=	tcp_v6_init_seq,
	.init_ts_off	=	tcp_v6_init_ts_off,
	.send_synack	=	tcp_v6_send_synack,
};

static void tcp_v6_send_response(const struct sock *sk, struct sk_buff *skb, u32 seq,
				 u32 ack, u32 data_ack, u32 win, u32 tsval, u32 tsecr,
				 int oif, struct tcp_md5sig_key *key, int rst,
<<<<<<< HEAD
				 u8 tclass, __be32 label, int mptcp)
=======
				 u8 tclass, __be32 label, u32 priority)
>>>>>>> 219d5433
{
	const struct tcphdr *th = tcp_hdr(skb);
	struct tcphdr *t1;
	struct sk_buff *buff;
	struct flowi6 fl6;
	struct net *net = sk ? sock_net(sk) : dev_net(skb_dst(skb)->dev);
	struct sock *ctl_sk = net->ipv6.tcp_sk;
	unsigned int tot_len = sizeof(struct tcphdr);
	struct dst_entry *dst;
	__be32 *topt;
	__u32 mark = 0;

	if (tsecr)
		tot_len += TCPOLEN_TSTAMP_ALIGNED;
#ifdef CONFIG_TCP_MD5SIG
	if (key)
		tot_len += TCPOLEN_MD5SIG_ALIGNED;
#endif
#ifdef CONFIG_MPTCP
	if (mptcp)
		tot_len += MPTCP_SUB_LEN_DSS + MPTCP_SUB_LEN_ACK;
#endif
	buff = alloc_skb(MAX_HEADER + sizeof(struct ipv6hdr) + tot_len,
			 GFP_ATOMIC);
	if (!buff)
		return;

	skb_reserve(buff, MAX_HEADER + sizeof(struct ipv6hdr) + tot_len);

	t1 = skb_push(buff, tot_len);
	skb_reset_transport_header(buff);

	/* Swap the send and the receive. */
	memset(t1, 0, sizeof(*t1));
	t1->dest = th->source;
	t1->source = th->dest;
	t1->doff = tot_len / 4;
	t1->seq = htonl(seq);
	t1->ack_seq = htonl(ack);
	t1->ack = !rst || !th->ack;
	t1->rst = rst;
	t1->window = htons(win);

	topt = (__be32 *)(t1 + 1);

	if (tsecr) {
		*topt++ = htonl((TCPOPT_NOP << 24) | (TCPOPT_NOP << 16) |
				(TCPOPT_TIMESTAMP << 8) | TCPOLEN_TIMESTAMP);
		*topt++ = htonl(tsval);
		*topt++ = htonl(tsecr);
	}

#ifdef CONFIG_TCP_MD5SIG
	if (key) {
		*topt++ = htonl((TCPOPT_NOP << 24) | (TCPOPT_NOP << 16) |
				(TCPOPT_MD5SIG << 8) | TCPOLEN_MD5SIG);
		tcp_v6_md5_hash_hdr((__u8 *)topt, key,
				    &ipv6_hdr(skb)->saddr,
				    &ipv6_hdr(skb)->daddr, t1);
		topt += 4;
	}
#endif
#ifdef CONFIG_MPTCP
	if (mptcp) {
		/* Construction of 32-bit data_ack */
		*topt++ = htonl((TCPOPT_MPTCP << 24) |
				((MPTCP_SUB_LEN_DSS + MPTCP_SUB_LEN_ACK) << 16) |
				(0x20 << 8) |
				(0x01));
		*topt++ = htonl(data_ack);
	}
#endif

	memset(&fl6, 0, sizeof(fl6));
	fl6.daddr = ipv6_hdr(skb)->saddr;
	fl6.saddr = ipv6_hdr(skb)->daddr;
	fl6.flowlabel = label;

	buff->ip_summed = CHECKSUM_PARTIAL;
	buff->csum = 0;

	__tcp_v6_send_check(buff, &fl6.saddr, &fl6.daddr);

	fl6.flowi6_proto = IPPROTO_TCP;
	if (rt6_need_strict(&fl6.daddr) && !oif)
		fl6.flowi6_oif = tcp_v6_iif(skb);
	else {
		if (!oif && netif_index_is_l3_master(net, skb->skb_iif))
			oif = skb->skb_iif;

		fl6.flowi6_oif = oif;
	}

	if (sk) {
		if (sk->sk_state == TCP_TIME_WAIT) {
			mark = inet_twsk(sk)->tw_mark;
			/* autoflowlabel relies on buff->hash */
			skb_set_hash(buff, inet_twsk(sk)->tw_txhash,
				     PKT_HASH_TYPE_L4);
		} else {
			mark = sk->sk_mark;
		}
		buff->tstamp = tcp_transmit_time(sk);
	}
	fl6.flowi6_mark = IP6_REPLY_MARK(net, skb->mark) ?: mark;
	fl6.fl6_dport = t1->dest;
	fl6.fl6_sport = t1->source;
	fl6.flowi6_uid = sock_net_uid(net, sk && sk_fullsock(sk) ? sk : NULL);
	security_skb_classify_flow(skb, flowi6_to_flowi(&fl6));

	/* Pass a socket to ip6_dst_lookup either it is for RST
	 * Underlying function will use this to retrieve the network
	 * namespace
	 */
	dst = ip6_dst_lookup_flow(ctl_sk, &fl6, NULL);
	if (!IS_ERR(dst)) {
		skb_dst_set(buff, dst);
		ip6_xmit(ctl_sk, buff, &fl6, fl6.flowi6_mark, NULL, tclass,
			 priority);
		TCP_INC_STATS(net, TCP_MIB_OUTSEGS);
		if (rst)
			TCP_INC_STATS(net, TCP_MIB_OUTRSTS);
		return;
	}

	kfree_skb(buff);
}

void tcp_v6_send_reset(const struct sock *sk, struct sk_buff *skb)
{
	const struct tcphdr *th = tcp_hdr(skb);
	struct ipv6hdr *ipv6h = ipv6_hdr(skb);
	u32 seq = 0, ack_seq = 0;
	struct tcp_md5sig_key *key = NULL;
#ifdef CONFIG_TCP_MD5SIG
	const __u8 *hash_location = NULL;
	unsigned char newhash[16];
	int genhash;
	struct sock *sk1 = NULL;
#endif
	__be32 label = 0;
	u32 priority = 0;
	struct net *net;
	int oif = 0;

	if (th->rst)
		return;

	/* If sk not NULL, it means we did a successful lookup and incoming
	 * route had to be correct. prequeue might have dropped our dst.
	 */
	if (!sk && !ipv6_unicast_destination(skb))
		return;

	net = sk ? sock_net(sk) : dev_net(skb_dst(skb)->dev);
#ifdef CONFIG_TCP_MD5SIG
	rcu_read_lock();
	hash_location = tcp_parse_md5sig_option(th);
	if (sk && sk_fullsock(sk)) {
		key = tcp_v6_md5_do_lookup(sk, &ipv6h->saddr);
	} else if (hash_location) {
		/*
		 * active side is lost. Try to find listening socket through
		 * source port, and then find md5 key through listening socket.
		 * we are not loose security here:
		 * Incoming packet is checked with md5 hash with finding key,
		 * no RST generated if md5 hash doesn't match.
		 */
		sk1 = inet6_lookup_listener(net,
					   &tcp_hashinfo, NULL, 0,
					   &ipv6h->saddr,
					   th->source, &ipv6h->daddr,
					   ntohs(th->source),
					   tcp_v6_iif_l3_slave(skb),
					   tcp_v6_sdif(skb));
		if (!sk1)
			goto out;

		key = tcp_v6_md5_do_lookup(sk1, &ipv6h->saddr);
		if (!key)
			goto out;

		genhash = tcp_v6_md5_hash_skb(newhash, key, NULL, skb);
		if (genhash || memcmp(hash_location, newhash, 16) != 0)
			goto out;
	}
#endif

	if (th->ack)
		seq = ntohl(th->ack_seq);
	else
		ack_seq = ntohl(th->seq) + th->syn + th->fin + skb->len -
			  (th->doff << 2);

	if (sk) {
		oif = sk->sk_bound_dev_if;
		if (sk_fullsock(sk)) {
			const struct ipv6_pinfo *np = tcp_inet6_sk(sk);

			trace_tcp_send_reset(sk, skb);
			if (np->repflow)
				label = ip6_flowlabel(ipv6h);
			priority = sk->sk_priority;
		}
		if (sk->sk_state == TCP_TIME_WAIT) {
			label = cpu_to_be32(inet_twsk(sk)->tw_flowlabel);
			priority = inet_twsk(sk)->tw_priority;
		}
	} else {
		if (net->ipv6.sysctl.flowlabel_reflect & FLOWLABEL_REFLECT_TCP_RESET)
			label = ip6_flowlabel(ipv6h);
	}

<<<<<<< HEAD
	tcp_v6_send_response(sk, skb, seq, ack_seq, 0, 0, 0, 0, oif, key, 1, 0,
			     label, 0);
=======
	tcp_v6_send_response(sk, skb, seq, ack_seq, 0, 0, 0, oif, key, 1, 0,
			     label, priority);
>>>>>>> 219d5433

#ifdef CONFIG_TCP_MD5SIG
out:
	rcu_read_unlock();
#endif
}

static void tcp_v6_send_ack(const struct sock *sk, struct sk_buff *skb, u32 seq,
			    u32 ack, u32 data_ack, u32 win, u32 tsval, u32 tsecr, int oif,
			    struct tcp_md5sig_key *key, u8 tclass,
<<<<<<< HEAD
			    __be32 label, int mptcp)
{
	tcp_v6_send_response(sk, skb, seq, ack, data_ack, win, tsval, tsecr, oif,
			     key, 0, tclass, label, mptcp);
=======
			    __be32 label, u32 priority)
{
	tcp_v6_send_response(sk, skb, seq, ack, win, tsval, tsecr, oif, key, 0,
			     tclass, label, priority);
>>>>>>> 219d5433
}

static void tcp_v6_timewait_ack(struct sock *sk, struct sk_buff *skb)
{
	struct inet_timewait_sock *tw = inet_twsk(sk);
	struct tcp_timewait_sock *tcptw = tcp_twsk(sk);
	u32 data_ack = 0;
	int mptcp = 0;

	if (tcptw->mptcp_tw) {
		data_ack = (u32)tcptw->mptcp_tw->rcv_nxt;
		mptcp = 1;
	}
	tcp_v6_send_ack(sk, skb, tcptw->tw_snd_nxt, tcptw->tw_rcv_nxt,
			data_ack,
			tcptw->tw_rcv_wnd >> tw->tw_rcv_wscale,
			tcp_time_stamp_raw() + tcptw->tw_ts_offset,
			tcptw->tw_ts_recent, tw->tw_bound_dev_if, tcp_twsk_md5_key(tcptw),
<<<<<<< HEAD
			tw->tw_tclass, cpu_to_be32(tw->tw_flowlabel), mptcp);
=======
			tw->tw_tclass, cpu_to_be32(tw->tw_flowlabel), tw->tw_priority);
>>>>>>> 219d5433

	inet_twsk_put(tw);
}

void tcp_v6_reqsk_send_ack(const struct sock *sk, struct sk_buff *skb,
			   struct request_sock *req)
{
	/* sk->sk_state == TCP_LISTEN -> for regular TCP_SYN_RECV
	 * sk->sk_state == TCP_SYN_RECV -> for Fast Open.
	 */
	/* RFC 7323 2.3
	 * The window field (SEG.WND) of every outgoing segment, with the
	 * exception of <SYN> segments, MUST be right-shifted by
	 * Rcv.Wind.Shift bits:
	 */
	tcp_v6_send_ack(sk, skb, (sk->sk_state == TCP_LISTEN || is_meta_sk(sk)) ?
			tcp_rsk(req)->snt_isn + 1 : tcp_sk(sk)->snd_nxt,
			tcp_rsk(req)->rcv_nxt, 0,
			req->rsk_rcv_wnd >> inet_rsk(req)->rcv_wscale,
			tcp_time_stamp_raw() + tcp_rsk(req)->ts_off,
			req->ts_recent, sk->sk_bound_dev_if,
			tcp_v6_md5_do_lookup(sk, &ipv6_hdr(skb)->saddr),
<<<<<<< HEAD
			0, 0, 0);
=======
			0, 0, sk->sk_priority);
>>>>>>> 219d5433
}


struct sock *tcp_v6_cookie_check(struct sock *sk, struct sk_buff *skb)
{
#ifdef CONFIG_SYN_COOKIES
	const struct tcphdr *th = tcp_hdr(skb);

	if (!th->syn)
		sk = cookie_v6_check(sk, skb);
#endif
	return sk;
}

<<<<<<< HEAD
int tcp_v6_conn_request(struct sock *sk, struct sk_buff *skb)
=======
u16 tcp_v6_get_syncookie(struct sock *sk, struct ipv6hdr *iph,
			 struct tcphdr *th, u32 *cookie)
{
	u16 mss = 0;
#ifdef CONFIG_SYN_COOKIES
	mss = tcp_get_syncookie_mss(&tcp6_request_sock_ops,
				    &tcp_request_sock_ipv6_ops, sk, th);
	if (mss) {
		*cookie = __cookie_v6_init_sequence(iph, th, &mss);
		tcp_synq_overflow(sk);
	}
#endif
	return mss;
}

static int tcp_v6_conn_request(struct sock *sk, struct sk_buff *skb)
>>>>>>> 219d5433
{
	if (skb->protocol == htons(ETH_P_IP))
		return tcp_v4_conn_request(sk, skb);

	if (!ipv6_unicast_destination(skb))
		goto drop;

	return tcp_conn_request(&tcp6_request_sock_ops,
				&tcp_request_sock_ipv6_ops, sk, skb);

drop:
	tcp_listendrop(sk);
	return 0; /* don't send reset */
}

static void tcp_v6_restore_cb(struct sk_buff *skb)
{
	/* We need to move header back to the beginning if xfrm6_policy_check()
	 * and tcp_v6_fill_cb() are going to be called again.
	 * ip6_datagram_recv_specific_ctl() also expects IP6CB to be there.
	 */
	memmove(IP6CB(skb), &TCP_SKB_CB(skb)->header.h6,
		sizeof(struct inet6_skb_parm));
}

struct sock *tcp_v6_syn_recv_sock(const struct sock *sk, struct sk_buff *skb,
				  struct request_sock *req,
				  struct dst_entry *dst,
				  struct request_sock *req_unhash,
				  bool *own_req)
{
	struct inet_request_sock *ireq;
	struct ipv6_pinfo *newnp;
	const struct ipv6_pinfo *np = tcp_inet6_sk(sk);
	struct ipv6_txoptions *opt;
	struct inet_sock *newinet;
	struct tcp_sock *newtp;
	struct sock *newsk;
#ifdef CONFIG_TCP_MD5SIG
	struct tcp_md5sig_key *key;
#endif
	struct flowi6 fl6;

	if (skb->protocol == htons(ETH_P_IP)) {
		/*
		 *	v6 mapped
		 */

		newsk = tcp_v4_syn_recv_sock(sk, skb, req, dst,
					     req_unhash, own_req);

		if (!newsk)
			return NULL;

		inet_sk(newsk)->pinet6 = tcp_inet6_sk(newsk);

		newinet = inet_sk(newsk);
		newnp = tcp_inet6_sk(newsk);
		newtp = tcp_sk(newsk);

		memcpy(newnp, np, sizeof(struct ipv6_pinfo));

		newnp->saddr = newsk->sk_v6_rcv_saddr;

#ifdef CONFIG_MPTCP
		/* We must check on the request-socket because the listener
		 * socket's flag may have been changed halfway through.
		 */
		if (!inet_rsk(req)->saw_mpc)
			inet_csk(newsk)->icsk_af_ops = &mptcp_v6_mapped;
		else
#endif
			inet_csk(newsk)->icsk_af_ops = &ipv6_mapped;
		newsk->sk_backlog_rcv = tcp_v4_do_rcv;
#ifdef CONFIG_TCP_MD5SIG
		newtp->af_specific = &tcp_sock_ipv6_mapped_specific;
#endif

		newnp->ipv6_mc_list = NULL;
		newnp->ipv6_ac_list = NULL;
		newnp->ipv6_fl_list = NULL;
		newnp->pktoptions  = NULL;
		newnp->opt	   = NULL;
		newnp->mcast_oif   = inet_iif(skb);
		newnp->mcast_hops  = ip_hdr(skb)->ttl;
		newnp->rcv_flowinfo = 0;
		if (np->repflow)
			newnp->flow_label = 0;

		/*
		 * No need to charge this sock to the relevant IPv6 refcnt debug socks count
		 * here, tcp_create_openreq_child now does this for us, see the comment in
		 * that function for the gory details. -acme
		 */

		/* It is tricky place. Until this moment IPv4 tcp
		   worked with IPv6 icsk.icsk_af_ops.
		   Sync it now.
		 */
		tcp_sync_mss(newsk, inet_csk(newsk)->icsk_pmtu_cookie);

		return newsk;
	}

	ireq = inet_rsk(req);

	if (sk_acceptq_is_full(sk))
		goto out_overflow;

	if (!dst) {
		dst = inet6_csk_route_req(sk, &fl6, req, IPPROTO_TCP);
		if (!dst)
			goto out;
	}

	newsk = tcp_create_openreq_child(sk, req, skb);
	if (!newsk)
		goto out_nonewsk;

#ifdef CONFIG_MPTCP
	/* If the meta_sk is v6-mapped we can end up here with the wrong af_ops.
	 * Just make sure that this subflow is v6.
	 */
	if (is_meta_sk(sk))
		inet_csk(newsk)->icsk_af_ops = &mptcp_v6_specific;
#endif

	/*
	 * No need to charge this sock to the relevant IPv6 refcnt debug socks
	 * count here, tcp_create_openreq_child now does this for us, see the
	 * comment in that function for the gory details. -acme
	 */

	newsk->sk_gso_type = SKB_GSO_TCPV6;
	ip6_dst_store(newsk, dst, NULL, NULL);
	inet6_sk_rx_dst_set(newsk, skb);

	inet_sk(newsk)->pinet6 = tcp_inet6_sk(newsk);

	newtp = tcp_sk(newsk);
	newinet = inet_sk(newsk);
	newnp = tcp_inet6_sk(newsk);

	memcpy(newnp, np, sizeof(struct ipv6_pinfo));

	newsk->sk_v6_daddr = ireq->ir_v6_rmt_addr;
	newnp->saddr = ireq->ir_v6_loc_addr;
	newsk->sk_v6_rcv_saddr = ireq->ir_v6_loc_addr;
	newsk->sk_bound_dev_if = ireq->ir_iif;

	/* Now IPv6 options...

	   First: no IPv4 options.
	 */
	newinet->inet_opt = NULL;
	newnp->ipv6_mc_list = NULL;
	newnp->ipv6_ac_list = NULL;
	newnp->ipv6_fl_list = NULL;

	/* Clone RX bits */
	newnp->rxopt.all = np->rxopt.all;

	newnp->pktoptions = NULL;
	newnp->opt	  = NULL;
	newnp->mcast_oif  = tcp_v6_iif(skb);
	newnp->mcast_hops = ipv6_hdr(skb)->hop_limit;
	newnp->rcv_flowinfo = ip6_flowinfo(ipv6_hdr(skb));
	if (np->repflow)
		newnp->flow_label = ip6_flowlabel(ipv6_hdr(skb));

	/* Clone native IPv6 options from listening socket (if any)

	   Yes, keeping reference count would be much more clever,
	   but we make one more one thing there: reattach optmem
	   to newsk.
	 */
	opt = ireq->ipv6_opt;
	if (!opt)
		opt = rcu_dereference(np->opt);
	if (opt) {
		opt = ipv6_dup_options(newsk, opt);
		RCU_INIT_POINTER(newnp->opt, opt);
	}
	inet_csk(newsk)->icsk_ext_hdr_len = 0;
	if (opt)
		inet_csk(newsk)->icsk_ext_hdr_len = opt->opt_nflen +
						    opt->opt_flen;

	tcp_ca_openreq_child(newsk, dst);

	tcp_sync_mss(newsk, dst_mtu(dst));
	newtp->advmss = tcp_mss_clamp(tcp_sk(sk), dst_metric_advmss(dst));

	tcp_initialize_rcv_mss(newsk);

	newinet->inet_daddr = newinet->inet_saddr = LOOPBACK4_IPV6;
	newinet->inet_rcv_saddr = LOOPBACK4_IPV6;

#ifdef CONFIG_TCP_MD5SIG
	/* Copy over the MD5 key from the original socket */
	key = tcp_v6_md5_do_lookup(sk, &newsk->sk_v6_daddr);
	if (key) {
		/* We're using one, so create a matching key
		 * on the newsk structure. If we fail to get
		 * memory, then we end up not copying the key
		 * across. Shucks.
		 */
		tcp_md5_do_add(newsk, (union tcp_md5_addr *)&newsk->sk_v6_daddr,
			       AF_INET6, 128, key->key, key->keylen,
			       sk_gfp_mask(sk, GFP_ATOMIC));
	}
#endif

	if (__inet_inherit_port(sk, newsk) < 0) {
		inet_csk_prepare_forced_close(newsk);
		tcp_done(newsk);
		goto out;
	}
	*own_req = inet_ehash_nolisten(newsk, req_to_sk(req_unhash));
	if (*own_req) {
		tcp_move_syn(newtp, req);

		/* Clone pktoptions received with SYN, if we own the req */
		if (ireq->pktopts) {
			newnp->pktoptions = skb_clone(ireq->pktopts,
						      sk_gfp_mask(sk, GFP_ATOMIC));
			consume_skb(ireq->pktopts);
			ireq->pktopts = NULL;
			if (newnp->pktoptions) {
				tcp_v6_restore_cb(newnp->pktoptions);
				skb_set_owner_r(newnp->pktoptions, newsk);
			}
		}
	}

	return newsk;

out_overflow:
	__NET_INC_STATS(sock_net(sk), LINUX_MIB_LISTENOVERFLOWS);
out_nonewsk:
	dst_release(dst);
out:
	tcp_listendrop(sk);
	return NULL;
}

/* The socket must have it's spinlock held when we get
 * here, unless it is a TCP_LISTEN socket.
 *
 * We have a potential double-lock case here, so even when
 * doing backlog processing we use the BH locking scheme.
 * This is because we cannot sleep with the original spinlock
 * held.
 */
int tcp_v6_do_rcv(struct sock *sk, struct sk_buff *skb)
{
	struct ipv6_pinfo *np = tcp_inet6_sk(sk);
	struct sk_buff *opt_skb = NULL;
	struct tcp_sock *tp;

	/* Imagine: socket is IPv6. IPv4 packet arrives,
	   goes to IPv4 receive handler and backlogged.
	   From backlog it always goes here. Kerboom...
	   Fortunately, tcp_rcv_established and rcv_established
	   handle them correctly, but it is not case with
	   tcp_v6_hnd_req and tcp_v6_send_reset().   --ANK
	 */

	if (skb->protocol == htons(ETH_P_IP))
		return tcp_v4_do_rcv(sk, skb);

	if (is_meta_sk(sk))
		return mptcp_v6_do_rcv(sk, skb);

	/*
	 *	socket locking is here for SMP purposes as backlog rcv
	 *	is currently called with bh processing disabled.
	 */

	/* Do Stevens' IPV6_PKTOPTIONS.

	   Yes, guys, it is the only place in our code, where we
	   may make it not affecting IPv4.
	   The rest of code is protocol independent,
	   and I do not like idea to uglify IPv4.

	   Actually, all the idea behind IPV6_PKTOPTIONS
	   looks not very well thought. For now we latch
	   options, received in the last packet, enqueued
	   by tcp. Feel free to propose better solution.
					       --ANK (980728)
	 */
	if (np->rxopt.all)
		opt_skb = skb_clone(skb, sk_gfp_mask(sk, GFP_ATOMIC));

	if (sk->sk_state == TCP_ESTABLISHED) { /* Fast path */
		struct dst_entry *dst = sk->sk_rx_dst;

		sock_rps_save_rxhash(sk, skb);
		sk_mark_napi_id(sk, skb);
		if (dst) {
			if (inet_sk(sk)->rx_dst_ifindex != skb->skb_iif ||
			    dst->ops->check(dst, np->rx_dst_cookie) == NULL) {
				dst_release(dst);
				sk->sk_rx_dst = NULL;
			}
		}

		tcp_rcv_established(sk, skb);
		if (opt_skb)
			goto ipv6_pktoptions;
		return 0;
	}

	if (tcp_checksum_complete(skb))
		goto csum_err;

	if (sk->sk_state == TCP_LISTEN) {
		struct sock *nsk = tcp_v6_cookie_check(sk, skb);

		if (!nsk)
			goto discard;

		if (nsk != sk) {
			if (tcp_child_process(sk, nsk, skb))
				goto reset;
			if (opt_skb)
				__kfree_skb(opt_skb);
			return 0;
		}
	} else
		sock_rps_save_rxhash(sk, skb);

	if (tcp_rcv_state_process(sk, skb))
		goto reset;
	if (opt_skb)
		goto ipv6_pktoptions;
	return 0;

reset:
	tcp_v6_send_reset(sk, skb);
discard:
	if (opt_skb)
		__kfree_skb(opt_skb);
	kfree_skb(skb);
	return 0;
csum_err:
	TCP_INC_STATS(sock_net(sk), TCP_MIB_CSUMERRORS);
	TCP_INC_STATS(sock_net(sk), TCP_MIB_INERRS);
	goto discard;


ipv6_pktoptions:
	/* Do you ask, what is it?

	   1. skb was enqueued by tcp.
	   2. skb is added to tail of read queue, rather than out of order.
	   3. socket is not in passive state.
	   4. Finally, it really contains options, which user wants to receive.
	 */
	tp = tcp_sk(sk);
	if (TCP_SKB_CB(opt_skb)->end_seq == tp->rcv_nxt &&
	    !((1 << sk->sk_state) & (TCPF_CLOSE | TCPF_LISTEN))) {
		if (np->rxopt.bits.rxinfo || np->rxopt.bits.rxoinfo)
			np->mcast_oif = tcp_v6_iif(opt_skb);
		if (np->rxopt.bits.rxhlim || np->rxopt.bits.rxohlim)
			np->mcast_hops = ipv6_hdr(opt_skb)->hop_limit;
		if (np->rxopt.bits.rxflow || np->rxopt.bits.rxtclass)
			np->rcv_flowinfo = ip6_flowinfo(ipv6_hdr(opt_skb));
		if (np->repflow)
			np->flow_label = ip6_flowlabel(ipv6_hdr(opt_skb));
		if (ipv6_opt_accepted(sk, opt_skb, &TCP_SKB_CB(opt_skb)->header.h6)) {
			skb_set_owner_r(opt_skb, sk);
			tcp_v6_restore_cb(opt_skb);
			opt_skb = xchg(&np->pktoptions, opt_skb);
		} else {
			__kfree_skb(opt_skb);
			opt_skb = xchg(&np->pktoptions, NULL);
		}
	}

	kfree_skb(opt_skb);
	return 0;
}

static void tcp_v6_fill_cb(struct sk_buff *skb, const struct ipv6hdr *hdr,
			   const struct tcphdr *th)
{
	/* This is tricky: we move IP6CB at its correct location into
	 * TCP_SKB_CB(). It must be done after xfrm6_policy_check(), because
	 * _decode_session6() uses IP6CB().
	 * barrier() makes sure compiler won't play aliasing games.
	 */
	memmove(&TCP_SKB_CB(skb)->header.h6, IP6CB(skb),
		sizeof(struct inet6_skb_parm));
	barrier();

	TCP_SKB_CB(skb)->seq = ntohl(th->seq);
	TCP_SKB_CB(skb)->end_seq = (TCP_SKB_CB(skb)->seq + th->syn + th->fin +
				    skb->len - th->doff*4);
	TCP_SKB_CB(skb)->ack_seq = ntohl(th->ack_seq);
#ifdef CONFIG_MPTCP
	TCP_SKB_CB(skb)->mptcp_flags = 0;
	TCP_SKB_CB(skb)->dss_off = 0;
#endif
	TCP_SKB_CB(skb)->tcp_flags = tcp_flag_byte(th);
	TCP_SKB_CB(skb)->tcp_tw_isn = 0;
	TCP_SKB_CB(skb)->ip_dsfield = ipv6_get_dsfield(hdr);
	TCP_SKB_CB(skb)->sacked = 0;
	TCP_SKB_CB(skb)->has_rxtstamp =
			skb->tstamp || skb_hwtstamps(skb)->hwtstamp;
}

INDIRECT_CALLABLE_SCOPE int tcp_v6_rcv(struct sk_buff *skb)
{
	struct sk_buff *skb_to_free;
	int sdif = inet6_sdif(skb);
	const struct tcphdr *th;
	const struct ipv6hdr *hdr;
	struct sock *sk, *meta_sk = NULL;
	bool refcounted;
	int ret;
	struct net *net = dev_net(skb->dev);

	if (skb->pkt_type != PACKET_HOST)
		goto discard_it;

	/*
	 *	Count it even if it's bad.
	 */
	__TCP_INC_STATS(net, TCP_MIB_INSEGS);

	if (!pskb_may_pull(skb, sizeof(struct tcphdr)))
		goto discard_it;

	th = (const struct tcphdr *)skb->data;

	if (unlikely(th->doff < sizeof(struct tcphdr)/4))
		goto bad_packet;
	if (!pskb_may_pull(skb, th->doff*4))
		goto discard_it;

	if (skb_checksum_init(skb, IPPROTO_TCP, ip6_compute_pseudo))
		goto csum_error;

	th = (const struct tcphdr *)skb->data;
	hdr = ipv6_hdr(skb);

lookup:
	sk = __inet6_lookup_skb(&tcp_hashinfo, skb, __tcp_hdrlen(th),
				th->source, th->dest, inet6_iif(skb), sdif,
				&refcounted);
	if (!sk)
		goto no_tcp_socket;

process:
	if (sk->sk_state == TCP_TIME_WAIT)
		goto do_time_wait;

	if (sk->sk_state == TCP_NEW_SYN_RECV) {
		struct request_sock *req = inet_reqsk(sk);
		bool req_stolen = false;
		struct sock *nsk;

		sk = req->rsk_listener;
		if (tcp_v6_inbound_md5_hash(sk, skb)) {
			sk_drops_add(sk, skb);
			reqsk_put(req);
			goto discard_it;
		}
		if (tcp_checksum_complete(skb)) {
			reqsk_put(req);
			goto csum_error;
		}
		if (unlikely(sk->sk_state != TCP_LISTEN && !is_meta_sk(sk))) {
			inet_csk_reqsk_queue_drop_and_put(sk, req);
			goto lookup;
		}
		if (unlikely(is_meta_sk(sk) && !mptcp_can_new_subflow(sk))) {
			inet_csk_reqsk_queue_drop_and_put(sk, req);
			goto lookup;
		}
		sock_hold(sk);
		refcounted = true;

		nsk = NULL;
		if (!tcp_filter(sk, skb)) {
			th = (const struct tcphdr *)skb->data;
			hdr = ipv6_hdr(skb);
			tcp_v6_fill_cb(skb, hdr, th);
			nsk = tcp_check_req(sk, skb, req, false, &req_stolen);
		}
		if (!nsk) {
			reqsk_put(req);
			if (req_stolen) {
				/* Another cpu got exclusive access to req
				 * and created a full blown socket.
				 * Try to feed this packet to this socket
				 * instead of discarding it.
				 */
				tcp_v6_restore_cb(skb);
				sock_put(sk);
				goto lookup;
			}
			goto discard_and_relse;
		}
		if (nsk == sk) {
			reqsk_put(req);
			tcp_v6_restore_cb(skb);
		} else if (tcp_child_process(sk, nsk, skb)) {
			tcp_v6_send_reset(nsk, skb);
			goto discard_and_relse;
		} else {
			sock_put(sk);
			return 0;
		}
	}
	if (hdr->hop_limit < tcp_inet6_sk(sk)->min_hopcount) {
		__NET_INC_STATS(net, LINUX_MIB_TCPMINTTLDROP);
		goto discard_and_relse;
	}

	if (!xfrm6_policy_check(sk, XFRM_POLICY_IN, skb))
		goto discard_and_relse;

	if (tcp_v6_inbound_md5_hash(sk, skb))
		goto discard_and_relse;

	if (tcp_filter(sk, skb))
		goto discard_and_relse;
	th = (const struct tcphdr *)skb->data;
	hdr = ipv6_hdr(skb);
	tcp_v6_fill_cb(skb, hdr, th);

	skb->dev = NULL;

	if (sk->sk_state == TCP_LISTEN) {
		ret = tcp_v6_do_rcv(sk, skb);
		goto put_and_return;
	}

	sk_incoming_cpu_update(sk);

	if (mptcp(tcp_sk(sk))) {
		meta_sk = mptcp_meta_sk(sk);

		bh_lock_sock_nested(meta_sk);
		if (sock_owned_by_user(meta_sk))
			mptcp_prepare_for_backlog(sk, skb);
	} else {
		meta_sk = sk;
		bh_lock_sock_nested(sk);
	}
	tcp_segs_in(tcp_sk(sk), skb);
	ret = 0;
	if (!sock_owned_by_user(meta_sk)) {
		skb_to_free = sk->sk_rx_skb_cache;
		sk->sk_rx_skb_cache = NULL;
		ret = tcp_v6_do_rcv(sk, skb);
	} else {
		if (tcp_add_backlog(meta_sk, skb))
			goto discard_and_relse;
		skb_to_free = NULL;
	}
	bh_unlock_sock(meta_sk);
	if (skb_to_free)
		__kfree_skb(skb_to_free);
put_and_return:
	if (refcounted)
		sock_put(sk);
	return ret ? -1 : 0;

no_tcp_socket:
	if (!xfrm6_policy_check(NULL, XFRM_POLICY_IN, skb))
		goto discard_it;

	tcp_v6_fill_cb(skb, hdr, th);

#ifdef CONFIG_MPTCP
	if (!sk && th->syn && !th->ack) {
		int ret = mptcp_lookup_join(skb, NULL);

		if (ret < 0) {
			tcp_v6_send_reset(NULL, skb);
			goto discard_it;
		} else if (ret > 0) {
			return 0;
		}
	}
#endif

	if (tcp_checksum_complete(skb)) {
csum_error:
		__TCP_INC_STATS(net, TCP_MIB_CSUMERRORS);
bad_packet:
		__TCP_INC_STATS(net, TCP_MIB_INERRS);
	} else {
		tcp_v6_send_reset(NULL, skb);
	}

discard_it:
	kfree_skb(skb);
	return 0;

discard_and_relse:
	sk_drops_add(sk, skb);
	if (refcounted)
		sock_put(sk);
	goto discard_it;

do_time_wait:
	if (!xfrm6_policy_check(NULL, XFRM_POLICY_IN, skb)) {
		inet_twsk_put(inet_twsk(sk));
		goto discard_it;
	}

	tcp_v6_fill_cb(skb, hdr, th);

	if (tcp_checksum_complete(skb)) {
		inet_twsk_put(inet_twsk(sk));
		goto csum_error;
	}

	switch (tcp_timewait_state_process(inet_twsk(sk), skb, th)) {
	case TCP_TW_SYN:
	{
		struct sock *sk2;

		sk2 = inet6_lookup_listener(dev_net(skb->dev), &tcp_hashinfo,
					    skb, __tcp_hdrlen(th),
					    &ipv6_hdr(skb)->saddr, th->source,
					    &ipv6_hdr(skb)->daddr,
					    ntohs(th->dest),
					    tcp_v6_iif_l3_slave(skb),
					    sdif);
		if (sk2) {
			struct inet_timewait_sock *tw = inet_twsk(sk);
			inet_twsk_deschedule_put(tw);
			sk = sk2;
			tcp_v6_restore_cb(skb);
			refcounted = false;
			goto process;
		}
#ifdef CONFIG_MPTCP
		if (th->syn && !th->ack) {
			int ret = mptcp_lookup_join(skb, inet_twsk(sk));

			if (ret < 0) {
				tcp_v6_send_reset(NULL, skb);
				goto discard_it;
			} else if (ret > 0) {
				return 0;
			}
		}
#endif
	}
		/* to ACK */
		/* fall through */
	case TCP_TW_ACK:
		tcp_v6_timewait_ack(sk, skb);
		break;
	case TCP_TW_RST:
		tcp_v6_send_reset(sk, skb);
		inet_twsk_deschedule_put(inet_twsk(sk));
		goto discard_it;
	case TCP_TW_SUCCESS:
		;
	}
	goto discard_it;
}

INDIRECT_CALLABLE_SCOPE void tcp_v6_early_demux(struct sk_buff *skb)
{
	const struct ipv6hdr *hdr;
	const struct tcphdr *th;
	struct sock *sk;

	if (skb->pkt_type != PACKET_HOST)
		return;

	if (!pskb_may_pull(skb, skb_transport_offset(skb) + sizeof(struct tcphdr)))
		return;

	hdr = ipv6_hdr(skb);
	th = tcp_hdr(skb);

	if (th->doff < sizeof(struct tcphdr) / 4)
		return;

	/* Note : We use inet6_iif() here, not tcp_v6_iif() */
	sk = __inet6_lookup_established(dev_net(skb->dev), &tcp_hashinfo,
					&hdr->saddr, th->source,
					&hdr->daddr, ntohs(th->dest),
					inet6_iif(skb), inet6_sdif(skb));
	if (sk) {
		skb->sk = sk;
		skb->destructor = sock_edemux;
		if (sk_fullsock(sk)) {
			struct dst_entry *dst = READ_ONCE(sk->sk_rx_dst);

			if (dst)
				dst = dst_check(dst, tcp_inet6_sk(sk)->rx_dst_cookie);
			if (dst &&
			    inet_sk(sk)->rx_dst_ifindex == skb->skb_iif)
				skb_dst_set_noref(skb, dst);
		}
	}
}

struct timewait_sock_ops tcp6_timewait_sock_ops = {
	.twsk_obj_size	= sizeof(struct tcp6_timewait_sock),
	.twsk_unique	= tcp_twsk_unique,
	.twsk_destructor = tcp_twsk_destructor,
};

const struct inet_connection_sock_af_ops ipv6_specific = {
	.queue_xmit	   = inet6_csk_xmit,
	.send_check	   = tcp_v6_send_check,
	.rebuild_header	   = inet6_sk_rebuild_header,
	.sk_rx_dst_set	   = inet6_sk_rx_dst_set,
	.conn_request	   = tcp_v6_conn_request,
	.syn_recv_sock	   = tcp_v6_syn_recv_sock,
	.net_header_len	   = sizeof(struct ipv6hdr),
	.net_frag_header_len = sizeof(struct frag_hdr),
	.setsockopt	   = ipv6_setsockopt,
	.getsockopt	   = ipv6_getsockopt,
	.addr2sockaddr	   = inet6_csk_addr2sockaddr,
	.sockaddr_len	   = sizeof(struct sockaddr_in6),
#ifdef CONFIG_COMPAT
	.compat_setsockopt = compat_ipv6_setsockopt,
	.compat_getsockopt = compat_ipv6_getsockopt,
#endif
	.mtu_reduced	   = tcp_v6_mtu_reduced,
};

#ifdef CONFIG_TCP_MD5SIG
static const struct tcp_sock_af_ops tcp_sock_ipv6_specific = {
	.md5_lookup	=	tcp_v6_md5_lookup,
	.calc_md5_hash	=	tcp_v6_md5_hash_skb,
	.md5_parse	=	tcp_v6_parse_md5_keys,
};
#endif

/*
 *	TCP over IPv4 via INET6 API
 */
const struct inet_connection_sock_af_ops ipv6_mapped = {
	.queue_xmit	   = ip_queue_xmit,
	.send_check	   = tcp_v4_send_check,
	.rebuild_header	   = inet_sk_rebuild_header,
	.sk_rx_dst_set	   = inet_sk_rx_dst_set,
	.conn_request	   = tcp_v6_conn_request,
	.syn_recv_sock	   = tcp_v6_syn_recv_sock,
	.net_header_len	   = sizeof(struct iphdr),
	.setsockopt	   = ipv6_setsockopt,
	.getsockopt	   = ipv6_getsockopt,
	.addr2sockaddr	   = inet6_csk_addr2sockaddr,
	.sockaddr_len	   = sizeof(struct sockaddr_in6),
#ifdef CONFIG_COMPAT
	.compat_setsockopt = compat_ipv6_setsockopt,
	.compat_getsockopt = compat_ipv6_getsockopt,
#endif
	.mtu_reduced	   = tcp_v4_mtu_reduced,
};

#ifdef CONFIG_TCP_MD5SIG
static const struct tcp_sock_af_ops tcp_sock_ipv6_mapped_specific = {
	.md5_lookup	=	tcp_v4_md5_lookup,
	.calc_md5_hash	=	tcp_v4_md5_hash_skb,
	.md5_parse	=	tcp_v6_parse_md5_keys,
};
#endif

/* NOTE: A lot of things set to zero explicitly by call to
 *       sk_alloc() so need not be done here.
 */
static int tcp_v6_init_sock(struct sock *sk)
{
	struct inet_connection_sock *icsk = inet_csk(sk);

	tcp_init_sock(sk);

#ifdef CONFIG_MPTCP
	if (sock_flag(sk, SOCK_MPTCP))
		icsk->icsk_af_ops = &mptcp_v6_specific;
	else
#endif
		icsk->icsk_af_ops = &ipv6_specific;

#ifdef CONFIG_TCP_MD5SIG
	tcp_sk(sk)->af_specific = &tcp_sock_ipv6_specific;
#endif

	return 0;
}

void tcp_v6_destroy_sock(struct sock *sk)
{
	tcp_v4_destroy_sock(sk);
	inet6_destroy_sock(sk);
}

#ifdef CONFIG_PROC_FS
/* Proc filesystem TCPv6 sock list dumping. */
static void get_openreq6(struct seq_file *seq,
			 const struct request_sock *req, int i)
{
	long ttd = req->rsk_timer.expires - jiffies;
	const struct in6_addr *src = &inet_rsk(req)->ir_v6_loc_addr;
	const struct in6_addr *dest = &inet_rsk(req)->ir_v6_rmt_addr;

	if (ttd < 0)
		ttd = 0;

	seq_printf(seq,
		   "%4d: %08X%08X%08X%08X:%04X %08X%08X%08X%08X:%04X "
		   "%02X %08X:%08X %02X:%08lX %08X %5u %8d %d %d %pK\n",
		   i,
		   src->s6_addr32[0], src->s6_addr32[1],
		   src->s6_addr32[2], src->s6_addr32[3],
		   inet_rsk(req)->ir_num,
		   dest->s6_addr32[0], dest->s6_addr32[1],
		   dest->s6_addr32[2], dest->s6_addr32[3],
		   ntohs(inet_rsk(req)->ir_rmt_port),
		   TCP_SYN_RECV,
		   0, 0, /* could print option size, but that is af dependent. */
		   1,   /* timers active (only the expire timer) */
		   jiffies_to_clock_t(ttd),
		   req->num_timeout,
		   from_kuid_munged(seq_user_ns(seq),
				    sock_i_uid(req->rsk_listener)),
		   0,  /* non standard timer */
		   0, /* open_requests have no inode */
		   0, req);
}

static void get_tcp6_sock(struct seq_file *seq, struct sock *sp, int i)
{
	const struct in6_addr *dest, *src;
	__u16 destp, srcp;
	int timer_active;
	unsigned long timer_expires;
	const struct inet_sock *inet = inet_sk(sp);
	const struct tcp_sock *tp = tcp_sk(sp);
	const struct inet_connection_sock *icsk = inet_csk(sp);
	const struct fastopen_queue *fastopenq = &icsk->icsk_accept_queue.fastopenq;
	int rx_queue;
	int state;

	dest  = &sp->sk_v6_daddr;
	src   = &sp->sk_v6_rcv_saddr;
	destp = ntohs(inet->inet_dport);
	srcp  = ntohs(inet->inet_sport);

	if (icsk->icsk_pending == ICSK_TIME_RETRANS ||
	    icsk->icsk_pending == ICSK_TIME_REO_TIMEOUT ||
	    icsk->icsk_pending == ICSK_TIME_LOSS_PROBE) {
		timer_active	= 1;
		timer_expires	= icsk->icsk_timeout;
	} else if (icsk->icsk_pending == ICSK_TIME_PROBE0) {
		timer_active	= 4;
		timer_expires	= icsk->icsk_timeout;
	} else if (timer_pending(&sp->sk_timer)) {
		timer_active	= 2;
		timer_expires	= sp->sk_timer.expires;
	} else {
		timer_active	= 0;
		timer_expires = jiffies;
	}

	state = inet_sk_state_load(sp);
	if (state == TCP_LISTEN)
		rx_queue = sp->sk_ack_backlog;
	else
		/* Because we don't lock the socket,
		 * we might find a transient negative value.
		 */
		rx_queue = max_t(int, READ_ONCE(tp->rcv_nxt) -
				      READ_ONCE(tp->copied_seq), 0);

	seq_printf(seq,
		   "%4d: %08X%08X%08X%08X:%04X %08X%08X%08X%08X:%04X "
		   "%02X %08X:%08X %02X:%08lX %08X %5u %8d %lu %d %pK %lu %lu %u %u %d\n",
		   i,
		   src->s6_addr32[0], src->s6_addr32[1],
		   src->s6_addr32[2], src->s6_addr32[3], srcp,
		   dest->s6_addr32[0], dest->s6_addr32[1],
		   dest->s6_addr32[2], dest->s6_addr32[3], destp,
		   state,
		   READ_ONCE(tp->write_seq) - tp->snd_una,
		   rx_queue,
		   timer_active,
		   jiffies_delta_to_clock_t(timer_expires - jiffies),
		   icsk->icsk_retransmits,
		   from_kuid_munged(seq_user_ns(seq), sock_i_uid(sp)),
		   icsk->icsk_probes_out,
		   sock_i_ino(sp),
		   refcount_read(&sp->sk_refcnt), sp,
		   jiffies_to_clock_t(icsk->icsk_rto),
		   jiffies_to_clock_t(icsk->icsk_ack.ato),
		   (icsk->icsk_ack.quick << 1) | inet_csk_in_pingpong_mode(sp),
		   tp->snd_cwnd,
		   state == TCP_LISTEN ?
			fastopenq->max_qlen :
			(tcp_in_initial_slowstart(tp) ? -1 : tp->snd_ssthresh)
		   );
}

static void get_timewait6_sock(struct seq_file *seq,
			       struct inet_timewait_sock *tw, int i)
{
	long delta = tw->tw_timer.expires - jiffies;
	const struct in6_addr *dest, *src;
	__u16 destp, srcp;

	dest = &tw->tw_v6_daddr;
	src  = &tw->tw_v6_rcv_saddr;
	destp = ntohs(tw->tw_dport);
	srcp  = ntohs(tw->tw_sport);

	seq_printf(seq,
		   "%4d: %08X%08X%08X%08X:%04X %08X%08X%08X%08X:%04X "
		   "%02X %08X:%08X %02X:%08lX %08X %5d %8d %d %d %pK\n",
		   i,
		   src->s6_addr32[0], src->s6_addr32[1],
		   src->s6_addr32[2], src->s6_addr32[3], srcp,
		   dest->s6_addr32[0], dest->s6_addr32[1],
		   dest->s6_addr32[2], dest->s6_addr32[3], destp,
		   tw->tw_substate, 0, 0,
		   3, jiffies_delta_to_clock_t(delta), 0, 0, 0, 0,
		   refcount_read(&tw->tw_refcnt), tw);
}

static int tcp6_seq_show(struct seq_file *seq, void *v)
{
	struct tcp_iter_state *st;
	struct sock *sk = v;

	if (v == SEQ_START_TOKEN) {
		seq_puts(seq,
			 "  sl  "
			 "local_address                         "
			 "remote_address                        "
			 "st tx_queue rx_queue tr tm->when retrnsmt"
			 "   uid  timeout inode\n");
		goto out;
	}
	st = seq->private;

	if (sk->sk_state == TCP_TIME_WAIT)
		get_timewait6_sock(seq, v, st->num);
	else if (sk->sk_state == TCP_NEW_SYN_RECV)
		get_openreq6(seq, v, st->num);
	else
		get_tcp6_sock(seq, v, st->num);
out:
	return 0;
}

static const struct seq_operations tcp6_seq_ops = {
	.show		= tcp6_seq_show,
	.start		= tcp_seq_start,
	.next		= tcp_seq_next,
	.stop		= tcp_seq_stop,
};

static struct tcp_seq_afinfo tcp6_seq_afinfo = {
	.family		= AF_INET6,
};

int __net_init tcp6_proc_init(struct net *net)
{
	if (!proc_create_net_data("tcp6", 0444, net->proc_net, &tcp6_seq_ops,
			sizeof(struct tcp_iter_state), &tcp6_seq_afinfo))
		return -ENOMEM;
	return 0;
}

void tcp6_proc_exit(struct net *net)
{
	remove_proc_entry("tcp6", net->proc_net);
}
#endif

struct proto tcpv6_prot = {
	.name			= "TCPv6",
	.owner			= THIS_MODULE,
	.close			= tcp_close,
	.pre_connect		= tcp_v6_pre_connect,
	.connect		= tcp_v6_connect,
	.disconnect		= tcp_disconnect,
	.accept			= inet_csk_accept,
	.ioctl			= tcp_ioctl,
	.init			= tcp_v6_init_sock,
	.destroy		= tcp_v6_destroy_sock,
	.shutdown		= tcp_shutdown,
	.setsockopt		= tcp_setsockopt,
	.getsockopt		= tcp_getsockopt,
	.keepalive		= tcp_set_keepalive,
	.recvmsg		= tcp_recvmsg,
	.sendmsg		= tcp_sendmsg,
	.sendpage		= tcp_sendpage,
	.backlog_rcv		= tcp_v6_do_rcv,
	.release_cb		= tcp_release_cb,
	.hash			= inet6_hash,
	.unhash			= inet_unhash,
	.get_port		= inet_csk_get_port,
	.enter_memory_pressure	= tcp_enter_memory_pressure,
	.leave_memory_pressure	= tcp_leave_memory_pressure,
	.stream_memory_free	= tcp_stream_memory_free,
	.sockets_allocated	= &tcp_sockets_allocated,
	.memory_allocated	= &tcp_memory_allocated,
	.memory_pressure	= &tcp_memory_pressure,
	.orphan_count		= &tcp_orphan_count,
	.sysctl_mem		= sysctl_tcp_mem,
	.sysctl_wmem_offset	= offsetof(struct net, ipv4.sysctl_tcp_wmem),
	.sysctl_rmem_offset	= offsetof(struct net, ipv4.sysctl_tcp_rmem),
	.max_header		= MAX_TCP_HEADER,
	.obj_size		= sizeof(struct tcp6_sock),
#ifdef CONFIG_MPTCP
	.useroffset		= offsetof(struct tcp_sock, mptcp_sched_name),
	.usersize		= sizeof_field(struct tcp_sock, mptcp_sched_name) +
				  sizeof_field(struct tcp_sock, mptcp_pm_name),
#endif
	.slab_flags		= SLAB_TYPESAFE_BY_RCU,
	.twsk_prot		= &tcp6_timewait_sock_ops,
	.rsk_prot		= &tcp6_request_sock_ops,
	.h.hashinfo		= &tcp_hashinfo,
	.no_autobind		= true,
#ifdef CONFIG_COMPAT
	.compat_setsockopt	= compat_tcp_setsockopt,
	.compat_getsockopt	= compat_tcp_getsockopt,
#endif
	.diag_destroy		= tcp_abort,
#ifdef CONFIG_MPTCP
	.clear_sk		= mptcp_clear_sk,
#endif
};

/* thinking of making this const? Don't.
 * early_demux can change based on sysctl.
 */
static struct inet6_protocol tcpv6_protocol = {
	.early_demux	=	tcp_v6_early_demux,
	.early_demux_handler =  tcp_v6_early_demux,
	.handler	=	tcp_v6_rcv,
	.err_handler	=	tcp_v6_err,
	.flags		=	INET6_PROTO_NOPOLICY|INET6_PROTO_FINAL,
};

static struct inet_protosw tcpv6_protosw = {
	.type		=	SOCK_STREAM,
	.protocol	=	IPPROTO_TCP,
	.prot		=	&tcpv6_prot,
	.ops		=	&inet6_stream_ops,
	.flags		=	INET_PROTOSW_PERMANENT |
				INET_PROTOSW_ICSK,
};

static int __net_init tcpv6_net_init(struct net *net)
{
	return inet_ctl_sock_create(&net->ipv6.tcp_sk, PF_INET6,
				    SOCK_RAW, IPPROTO_TCP, net);
}

static void __net_exit tcpv6_net_exit(struct net *net)
{
	inet_ctl_sock_destroy(net->ipv6.tcp_sk);
}

static void __net_exit tcpv6_net_exit_batch(struct list_head *net_exit_list)
{
	inet_twsk_purge(&tcp_hashinfo, AF_INET6);
}

static struct pernet_operations tcpv6_net_ops = {
	.init	    = tcpv6_net_init,
	.exit	    = tcpv6_net_exit,
	.exit_batch = tcpv6_net_exit_batch,
};

int __init tcpv6_init(void)
{
	int ret;

	ret = inet6_add_protocol(&tcpv6_protocol, IPPROTO_TCP);
	if (ret)
		goto out;

	/* register inet6 protocol */
	ret = inet6_register_protosw(&tcpv6_protosw);
	if (ret)
		goto out_tcpv6_protocol;

	ret = register_pernet_subsys(&tcpv6_net_ops);
	if (ret)
		goto out_tcpv6_protosw;
out:
	return ret;

out_tcpv6_protosw:
	inet6_unregister_protosw(&tcpv6_protosw);
out_tcpv6_protocol:
	inet6_del_protocol(&tcpv6_protocol, IPPROTO_TCP);
	goto out;
}

void tcpv6_exit(void)
{
	unregister_pernet_subsys(&tcpv6_net_ops);
	inet6_unregister_protosw(&tcpv6_protosw);
	inet6_del_protocol(&tcpv6_protocol, IPPROTO_TCP);
}<|MERGE_RESOLUTION|>--- conflicted
+++ resolved
@@ -819,11 +819,7 @@
 static void tcp_v6_send_response(const struct sock *sk, struct sk_buff *skb, u32 seq,
 				 u32 ack, u32 data_ack, u32 win, u32 tsval, u32 tsecr,
 				 int oif, struct tcp_md5sig_key *key, int rst,
-<<<<<<< HEAD
-				 u8 tclass, __be32 label, int mptcp)
-=======
-				 u8 tclass, __be32 label, u32 priority)
->>>>>>> 219d5433
+				 u8 tclass, __be32 label, u32 priority, int mptcp)
 {
 	const struct tcphdr *th = tcp_hdr(skb);
 	struct tcphdr *t1;
@@ -1037,13 +1033,8 @@
 			label = ip6_flowlabel(ipv6h);
 	}
 
-<<<<<<< HEAD
 	tcp_v6_send_response(sk, skb, seq, ack_seq, 0, 0, 0, 0, oif, key, 1, 0,
-			     label, 0);
-=======
-	tcp_v6_send_response(sk, skb, seq, ack_seq, 0, 0, 0, oif, key, 1, 0,
-			     label, priority);
->>>>>>> 219d5433
+			     label, priority, 0);
 
 #ifdef CONFIG_TCP_MD5SIG
 out:
@@ -1054,17 +1045,10 @@
 static void tcp_v6_send_ack(const struct sock *sk, struct sk_buff *skb, u32 seq,
 			    u32 ack, u32 data_ack, u32 win, u32 tsval, u32 tsecr, int oif,
 			    struct tcp_md5sig_key *key, u8 tclass,
-<<<<<<< HEAD
-			    __be32 label, int mptcp)
+			    __be32 label, u32 priority, int mptcp)
 {
 	tcp_v6_send_response(sk, skb, seq, ack, data_ack, win, tsval, tsecr, oif,
-			     key, 0, tclass, label, mptcp);
-=======
-			    __be32 label, u32 priority)
-{
-	tcp_v6_send_response(sk, skb, seq, ack, win, tsval, tsecr, oif, key, 0,
-			     tclass, label, priority);
->>>>>>> 219d5433
+			     key, 0, tclass, label, priority, mptcp);
 }
 
 static void tcp_v6_timewait_ack(struct sock *sk, struct sk_buff *skb)
@@ -1083,11 +1067,7 @@
 			tcptw->tw_rcv_wnd >> tw->tw_rcv_wscale,
 			tcp_time_stamp_raw() + tcptw->tw_ts_offset,
 			tcptw->tw_ts_recent, tw->tw_bound_dev_if, tcp_twsk_md5_key(tcptw),
-<<<<<<< HEAD
-			tw->tw_tclass, cpu_to_be32(tw->tw_flowlabel), mptcp);
-=======
-			tw->tw_tclass, cpu_to_be32(tw->tw_flowlabel), tw->tw_priority);
->>>>>>> 219d5433
+			tw->tw_tclass, cpu_to_be32(tw->tw_flowlabel), tw->tw_priority, mptcp);
 
 	inet_twsk_put(tw);
 }
@@ -1110,11 +1090,7 @@
 			tcp_time_stamp_raw() + tcp_rsk(req)->ts_off,
 			req->ts_recent, sk->sk_bound_dev_if,
 			tcp_v6_md5_do_lookup(sk, &ipv6_hdr(skb)->saddr),
-<<<<<<< HEAD
-			0, 0, 0);
-=======
-			0, 0, sk->sk_priority);
->>>>>>> 219d5433
+			0, 0, sk->sk_priority, 0);
 }
 
 
@@ -1129,9 +1105,6 @@
 	return sk;
 }
 
-<<<<<<< HEAD
-int tcp_v6_conn_request(struct sock *sk, struct sk_buff *skb)
-=======
 u16 tcp_v6_get_syncookie(struct sock *sk, struct ipv6hdr *iph,
 			 struct tcphdr *th, u32 *cookie)
 {
@@ -1147,8 +1120,7 @@
 	return mss;
 }
 
-static int tcp_v6_conn_request(struct sock *sk, struct sk_buff *skb)
->>>>>>> 219d5433
+int tcp_v6_conn_request(struct sock *sk, struct sk_buff *skb)
 {
 	if (skb->protocol == htons(ETH_P_IP))
 		return tcp_v4_conn_request(sk, skb);

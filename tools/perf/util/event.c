#include <linux/types.h>
#include "event.h"
#include "debug.h"
#include "machine.h"
#include "sort.h"
#include "string.h"
#include "strlist.h"
#include "thread.h"
#include "thread_map.h"

static const char *perf_event__names[] = {
	[0]					= "TOTAL",
	[PERF_RECORD_MMAP]			= "MMAP",
	[PERF_RECORD_MMAP2]			= "MMAP2",
	[PERF_RECORD_LOST]			= "LOST",
	[PERF_RECORD_COMM]			= "COMM",
	[PERF_RECORD_EXIT]			= "EXIT",
	[PERF_RECORD_THROTTLE]			= "THROTTLE",
	[PERF_RECORD_UNTHROTTLE]		= "UNTHROTTLE",
	[PERF_RECORD_FORK]			= "FORK",
	[PERF_RECORD_READ]			= "READ",
	[PERF_RECORD_SAMPLE]			= "SAMPLE",
	[PERF_RECORD_HEADER_ATTR]		= "ATTR",
	[PERF_RECORD_HEADER_EVENT_TYPE]		= "EVENT_TYPE",
	[PERF_RECORD_HEADER_TRACING_DATA]	= "TRACING_DATA",
	[PERF_RECORD_HEADER_BUILD_ID]		= "BUILD_ID",
	[PERF_RECORD_FINISHED_ROUND]		= "FINISHED_ROUND",
};

const char *perf_event__name(unsigned int id)
{
	if (id >= ARRAY_SIZE(perf_event__names))
		return "INVALID";
	if (!perf_event__names[id])
		return "UNKNOWN";
	return perf_event__names[id];
}

static struct perf_sample synth_sample = {
	.pid	   = -1,
	.tid	   = -1,
	.time	   = -1,
	.stream_id = -1,
	.cpu	   = -1,
	.period	   = 1,
};

static pid_t perf_event__get_comm_tgid(pid_t pid, char *comm, size_t len)
{
	char filename[PATH_MAX];
	char bf[BUFSIZ];
	FILE *fp;
	size_t size = 0;
	pid_t tgid = -1;

	snprintf(filename, sizeof(filename), "/proc/%d/status", pid);

	fp = fopen(filename, "r");
	if (fp == NULL) {
		pr_debug("couldn't open %s\n", filename);
		return 0;
	}

	while (!comm[0] || (tgid < 0)) {
		if (fgets(bf, sizeof(bf), fp) == NULL) {
			pr_warning("couldn't get COMM and pgid, malformed %s\n",
				   filename);
			break;
		}

		if (memcmp(bf, "Name:", 5) == 0) {
			char *name = bf + 5;
			while (*name && isspace(*name))
				++name;
			size = strlen(name) - 1;
			if (size >= len)
				size = len - 1;
			memcpy(comm, name, size);
			comm[size] = '\0';

		} else if (memcmp(bf, "Tgid:", 5) == 0) {
			char *tgids = bf + 5;
			while (*tgids && isspace(*tgids))
				++tgids;
			tgid = atoi(tgids);
		}
	}

	fclose(fp);

	return tgid;
}

static pid_t perf_event__synthesize_comm(struct perf_tool *tool,
					 union perf_event *event, pid_t pid,
					 int full,
					 perf_event__handler_t process,
					 struct machine *machine)
{
	char filename[PATH_MAX];
	size_t size;
	DIR *tasks;
	struct dirent dirent, *next;
	pid_t tgid;

	memset(&event->comm, 0, sizeof(event->comm));

	tgid = perf_event__get_comm_tgid(pid, event->comm.comm,
					 sizeof(event->comm.comm));
	if (tgid < 0)
		goto out;

	event->comm.pid = tgid;
	event->comm.header.type = PERF_RECORD_COMM;

	size = strlen(event->comm.comm) + 1;
	size = PERF_ALIGN(size, sizeof(u64));
	memset(event->comm.comm + size, 0, machine->id_hdr_size);
	event->comm.header.size = (sizeof(event->comm) -
				(sizeof(event->comm.comm) - size) +
				machine->id_hdr_size);
	if (!full) {
		event->comm.tid = pid;

		if (process(tool, event, &synth_sample, machine) != 0)
			return -1;

		goto out;
	}

	snprintf(filename, sizeof(filename), "/proc/%d/task", pid);

	tasks = opendir(filename);
	if (tasks == NULL) {
		pr_debug("couldn't open %s\n", filename);
		return 0;
	}

	while (!readdir_r(tasks, &dirent, &next) && next) {
		char *end;
		pid = strtol(dirent.d_name, &end, 10);
		if (*end)
			continue;

		/* already have tgid; jut want to update the comm */
		(void) perf_event__get_comm_tgid(pid, event->comm.comm,
					 sizeof(event->comm.comm));

		size = strlen(event->comm.comm) + 1;
		size = PERF_ALIGN(size, sizeof(u64));
		memset(event->comm.comm + size, 0, machine->id_hdr_size);
		event->comm.header.size = (sizeof(event->comm) -
					  (sizeof(event->comm.comm) - size) +
					  machine->id_hdr_size);

		event->comm.tid = pid;

		if (process(tool, event, &synth_sample, machine) != 0) {
			tgid = -1;
			break;
		}
	}

	closedir(tasks);
out:
	return tgid;
}

static int perf_event__synthesize_mmap_events(struct perf_tool *tool,
					      union perf_event *event,
					      pid_t pid, pid_t tgid,
					      perf_event__handler_t process,
					      struct machine *machine,
					      bool mmap_data)
{
	char filename[PATH_MAX];
	FILE *fp;
	int rc = 0;

	snprintf(filename, sizeof(filename), "/proc/%d/maps", pid);

	fp = fopen(filename, "r");
	if (fp == NULL) {
		/*
		 * We raced with a task exiting - just return:
		 */
		pr_debug("couldn't open %s\n", filename);
		return -1;
	}

	event->header.type = PERF_RECORD_MMAP;

	while (1) {
		char bf[BUFSIZ];
		char prot[5];
		char execname[PATH_MAX];
		char anonstr[] = "//anon";
		size_t size;
		ssize_t n;

		if (fgets(bf, sizeof(bf), fp) == NULL)
			break;

		/* ensure null termination since stack will be reused. */
		strcpy(execname, "");

		/* 00400000-0040c000 r-xp 00000000 fd:01 41038  /bin/cat */
		n = sscanf(bf, "%"PRIx64"-%"PRIx64" %s %"PRIx64" %*x:%*x %*u %s\n",
		       &event->mmap.start, &event->mmap.len, prot,
		       &event->mmap.pgoff,
		       execname);
<<<<<<< HEAD

		if (n != 5)
			continue;

		if (prot[2] != 'x')
=======
		/*
 		 * Anon maps don't have the execname.
 		 */
		if (n < 4)
>>>>>>> d8ec26d7
			continue;
		/*
		 * Just like the kernel, see __perf_event_mmap in kernel/perf_event.c
		 */
		event->header.misc = PERF_RECORD_MISC_USER;

		if (prot[2] != 'x') {
			if (!mmap_data || prot[0] != 'r')
				continue;

			event->header.misc |= PERF_RECORD_MISC_MMAP_DATA;
		}

		if (!strcmp(execname, ""))
			strcpy(execname, anonstr);

		size = strlen(execname) + 1;
		memcpy(event->mmap.filename, execname, size);
		size = PERF_ALIGN(size, sizeof(u64));
		event->mmap.len -= event->mmap.start;
		event->mmap.header.size = (sizeof(event->mmap) -
					(sizeof(event->mmap.filename) - size));
		memset(event->mmap.filename + size, 0, machine->id_hdr_size);
		event->mmap.header.size += machine->id_hdr_size;
		event->mmap.pid = tgid;
		event->mmap.tid = pid;

		if (process(tool, event, &synth_sample, machine) != 0) {
			rc = -1;
			break;
		}
	}

	fclose(fp);
	return rc;
}

int perf_event__synthesize_modules(struct perf_tool *tool,
				   perf_event__handler_t process,
				   struct machine *machine)
{
	int rc = 0;
	struct rb_node *nd;
	struct map_groups *kmaps = &machine->kmaps;
	union perf_event *event = zalloc((sizeof(event->mmap) +
					  machine->id_hdr_size));
	if (event == NULL) {
		pr_debug("Not enough memory synthesizing mmap event "
			 "for kernel modules\n");
		return -1;
	}

	event->header.type = PERF_RECORD_MMAP;

	/*
	 * kernel uses 0 for user space maps, see kernel/perf_event.c
	 * __perf_event_mmap
	 */
	if (machine__is_host(machine))
		event->header.misc = PERF_RECORD_MISC_KERNEL;
	else
		event->header.misc = PERF_RECORD_MISC_GUEST_KERNEL;

	for (nd = rb_first(&kmaps->maps[MAP__FUNCTION]);
	     nd; nd = rb_next(nd)) {
		size_t size;
		struct map *pos = rb_entry(nd, struct map, rb_node);

		if (pos->dso->kernel)
			continue;

		size = PERF_ALIGN(pos->dso->long_name_len + 1, sizeof(u64));
		event->mmap.header.type = PERF_RECORD_MMAP;
		event->mmap.header.size = (sizeof(event->mmap) -
				        (sizeof(event->mmap.filename) - size));
		memset(event->mmap.filename + size, 0, machine->id_hdr_size);
		event->mmap.header.size += machine->id_hdr_size;
		event->mmap.start = pos->start;
		event->mmap.len   = pos->end - pos->start;
		event->mmap.pid   = machine->pid;

		memcpy(event->mmap.filename, pos->dso->long_name,
		       pos->dso->long_name_len + 1);
		if (process(tool, event, &synth_sample, machine) != 0) {
			rc = -1;
			break;
		}
	}

	free(event);
	return rc;
}

static int __event__synthesize_thread(union perf_event *comm_event,
				      union perf_event *mmap_event,
				      pid_t pid, int full,
					  perf_event__handler_t process,
				      struct perf_tool *tool,
				      struct machine *machine, bool mmap_data)
{
	pid_t tgid = perf_event__synthesize_comm(tool, comm_event, pid, full,
						 process, machine);
	if (tgid == -1)
		return -1;
	return perf_event__synthesize_mmap_events(tool, mmap_event, pid, tgid,
						  process, machine, mmap_data);
}

int perf_event__synthesize_thread_map(struct perf_tool *tool,
				      struct thread_map *threads,
				      perf_event__handler_t process,
				      struct machine *machine,
				      bool mmap_data)
{
	union perf_event *comm_event, *mmap_event;
	int err = -1, thread, j;

	comm_event = malloc(sizeof(comm_event->comm) + machine->id_hdr_size);
	if (comm_event == NULL)
		goto out;

	mmap_event = malloc(sizeof(mmap_event->mmap) + machine->id_hdr_size);
	if (mmap_event == NULL)
		goto out_free_comm;

	err = 0;
	for (thread = 0; thread < threads->nr; ++thread) {
		if (__event__synthesize_thread(comm_event, mmap_event,
					       threads->map[thread], 0,
					       process, tool, machine,
					       mmap_data)) {
			err = -1;
			break;
		}

		/*
		 * comm.pid is set to thread group id by
		 * perf_event__synthesize_comm
		 */
		if ((int) comm_event->comm.pid != threads->map[thread]) {
			bool need_leader = true;

			/* is thread group leader in thread_map? */
			for (j = 0; j < threads->nr; ++j) {
				if ((int) comm_event->comm.pid == threads->map[j]) {
					need_leader = false;
					break;
				}
			}

			/* if not, generate events for it */
			if (need_leader &&
			    __event__synthesize_thread(comm_event, mmap_event,
						       comm_event->comm.pid, 0,
						       process, tool, machine,
						       mmap_data)) {
				err = -1;
				break;
			}
		}
	}
	free(mmap_event);
out_free_comm:
	free(comm_event);
out:
	return err;
}

int perf_event__synthesize_threads(struct perf_tool *tool,
				   perf_event__handler_t process,
				   struct machine *machine, bool mmap_data)
{
	DIR *proc;
	struct dirent dirent, *next;
	union perf_event *comm_event, *mmap_event;
	int err = -1;

	comm_event = malloc(sizeof(comm_event->comm) + machine->id_hdr_size);
	if (comm_event == NULL)
		goto out;

	mmap_event = malloc(sizeof(mmap_event->mmap) + machine->id_hdr_size);
	if (mmap_event == NULL)
		goto out_free_comm;

	proc = opendir("/proc");
	if (proc == NULL)
		goto out_free_mmap;

	while (!readdir_r(proc, &dirent, &next) && next) {
		char *end;
		pid_t pid = strtol(dirent.d_name, &end, 10);

		if (*end) /* only interested in proper numerical dirents */
			continue;
		/*
 		 * We may race with exiting thread, so don't stop just because
 		 * one thread couldn't be synthesized.
 		 */
		__event__synthesize_thread(comm_event, mmap_event, pid, 1,
					   process, tool, machine, mmap_data);
	}

	err = 0;
	closedir(proc);
out_free_mmap:
	free(mmap_event);
out_free_comm:
	free(comm_event);
out:
	return err;
}

struct process_symbol_args {
	const char *name;
	u64	   start;
};

static int find_symbol_cb(void *arg, const char *name, char type,
			  u64 start)
{
	struct process_symbol_args *args = arg;

	/*
	 * Must be a function or at least an alias, as in PARISC64, where "_text" is
	 * an 'A' to the same address as "_stext".
	 */
	if (!(symbol_type__is_a(type, MAP__FUNCTION) ||
	      type == 'A') || strcmp(name, args->name))
		return 0;

	args->start = start;
	return 1;
}

int perf_event__synthesize_kernel_mmap(struct perf_tool *tool,
				       perf_event__handler_t process,
				       struct machine *machine,
				       const char *symbol_name)
{
	size_t size;
	const char *filename, *mmap_name;
	char path[PATH_MAX];
	char name_buff[PATH_MAX];
	struct map *map;
	int err;
	/*
	 * We should get this from /sys/kernel/sections/.text, but till that is
	 * available use this, and after it is use this as a fallback for older
	 * kernels.
	 */
	struct process_symbol_args args = { .name = symbol_name, };
	union perf_event *event = zalloc((sizeof(event->mmap) +
					  machine->id_hdr_size));
	if (event == NULL) {
		pr_debug("Not enough memory synthesizing mmap event "
			 "for kernel modules\n");
		return -1;
	}

	mmap_name = machine__mmap_name(machine, name_buff, sizeof(name_buff));
	if (machine__is_host(machine)) {
		/*
		 * kernel uses PERF_RECORD_MISC_USER for user space maps,
		 * see kernel/perf_event.c __perf_event_mmap
		 */
		event->header.misc = PERF_RECORD_MISC_KERNEL;
		filename = "/proc/kallsyms";
	} else {
		event->header.misc = PERF_RECORD_MISC_GUEST_KERNEL;
		if (machine__is_default_guest(machine))
			filename = (char *) symbol_conf.default_guest_kallsyms;
		else {
			sprintf(path, "%s/proc/kallsyms", machine->root_dir);
			filename = path;
		}
	}

	if (kallsyms__parse(filename, &args, find_symbol_cb) <= 0) {
		free(event);
		return -ENOENT;
	}

	map = machine->vmlinux_maps[MAP__FUNCTION];
	size = snprintf(event->mmap.filename, sizeof(event->mmap.filename),
			"%s%s", mmap_name, symbol_name) + 1;
	size = PERF_ALIGN(size, sizeof(u64));
	event->mmap.header.type = PERF_RECORD_MMAP;
	event->mmap.header.size = (sizeof(event->mmap) -
			(sizeof(event->mmap.filename) - size) + machine->id_hdr_size);
	event->mmap.pgoff = args.start;
	event->mmap.start = map->start;
	event->mmap.len   = map->end - event->mmap.start;
	event->mmap.pid   = machine->pid;

	err = process(tool, event, &synth_sample, machine);
	free(event);

	return err;
}

size_t perf_event__fprintf_comm(union perf_event *event, FILE *fp)
{
	return fprintf(fp, ": %s:%d\n", event->comm.comm, event->comm.tid);
}

int perf_event__process_comm(struct perf_tool *tool __maybe_unused,
			     union perf_event *event,
			     struct perf_sample *sample,
			     struct machine *machine)
{
	return machine__process_comm_event(machine, event, sample);
}

int perf_event__process_lost(struct perf_tool *tool __maybe_unused,
			     union perf_event *event,
			     struct perf_sample *sample,
			     struct machine *machine)
{
	return machine__process_lost_event(machine, event, sample);
}

size_t perf_event__fprintf_mmap(union perf_event *event, FILE *fp)
{
	return fprintf(fp, " %d/%d: [%#" PRIx64 "(%#" PRIx64 ") @ %#" PRIx64 "]: %c %s\n",
		       event->mmap.pid, event->mmap.tid, event->mmap.start,
		       event->mmap.len, event->mmap.pgoff,
		       (event->header.misc & PERF_RECORD_MISC_MMAP_DATA) ? 'r' : 'x',
		       event->mmap.filename);
}

size_t perf_event__fprintf_mmap2(union perf_event *event, FILE *fp)
{
	return fprintf(fp, " %d/%d: [%#" PRIx64 "(%#" PRIx64 ") @ %#" PRIx64
			   " %02x:%02x %"PRIu64" %"PRIu64"]: %c %s\n",
		       event->mmap2.pid, event->mmap2.tid, event->mmap2.start,
		       event->mmap2.len, event->mmap2.pgoff, event->mmap2.maj,
		       event->mmap2.min, event->mmap2.ino,
		       event->mmap2.ino_generation,
		       (event->header.misc & PERF_RECORD_MISC_MMAP_DATA) ? 'r' : 'x',
		       event->mmap2.filename);
}

size_t perf_event__fprintf_mmap2(union perf_event *event, FILE *fp)
{
	return fprintf(fp, " %d/%d: [%#" PRIx64 "(%#" PRIx64 ") @ %#" PRIx64
			   " %02x:%02x %"PRIu64" %"PRIu64"]: %s\n",
		       event->mmap2.pid, event->mmap2.tid, event->mmap2.start,
		       event->mmap2.len, event->mmap2.pgoff, event->mmap2.maj,
		       event->mmap2.min, event->mmap2.ino,
		       event->mmap2.ino_generation,
		       event->mmap2.filename);
}

int perf_event__process_mmap(struct perf_tool *tool __maybe_unused,
			     union perf_event *event,
			     struct perf_sample *sample,
			     struct machine *machine)
{
	return machine__process_mmap_event(machine, event, sample);
}

int perf_event__process_mmap2(struct perf_tool *tool __maybe_unused,
			     union perf_event *event,
			     struct perf_sample *sample,
			     struct machine *machine)
{
	return machine__process_mmap2_event(machine, event, sample);
}

int perf_event__process_mmap2(struct perf_tool *tool __maybe_unused,
			     union perf_event *event,
			     struct perf_sample *sample __maybe_unused,
			     struct machine *machine)
{
	return machine__process_mmap2_event(machine, event);
}

size_t perf_event__fprintf_task(union perf_event *event, FILE *fp)
{
	return fprintf(fp, "(%d:%d):(%d:%d)\n",
		       event->fork.pid, event->fork.tid,
		       event->fork.ppid, event->fork.ptid);
}

int perf_event__process_fork(struct perf_tool *tool __maybe_unused,
			     union perf_event *event,
			     struct perf_sample *sample,
			     struct machine *machine)
{
	return machine__process_fork_event(machine, event, sample);
}

int perf_event__process_exit(struct perf_tool *tool __maybe_unused,
			     union perf_event *event,
			     struct perf_sample *sample,
			     struct machine *machine)
{
	return machine__process_exit_event(machine, event, sample);
}

size_t perf_event__fprintf(union perf_event *event, FILE *fp)
{
	size_t ret = fprintf(fp, "PERF_RECORD_%s",
			     perf_event__name(event->header.type));

	switch (event->header.type) {
	case PERF_RECORD_COMM:
		ret += perf_event__fprintf_comm(event, fp);
		break;
	case PERF_RECORD_FORK:
	case PERF_RECORD_EXIT:
		ret += perf_event__fprintf_task(event, fp);
		break;
	case PERF_RECORD_MMAP:
		ret += perf_event__fprintf_mmap(event, fp);
		break;
	case PERF_RECORD_MMAP2:
		ret += perf_event__fprintf_mmap2(event, fp);
		break;
	default:
		ret += fprintf(fp, "\n");
	}

	return ret;
}

int perf_event__process(struct perf_tool *tool __maybe_unused,
			union perf_event *event,
			struct perf_sample *sample,
			struct machine *machine)
{
	return machine__process_event(machine, event, sample);
}

void thread__find_addr_map(struct thread *thread,
			   struct machine *machine, u8 cpumode,
			   enum map_type type, u64 addr,
			   struct addr_location *al)
{
<<<<<<< HEAD
	struct map_groups *mg = &self->mg;
=======
	struct map_groups *mg = &thread->mg;
>>>>>>> d8ec26d7
	bool load_map = false;

	al->thread = thread;
	al->addr = addr;
	al->cpumode = cpumode;
	al->filtered = false;

	if (machine == NULL) {
		al->map = NULL;
		return;
	}

	if (cpumode == PERF_RECORD_MISC_KERNEL && perf_host) {
		al->level = 'k';
		mg = &machine->kmaps;
		load_map = true;
	} else if (cpumode == PERF_RECORD_MISC_USER && perf_host) {
		al->level = '.';
	} else if (cpumode == PERF_RECORD_MISC_GUEST_KERNEL && perf_guest) {
		al->level = 'g';
		mg = &machine->kmaps;
		load_map = true;
	} else {
		/*
		 * 'u' means guest os user space.
		 * TODO: We don't support guest user space. Might support late.
		 */
		if (cpumode == PERF_RECORD_MISC_GUEST_USER && perf_guest)
			al->level = 'u';
		else
			al->level = 'H';
		al->map = NULL;

		if ((cpumode == PERF_RECORD_MISC_GUEST_USER ||
			cpumode == PERF_RECORD_MISC_GUEST_KERNEL) &&
			!perf_guest)
			al->filtered = true;
		if ((cpumode == PERF_RECORD_MISC_USER ||
			cpumode == PERF_RECORD_MISC_KERNEL) &&
			!perf_host)
			al->filtered = true;

		return;
	}
try_again:
	al->map = map_groups__find(mg, type, al->addr);
	if (al->map == NULL) {
		/*
		 * If this is outside of all known maps, and is a negative
		 * address, try to look it up in the kernel dso, as it might be
		 * a vsyscall or vdso (which executes in user-mode).
		 *
		 * XXX This is nasty, we should have a symbol list in the
		 * "[vdso]" dso, but for now lets use the old trick of looking
		 * in the whole kernel symbol list.
		 */
		if ((long long)al->addr < 0 &&
		    cpumode == PERF_RECORD_MISC_USER &&
		    machine && mg != &machine->kmaps) {
			mg = &machine->kmaps;
			goto try_again;
		}
	} else {
		/*
		 * Kernel maps might be changed when loading symbols so loading
		 * must be done prior to using kernel maps.
		 */
		if (load_map)
			map__load(al->map, machine->symbol_filter);
		al->addr = al->map->map_ip(al->map, al->addr);
	}
}

void thread__find_addr_location(struct thread *thread, struct machine *machine,
				u8 cpumode, enum map_type type, u64 addr,
				struct addr_location *al)
{
	thread__find_addr_map(thread, machine, cpumode, type, addr, al);
	if (al->map != NULL)
		al->sym = map__find_symbol(al->map, al->addr,
					   machine->symbol_filter);
	else
		al->sym = NULL;
}

int perf_event__preprocess_sample(const union perf_event *event,
				  struct machine *machine,
				  struct addr_location *al,
				  struct perf_sample *sample)
{
	u8 cpumode = event->header.misc & PERF_RECORD_MISC_CPUMODE_MASK;
	struct thread *thread = machine__findnew_thread(machine, sample->pid,
							sample->pid);

	if (thread == NULL)
		return -1;

	if (symbol_conf.comm_list &&
	    !strlist__has_entry(symbol_conf.comm_list, thread__comm_str(thread)))
		goto out_filtered;

<<<<<<< HEAD
	dump_printf(" ... thread: %s:%d\n", thread->comm, thread->tid);
=======
	dump_printf(" ... thread: %s:%d\n", thread__comm_str(thread), thread->tid);
>>>>>>> d8ec26d7
	/*
	 * Have we already created the kernel maps for this machine?
	 *
	 * This should have happened earlier, when we processed the kernel MMAP
	 * events, but for older perf.data files there was no such thing, so do
	 * it now.
	 */
	if (cpumode == PERF_RECORD_MISC_KERNEL &&
	    machine->vmlinux_maps[MAP__FUNCTION] == NULL)
		machine__create_kernel_maps(machine);

	thread__find_addr_map(thread, machine, cpumode, MAP__FUNCTION,
			      sample->ip, al);
	dump_printf(" ...... dso: %s\n",
		    al->map ? al->map->dso->long_name :
			al->level == 'H' ? "[hypervisor]" : "<not found>");
	al->sym = NULL;
	al->cpu = sample->cpu;

	if (al->map) {
		struct dso *dso = al->map->dso;

		if (symbol_conf.dso_list &&
		    (!dso || !(strlist__has_entry(symbol_conf.dso_list,
						  dso->short_name) ||
			       (dso->short_name != dso->long_name &&
				strlist__has_entry(symbol_conf.dso_list,
						   dso->long_name)))))
			goto out_filtered;

		al->sym = map__find_symbol(al->map, al->addr,
					   machine->symbol_filter);
	}

	if (symbol_conf.sym_list &&
		(!al->sym || !strlist__has_entry(symbol_conf.sym_list,
						al->sym->name)))
		goto out_filtered;

	return 0;

out_filtered:
	al->filtered = true;
	return 0;
}<|MERGE_RESOLUTION|>--- conflicted
+++ resolved
@@ -209,18 +209,10 @@
 		       &event->mmap.start, &event->mmap.len, prot,
 		       &event->mmap.pgoff,
 		       execname);
-<<<<<<< HEAD
-
-		if (n != 5)
-			continue;
-
-		if (prot[2] != 'x')
-=======
 		/*
  		 * Anon maps don't have the execname.
  		 */
 		if (n < 4)
->>>>>>> d8ec26d7
 			continue;
 		/*
 		 * Just like the kernel, see __perf_event_mmap in kernel/perf_event.c
@@ -564,17 +556,6 @@
 		       event->mmap2.filename);
 }
 
-size_t perf_event__fprintf_mmap2(union perf_event *event, FILE *fp)
-{
-	return fprintf(fp, " %d/%d: [%#" PRIx64 "(%#" PRIx64 ") @ %#" PRIx64
-			   " %02x:%02x %"PRIu64" %"PRIu64"]: %s\n",
-		       event->mmap2.pid, event->mmap2.tid, event->mmap2.start,
-		       event->mmap2.len, event->mmap2.pgoff, event->mmap2.maj,
-		       event->mmap2.min, event->mmap2.ino,
-		       event->mmap2.ino_generation,
-		       event->mmap2.filename);
-}
-
 int perf_event__process_mmap(struct perf_tool *tool __maybe_unused,
 			     union perf_event *event,
 			     struct perf_sample *sample,
@@ -589,14 +570,6 @@
 			     struct machine *machine)
 {
 	return machine__process_mmap2_event(machine, event, sample);
-}
-
-int perf_event__process_mmap2(struct perf_tool *tool __maybe_unused,
-			     union perf_event *event,
-			     struct perf_sample *sample __maybe_unused,
-			     struct machine *machine)
-{
-	return machine__process_mmap2_event(machine, event);
 }
 
 size_t perf_event__fprintf_task(union perf_event *event, FILE *fp)
@@ -661,11 +634,7 @@
 			   enum map_type type, u64 addr,
 			   struct addr_location *al)
 {
-<<<<<<< HEAD
-	struct map_groups *mg = &self->mg;
-=======
 	struct map_groups *mg = &thread->mg;
->>>>>>> d8ec26d7
 	bool load_map = false;
 
 	al->thread = thread;
@@ -767,11 +736,7 @@
 	    !strlist__has_entry(symbol_conf.comm_list, thread__comm_str(thread)))
 		goto out_filtered;
 
-<<<<<<< HEAD
-	dump_printf(" ... thread: %s:%d\n", thread->comm, thread->tid);
-=======
 	dump_printf(" ... thread: %s:%d\n", thread__comm_str(thread), thread->tid);
->>>>>>> d8ec26d7
 	/*
 	 * Have we already created the kernel maps for this machine?
 	 *
